= Generic Parameters

<<<<<<< HEAD
	🚧️ This section is a work in progress. 🚧
=======
Generic programming is a way to define "recipes" for creating concrete link:items.adoc[items].
This recipe has parameters called "generic parameters" (in addition to the "normal" parameters).
For example:
[source,Cairo]
----
fn foo<T>(x: T) -> T { x }
----
This is a recipe for creating an identity function for any type `T`.
>>>>>>> addec6fb

link:items.adoc[Items] such as link:functions.adoc[functions], structs, enums, traits, impls,
extern types and type aliases can be generic.

They are defined using a comma-separated list, enclosed by angle brackets (`<...>`),
immediately following the item's name.
If an item doesn't require generic parameters, the whole `<...>` clause can be omitted.
Each generic parameter has a name that is used to refer to it in the item's body.

For example, the generic struct `Box` below defines a type that can hold any type of data:
[source,Cairo]
----
fn main() {
    struct Box<T> {
        value: T,
    }

    let box_u32 = Box::<u32> { value: 5_u32 };
    let box_u128 = Box::<u128> { value: 1_u128 };
    let box_box_u32 = Box::<Box::<u32>> { value: 100_u32 };
}
----

In this example, `T` is a generic parameter.

When substituted with concrete types/data, the "recipe" forms a concrete item.
Multiple concrete items can be formed from the same "recipe".
The concrete values that substitute the generic parameters are called generic arguments.

In the above example, `u32` and `u128` are generic arguments.
In the last statement, `u32` is a generic argument to create the concrete type `Box::<u32>`
(a `Box` that holds `u32`) and `Box::<u32>` is then used as a generic argument to create another
concrete type: `Box::<Box::<u32>>` ((a `Box` that holds a `Box` that holds `u32`)).

== Types of Generic Parameters

Cairo supports several types of generic parameters:

=== Type Generic Parameters

Type generic parameters are used to define generic types.
This is the default type of a generic parameter, thus to add such a generic parameter,
you should simply specify a name for it.
For example, the generic struct `Box` above has a type generic parameter with the name `T`.

=== Impl Generic Parameters

Impl generic parameters are used to declare impls that exist in the scope of the item.

It can be used by the item when it refers to the relevant trait.
This allows the item to use trait functions, while allowing its users to determine
which impl will be actually used.

For example:

[source,Cairo]
----
trait MulTrait<T> {
    fn mul(x: T) -> T;
}
impl Double<u32> of MulTrait::<u32> {
    fn mul(x: u32) -> u32 {
        x * 2
    }
}
impl Triple<u32> of MulTrait::<u32> {
    fn mul(x: u32) -> u32 {
        x * 3
    }
}
fn foo<T, impl MyImpl: MyTrait::<T>>(x: T) -> T {
    MyImpl::mul(x)
}
fn main() {
    let x = foo::<u32, Double::<u32>>(5);
    assert(x == 10, 'Should be doubled');

    let y = foo::<u32, Triple::<u32>>(5);
    assert(y == 15, 'Should be tripled');
}
----

The generic function `foo` defines an impl generic parameter named `MyImpl`.
`main` uses 2 concrete forms of `foo`.
One uses the `Double` implementation of the `MulTrait` trait,
and one uses the `Triple` implementation of the `MulTrait` trait.

Even if the impl generic parameter name is not used in the item body,
the fact that it was specified as a generic parameter can be used to apply
some restrictions to the generic types used by the item.
For example, `foo` from the above example can't have a concrete form in which `T` is `u128`
as there is no impl of `MulTrait` for `u128`.

Note that in many cases generic arguments can be inferred and thus can be omitted from the
use of the item.

=== Const Generic Parameters

Const generic parameters are used to define generic constants. It is currently very partially
supported and should not be used.<|MERGE_RESOLUTION|>--- conflicted
+++ resolved
@@ -1,8 +1,5 @@
-= Generic Parameters
+= Generics
 
-<<<<<<< HEAD
-	🚧️ This section is a work in progress. 🚧
-=======
 Generic programming is a way to define "recipes" for creating concrete link:items.adoc[items].
 This recipe has parameters called "generic parameters" (in addition to the "normal" parameters).
 For example:
@@ -11,7 +8,6 @@
 fn foo<T>(x: T) -> T { x }
 ----
 This is a recipe for creating an identity function for any type `T`.
->>>>>>> addec6fb
 
 link:items.adoc[Items] such as link:functions.adoc[functions], structs, enums, traits, impls,
 extern types and type aliases can be generic.
