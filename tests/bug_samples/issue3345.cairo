<<<<<<< HEAD
#[derive(Copy, Drop, starknet::StorageAccess)]
=======
#[derive(Copy, Drop, starknet::Store)]
>>>>>>> 1edcc130
struct Node {
    left: u128,
    right: u128
}

#[starknet::interface]
trait ITree<TContractState> {
    fn sorted_list(ref self: TContractState, root: u128);
}

#[starknet::contract]
mod example_failure {
    use super::Node;
    use super::ITree;
    use array::{ArrayTrait, Array};

    #[storage]
    struct Storage {
        nodes: LegacyMap::<u128, Node>, 
    }

    #[generate_trait]
    impl Impl of MyTrait {
        fn append_in_order_nodes(self: @ContractState, ref list: Array<(u128, Node)>, at: u128) {
            let node = self.nodes.read(at);
            if (node.left != 0) {
                self.append_in_order_nodes(ref list, node.left);
            }
            list.append((at, node));
            if (node.right != 0) {
                self.append_in_order_nodes(ref list, node.right);
            }
        }
    }

    #[external(v0)]
    impl Tree of ITree<ContractState> {
        fn sorted_list(ref self: ContractState, root: u128) {
            let mut in_order: Array<(u128, Node)> = array![];
            self.append_in_order_nodes(ref in_order, root);
        }
    }
}<|MERGE_RESOLUTION|>--- conflicted
+++ resolved
@@ -1,8 +1,4 @@
-<<<<<<< HEAD
-#[derive(Copy, Drop, starknet::StorageAccess)]
-=======
 #[derive(Copy, Drop, starknet::Store)]
->>>>>>> 1edcc130
 struct Node {
     left: u128,
     right: u128
@@ -21,7 +17,7 @@
 
     #[storage]
     struct Storage {
-        nodes: LegacyMap::<u128, Node>, 
+        nodes: LegacyMap::<u128, Node>,
     }
 
     #[generate_trait]
