use std::path::Path;
use std::process::ExitCode;

use cairo_lang_formatter::cairo_formatter::{FormatResult, StdinFmt};
use cairo_lang_formatter::{CairoFormatter, FormatterConfig};
use cairo_lang_utils::logging::init_logging;
use clap::Parser;
use colored::Colorize;
<<<<<<< HEAD
=======
use diffy::{create_patch, PatchFormatter};

#[derive(Debug)]
enum Input<'a> {
    Stdin,
    File { path: &'a str },
}

#[derive(Debug)]
enum FormatResult {
    Identical,
    DiffFound,
}

impl<'a> Input<'a> {
    pub fn to_file_id<D: FilesGroup>(&self, db: &D) -> Result<FileId, std::io::Error> {
        match self {
            Self::Stdin => {
                let mut buffer = String::new();
                stdin().read_to_string(&mut buffer)?;
                Ok(db.intern_file(FileLongId::Virtual(VirtualFile {
                    parent: None,
                    name: "<stdin>".into(),
                    content: Arc::new(buffer),
                })))
            }
            Self::File { path } => Ok(FileId::new(db, PathBuf::from(path))),
        }
    }

    pub fn write_content(&self, content: &str) -> Result<(), std::io::Error> {
        match self {
            Self::Stdin => {
                print!("{content}");
            }
            Self::File { path } => {
                fs::write(path, content)?;
            }
        }
        Ok(())
    }
}

impl<'a> std::fmt::Display for Input<'a> {
    fn fmt(&self, f: &mut std::fmt::Formatter<'_>) -> std::fmt::Result {
        match self {
            Self::Stdin => write!(f, "stdin"),
            Self::File { path } => write!(f, "file {path}"),
        }
    }
}

/// Formats an input from stdin or file
fn format_input(
    input: &Input<'_>,
    config: &FormatterConfig,
    args: &FormatterArgs,
) -> Result<FormatResult> {
    let db = SimpleParserDatabase::default();
    let file_id = match input.to_file_id(&db) {
        Ok(value) => value,
        Err(_) => {
            eprintln!("{}", format!("Failed to create virtual file from {input}").red());
            bail!("Unable to create virtual file");
        }
    };
    let original_text = match db.file_content(file_id) {
        Some(value) => value,
        None => {
            eprintln!("{}", format!("Failed to read from {input}").red());
            bail!("Unable to read from input");
        }
    };

    let (syntax_root, diagnostics) = get_syntax_root_and_diagnostics(&db, file_id, &original_text);

    // Checks if the inner ParserDiagnostic is empty.
    if !diagnostics.0.leaves.is_empty() {
        eprintln!(
            "{}",
            format!(
                "There were parsing errors while trying to format the code of {input}. The \
                 content was not formatted."
            )
            .red()
        );
        if args.print_parsing_errors {
            eprintln!("{}", diagnostics.format(&db));
        } else {
            eprintln!("{}", "Run with '--print-parsing-errors' to see error details.".red());
        }
        bail!("Unable to parse input");
    }

    let formatted_text = get_formatted_file(&db, &syntax_root, config.clone());

    if &formatted_text == original_text.as_ref() {
        // Always print if input is stdin, unless --check is used
        if matches!(input, Input::Stdin) && !args.check {
            print!("{formatted_text}");
        }
        Ok(FormatResult::Identical)
    } else if args.check {
        // Diff found and --check was used
        print_diff(input, &original_text, &formatted_text);
        Ok(FormatResult::DiffFound)
    } else {
        // Diff found but --check is not used
        match input.write_content(&formatted_text) {
            Ok(_) => Ok(FormatResult::DiffFound),
            Err(_) => {
                eprintln!("{}", format!("Unable to write result to {input}.").red());
                bail!("Unable to write to output");
            }
        }
    }
}

/// Formats all files in a directory and sub directories (if specified), and return true if all
/// files were formatted correctly.
fn format_directory(
    path: &str,
    args: &FormatterArgs,
    recursion_depth: usize,
    config: &FormatterConfig,
) -> bool {
    if !args.recursive && recursion_depth > 0 {
        return true;
    }
    for sub_path in fs::read_dir(path).unwrap() {
        if sub_path.unwrap().file_name() == ".cairofmtignore" {
            eprintln_if_verbose(&format!("The directory {path} was ignored."), args.verbose);
            return true;
        }
    }
    let mut all_correct = true;
    for sub_path in fs::read_dir(path).unwrap() {
        all_correct &= format_path(
            sub_path.unwrap().path().to_str().unwrap(),
            args,
            recursion_depth + 1,
            config,
        );
    }
    all_correct
}

/// Gets a path to a file or directory and, if exists, calls the respective formatting function,
/// and returns if it was formatted correctly.
fn format_path(
    path: &str,
    args: &FormatterArgs,
    recursion_depth: usize,
    config: &FormatterConfig,
) -> bool {
    match fs::metadata(path) {
        // File exists
        Ok(metadata) => {
            if metadata.is_file() {
                if !is_cairo_file(path) {
                    eprintln_if_verbose(
                        &format!("The file: {path}, is not a cairo file, nothing was done.").red(),
                        args.verbose,
                    );
                    true
                } else {
                    eprintln_if_verbose(&format!("Formatting file: {path}."), args.verbose);
                    matches!(
                        (format_input(&Input::File { path }, config, args), args.check),
                        (Ok(FormatResult::Identical), _) | (Ok(FormatResult::DiffFound), false)
                    )
                }
            } else if metadata.is_dir() {
                eprintln_if_verbose(&format!("Formatting directory: {path}."), args.verbose);
                format_directory(path, args, recursion_depth, config)
            } else {
                // A symlink.
                eprintln!("{}", format!("The file {path} is a symlink. It was ignored.").red());
                true
            }
        }
        Err(_) => {
            eprintln!("{}", format!("The file: {path}, was not found.").red());
            false
        }
    }
}

/// Checks if the file extension is "cairo".
/// Should only be called with a file path.
fn is_cairo_file(file_path: &str) -> bool {
    match Path::new(file_path).extension() {
        Some(ext) => ext.to_ascii_lowercase() == "cairo",
        None => false,
    }
}
>>>>>>> 7fcebd17

/// Outputs a string to stderr if the verbose flag is true.
fn eprintln_if_verbose(s: &str, verbose: bool) {
    if verbose {
        eprintln!("{s}");
    }
}

/// Sierra to casm compiler.
/// Exits with 0/1 if the the compilation fails.
#[derive(Parser, Debug)]
#[clap(version, verbatim_doc_comment)]
struct FormatterArgs {
    /// Check mode, don't write the formatted files,
    /// just output the diff between the original and the formatted file.
    #[arg(short, long, default_value_t = false)]
    check: bool,
    /// Format directories content recursively.
    #[arg(short, long, default_value_t = false)]
    recursive: bool,
    /// Print verbose output.
    #[arg(short, long, default_value_t = false)]
    verbose: bool,
    /// Print parsing errors.
    #[arg(short, long, default_value_t = false)]
    print_parsing_errors: bool,
    /// A list of files and directories to format. Use "-" for stdin.
    files: Vec<String>,
}

fn format_path(start_path: &str, args: &FormatterArgs, fmt: &CairoFormatter) -> bool {
    let mut all_correct = true;
    let base = Path::new(start_path);
    let mut walk = fmt.walk(base);
    if !args.recursive {
        walk.max_depth(Some(1));
    }
    for dir_entry in walk.build() {
        let entry_path = dir_entry.unwrap();
        if entry_path.file_type().unwrap().is_dir() {
            continue;
        }
        let path = entry_path.path();
        // let canonical = path.canonicalize().unwrap();
        if args.check {
            match fmt.check(&path) {
                Ok((FormatResult::Identical, _)) => continue,
                Ok((FormatResult::DiffFound, diff)) => {
                    println!("{}", diff.unwrap());
                    all_correct = false;
                }
                Err(_) => {
                    eprintln!(
                        "{}",
                        format!(
                            "A parsing error occurred in {}. The content was not formatted.",
                            path.display()
                        )
                        .red()
                    );
                    all_correct = false;
                }
            }
        } else {
            match fmt.format_in_place(&path) {
                Ok(FormatResult::DiffFound) => {
                    all_correct = false;
                }
                Err(_) => {
                    eprintln!(
                        "{}",
                        format!(
                            "A parsing error occurred in {}. The content was not formatted.",
                            path.display()
                        )
                        .red()
                    );
                    all_correct = false;
                }
                _ => {}
            }
        }
    }
    all_correct
}

fn format_stdin(args: &FormatterArgs, fmt: &CairoFormatter) -> bool {
    if args.check {
        match fmt.check(&StdinFmt).unwrap() {
            (FormatResult::Identical, _) => true,
            (FormatResult::DiffFound, diff) => {
                println!("{}", diff.unwrap());
                false
            }
        }
    } else {
        let (_, text) = fmt.format_to_string(&StdinFmt).unwrap();
        println!("{}", text);
        true
    }
}

fn main() -> ExitCode {
    init_logging(log::LevelFilter::Off);
    log::info!("Starting formatting.");

    let args = FormatterArgs::parse();
    let config = FormatterConfig::default();
    let fmt = CairoFormatter::new(config);

    eprintln_if_verbose(
        &format!("Start formatting. Check: {}, Recursive: {}.", args.check, args.recursive),
        args.verbose,
    );

    let mut all_correct = true;
    if args.files.len() == 1 && args.files[0] == "-" {
        // Input comes from stdin
<<<<<<< HEAD
        all_correct = format_stdin(&args, &fmt)
    } else if args.files.is_empty() {
        // Input comes from current directory walk
        all_correct = format_path(".", &args, &fmt);
=======
        match (format_input(&Input::Stdin, &config, &args), args.check) {
            (Ok(FormatResult::Identical), _) => ExitCode::SUCCESS,
            (Ok(FormatResult::DiffFound), false) => ExitCode::SUCCESS,
            _ => ExitCode::FAILURE,
        }
>>>>>>> 7fcebd17
    } else {
        // Input comes from walk of listed locations
        for file in args.files.iter() {
            all_correct &= format_path(file, &args, &fmt);
        }
    }
    if !all_correct && args.check { ExitCode::FAILURE } else { ExitCode::SUCCESS }
}<|MERGE_RESOLUTION|>--- conflicted
+++ resolved
@@ -6,205 +6,6 @@
 use cairo_lang_utils::logging::init_logging;
 use clap::Parser;
 use colored::Colorize;
-<<<<<<< HEAD
-=======
-use diffy::{create_patch, PatchFormatter};
-
-#[derive(Debug)]
-enum Input<'a> {
-    Stdin,
-    File { path: &'a str },
-}
-
-#[derive(Debug)]
-enum FormatResult {
-    Identical,
-    DiffFound,
-}
-
-impl<'a> Input<'a> {
-    pub fn to_file_id<D: FilesGroup>(&self, db: &D) -> Result<FileId, std::io::Error> {
-        match self {
-            Self::Stdin => {
-                let mut buffer = String::new();
-                stdin().read_to_string(&mut buffer)?;
-                Ok(db.intern_file(FileLongId::Virtual(VirtualFile {
-                    parent: None,
-                    name: "<stdin>".into(),
-                    content: Arc::new(buffer),
-                })))
-            }
-            Self::File { path } => Ok(FileId::new(db, PathBuf::from(path))),
-        }
-    }
-
-    pub fn write_content(&self, content: &str) -> Result<(), std::io::Error> {
-        match self {
-            Self::Stdin => {
-                print!("{content}");
-            }
-            Self::File { path } => {
-                fs::write(path, content)?;
-            }
-        }
-        Ok(())
-    }
-}
-
-impl<'a> std::fmt::Display for Input<'a> {
-    fn fmt(&self, f: &mut std::fmt::Formatter<'_>) -> std::fmt::Result {
-        match self {
-            Self::Stdin => write!(f, "stdin"),
-            Self::File { path } => write!(f, "file {path}"),
-        }
-    }
-}
-
-/// Formats an input from stdin or file
-fn format_input(
-    input: &Input<'_>,
-    config: &FormatterConfig,
-    args: &FormatterArgs,
-) -> Result<FormatResult> {
-    let db = SimpleParserDatabase::default();
-    let file_id = match input.to_file_id(&db) {
-        Ok(value) => value,
-        Err(_) => {
-            eprintln!("{}", format!("Failed to create virtual file from {input}").red());
-            bail!("Unable to create virtual file");
-        }
-    };
-    let original_text = match db.file_content(file_id) {
-        Some(value) => value,
-        None => {
-            eprintln!("{}", format!("Failed to read from {input}").red());
-            bail!("Unable to read from input");
-        }
-    };
-
-    let (syntax_root, diagnostics) = get_syntax_root_and_diagnostics(&db, file_id, &original_text);
-
-    // Checks if the inner ParserDiagnostic is empty.
-    if !diagnostics.0.leaves.is_empty() {
-        eprintln!(
-            "{}",
-            format!(
-                "There were parsing errors while trying to format the code of {input}. The \
-                 content was not formatted."
-            )
-            .red()
-        );
-        if args.print_parsing_errors {
-            eprintln!("{}", diagnostics.format(&db));
-        } else {
-            eprintln!("{}", "Run with '--print-parsing-errors' to see error details.".red());
-        }
-        bail!("Unable to parse input");
-    }
-
-    let formatted_text = get_formatted_file(&db, &syntax_root, config.clone());
-
-    if &formatted_text == original_text.as_ref() {
-        // Always print if input is stdin, unless --check is used
-        if matches!(input, Input::Stdin) && !args.check {
-            print!("{formatted_text}");
-        }
-        Ok(FormatResult::Identical)
-    } else if args.check {
-        // Diff found and --check was used
-        print_diff(input, &original_text, &formatted_text);
-        Ok(FormatResult::DiffFound)
-    } else {
-        // Diff found but --check is not used
-        match input.write_content(&formatted_text) {
-            Ok(_) => Ok(FormatResult::DiffFound),
-            Err(_) => {
-                eprintln!("{}", format!("Unable to write result to {input}.").red());
-                bail!("Unable to write to output");
-            }
-        }
-    }
-}
-
-/// Formats all files in a directory and sub directories (if specified), and return true if all
-/// files were formatted correctly.
-fn format_directory(
-    path: &str,
-    args: &FormatterArgs,
-    recursion_depth: usize,
-    config: &FormatterConfig,
-) -> bool {
-    if !args.recursive && recursion_depth > 0 {
-        return true;
-    }
-    for sub_path in fs::read_dir(path).unwrap() {
-        if sub_path.unwrap().file_name() == ".cairofmtignore" {
-            eprintln_if_verbose(&format!("The directory {path} was ignored."), args.verbose);
-            return true;
-        }
-    }
-    let mut all_correct = true;
-    for sub_path in fs::read_dir(path).unwrap() {
-        all_correct &= format_path(
-            sub_path.unwrap().path().to_str().unwrap(),
-            args,
-            recursion_depth + 1,
-            config,
-        );
-    }
-    all_correct
-}
-
-/// Gets a path to a file or directory and, if exists, calls the respective formatting function,
-/// and returns if it was formatted correctly.
-fn format_path(
-    path: &str,
-    args: &FormatterArgs,
-    recursion_depth: usize,
-    config: &FormatterConfig,
-) -> bool {
-    match fs::metadata(path) {
-        // File exists
-        Ok(metadata) => {
-            if metadata.is_file() {
-                if !is_cairo_file(path) {
-                    eprintln_if_verbose(
-                        &format!("The file: {path}, is not a cairo file, nothing was done.").red(),
-                        args.verbose,
-                    );
-                    true
-                } else {
-                    eprintln_if_verbose(&format!("Formatting file: {path}."), args.verbose);
-                    matches!(
-                        (format_input(&Input::File { path }, config, args), args.check),
-                        (Ok(FormatResult::Identical), _) | (Ok(FormatResult::DiffFound), false)
-                    )
-                }
-            } else if metadata.is_dir() {
-                eprintln_if_verbose(&format!("Formatting directory: {path}."), args.verbose);
-                format_directory(path, args, recursion_depth, config)
-            } else {
-                // A symlink.
-                eprintln!("{}", format!("The file {path} is a symlink. It was ignored.").red());
-                true
-            }
-        }
-        Err(_) => {
-            eprintln!("{}", format!("The file: {path}, was not found.").red());
-            false
-        }
-    }
-}
-
-/// Checks if the file extension is "cairo".
-/// Should only be called with a file path.
-fn is_cairo_file(file_path: &str) -> bool {
-    match Path::new(file_path).extension() {
-        Some(ext) => ext.to_ascii_lowercase() == "cairo",
-        None => false,
-    }
-}
->>>>>>> 7fcebd17
 
 /// Outputs a string to stderr if the verbose flag is true.
 fn eprintln_if_verbose(s: &str, verbose: bool) {
@@ -323,18 +124,10 @@
     let mut all_correct = true;
     if args.files.len() == 1 && args.files[0] == "-" {
         // Input comes from stdin
-<<<<<<< HEAD
         all_correct = format_stdin(&args, &fmt)
     } else if args.files.is_empty() {
         // Input comes from current directory walk
         all_correct = format_path(".", &args, &fmt);
-=======
-        match (format_input(&Input::Stdin, &config, &args), args.check) {
-            (Ok(FormatResult::Identical), _) => ExitCode::SUCCESS,
-            (Ok(FormatResult::DiffFound), false) => ExitCode::SUCCESS,
-            _ => ExitCode::FAILURE,
-        }
->>>>>>> 7fcebd17
     } else {
         // Input comes from walk of listed locations
         for file in args.files.iter() {
