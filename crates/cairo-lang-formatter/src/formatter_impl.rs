--- conflicted
+++ resolved
@@ -950,7 +950,6 @@
     /// Appends a formatted string, representing the syntax_node, to the result.
     /// Should be called with a root syntax node to format a file.
     fn format_node(&mut self, syntax_node: &SyntaxNode) {
-<<<<<<< HEAD
         if self.is_merging_use_items {
             // When merging, only format this node once and return to avoid recursion.
             self.line_state.line_buffer.push_str(syntax_node.get_text(self.db).trim());
@@ -974,8 +973,6 @@
                 return;
             }
         }
-=======
->>>>>>> e08485ef
         if syntax_node.text(self.db).is_some() {
             panic!("Token reached before terminal.");
         }
