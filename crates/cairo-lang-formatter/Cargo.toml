--- conflicted
+++ resolved
@@ -14,22 +14,6 @@
 anyhow.workspace = true
 clap.workspace = true
 colored.workspace = true
-<<<<<<< HEAD
-cairo-lang-diagnostics = { path = "../cairo-lang-diagnostics", version = "1.0.0-alpha.4" }
-diffy.workspace = true
-cairo-lang-filesystem = { path = "../cairo-lang-filesystem", version = "1.0.0-alpha.4" }
-itertools.workspace = true
-log.workspace = true
-cairo-lang-parser = { path = "../cairo-lang-parser", version = "1.0.0-alpha.4" }
-salsa.workspace = true
-smol_str.workspace = true
-cairo-lang-syntax = { path = "../cairo-lang-syntax", version = "1.0.0-alpha.4" }
-cairo-lang-utils = { path = "../cairo-lang-utils", version = "1.0.0-alpha.4" }
-ignore.workspace = true
-
-[dev-dependencies]
-cairo-lang-utils = { path = "../cairo-lang-utils", version = "1.0.0-alpha.4" }
-=======
 cairo-lang-diagnostics = { path = "../cairo-lang-diagnostics", version = "1.0.0-alpha.6" }
 diffy.workspace = true
 cairo-lang-filesystem = { path = "../cairo-lang-filesystem", version = "1.0.0-alpha.6" }
@@ -44,7 +28,6 @@
 
 [dev-dependencies]
 cairo-lang-utils = { path = "../cairo-lang-utils", version = "1.0.0-alpha.6" }
->>>>>>> 439da05a
 pretty_assertions.workspace = true
 test-case.workspace = true
 test-log.workspace = true