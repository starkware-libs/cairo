[package]
name = "cairo-lang-compiler"
version.workspace = true
edition.workspace = true
repository.workspace = true
license-file.workspace = true
description = "Cairo compiler."

[dependencies]
anyhow.workspace = true
clap.workspace = true
<<<<<<< HEAD
cairo-lang-diagnostics = { path = "../cairo-lang-diagnostics", version = "1.0.0-alpha.4" }
cairo-lang-defs = { path = "../cairo-lang-defs", version = "1.0.0-alpha.4" }
cairo-lang-filesystem = { path = "../cairo-lang-filesystem", version = "1.0.0-alpha.4" }
log.workspace = true
cairo-lang-lowering = { path = "../cairo-lang-lowering", version = "1.0.0-alpha.4" }
cairo-lang-semantic = { path = "../cairo-lang-semantic", version = "1.0.0-alpha.4" }
cairo-lang-sierra = { path = "../cairo-lang-sierra", version = "1.0.0-alpha.4" }
cairo-lang-sierra-generator = { path = "../cairo-lang-sierra-generator", version = "1.0.0-alpha.4" }
cairo-lang-syntax = { path = "../cairo-lang-syntax", version = "1.0.0-alpha.4" }
cairo-lang-parser = { path = "../cairo-lang-parser", version = "1.0.0-alpha.4" }
cairo-lang-plugins = { path = "../cairo-lang-plugins", version = "1.0.0-alpha.4" }
cairo-lang-project = { path = "../cairo-lang-project", version = "1.0.0-alpha.4" }
salsa.workspace = true
thiserror.workspace = true
cairo-lang-utils = { path = "../cairo-lang-utils", version = "1.0.0-alpha.4" }
=======
cairo-lang-diagnostics = { path = "../cairo-lang-diagnostics", version = "1.0.0-alpha.6" }
cairo-lang-defs = { path = "../cairo-lang-defs", version = "1.0.0-alpha.6" }
cairo-lang-filesystem = { path = "../cairo-lang-filesystem", version = "1.0.0-alpha.6" }
log.workspace = true
cairo-lang-lowering = { path = "../cairo-lang-lowering", version = "1.0.0-alpha.6" }
cairo-lang-semantic = { path = "../cairo-lang-semantic", version = "1.0.0-alpha.6" }
cairo-lang-sierra = { path = "../cairo-lang-sierra", version = "1.0.0-alpha.6" }
cairo-lang-sierra-generator = { path = "../cairo-lang-sierra-generator", version = "1.0.0-alpha.6" }
cairo-lang-syntax = { path = "../cairo-lang-syntax", version = "1.0.0-alpha.6" }
cairo-lang-parser = { path = "../cairo-lang-parser", version = "1.0.0-alpha.6" }
cairo-lang-plugins = { path = "../cairo-lang-plugins", version = "1.0.0-alpha.6" }
cairo-lang-project = { path = "../cairo-lang-project", version = "1.0.0-alpha.6" }
salsa.workspace = true
thiserror.workspace = true
cairo-lang-utils = { path = "../cairo-lang-utils", version = "1.0.0-alpha.6" }
>>>>>>> 439da05a

[dev-dependencies]
test-log.workspace = true

[[bin]]
name = "cairo-compile"
path = "src/cli.rs"<|MERGE_RESOLUTION|>--- conflicted
+++ resolved
@@ -9,23 +9,6 @@
 [dependencies]
 anyhow.workspace = true
 clap.workspace = true
-<<<<<<< HEAD
-cairo-lang-diagnostics = { path = "../cairo-lang-diagnostics", version = "1.0.0-alpha.4" }
-cairo-lang-defs = { path = "../cairo-lang-defs", version = "1.0.0-alpha.4" }
-cairo-lang-filesystem = { path = "../cairo-lang-filesystem", version = "1.0.0-alpha.4" }
-log.workspace = true
-cairo-lang-lowering = { path = "../cairo-lang-lowering", version = "1.0.0-alpha.4" }
-cairo-lang-semantic = { path = "../cairo-lang-semantic", version = "1.0.0-alpha.4" }
-cairo-lang-sierra = { path = "../cairo-lang-sierra", version = "1.0.0-alpha.4" }
-cairo-lang-sierra-generator = { path = "../cairo-lang-sierra-generator", version = "1.0.0-alpha.4" }
-cairo-lang-syntax = { path = "../cairo-lang-syntax", version = "1.0.0-alpha.4" }
-cairo-lang-parser = { path = "../cairo-lang-parser", version = "1.0.0-alpha.4" }
-cairo-lang-plugins = { path = "../cairo-lang-plugins", version = "1.0.0-alpha.4" }
-cairo-lang-project = { path = "../cairo-lang-project", version = "1.0.0-alpha.4" }
-salsa.workspace = true
-thiserror.workspace = true
-cairo-lang-utils = { path = "../cairo-lang-utils", version = "1.0.0-alpha.4" }
-=======
 cairo-lang-diagnostics = { path = "../cairo-lang-diagnostics", version = "1.0.0-alpha.6" }
 cairo-lang-defs = { path = "../cairo-lang-defs", version = "1.0.0-alpha.6" }
 cairo-lang-filesystem = { path = "../cairo-lang-filesystem", version = "1.0.0-alpha.6" }
@@ -41,7 +24,6 @@
 salsa.workspace = true
 thiserror.workspace = true
 cairo-lang-utils = { path = "../cairo-lang-utils", version = "1.0.0-alpha.6" }
->>>>>>> 439da05a
 
 [dev-dependencies]
 test-log.workspace = true
