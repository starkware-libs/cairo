--- conflicted
+++ resolved
@@ -631,20 +631,13 @@
                 self.get_execution_info(gas_counter, system_buffer)
             }),
             "EmitEvent" => execute_handle_helper(&mut |system_buffer, gas_counter| {
-<<<<<<< HEAD
                 self.emit_event(gas_counter, system_buffer.next_arr()?, system_buffer.next_arr()?)
-=======
-                let _keys = system_buffer.next_arr()?;
-                let _values = system_buffer.next_arr()?;
-                deduct_gas!(gas_counter, 50);
-                Ok(SyscallResult::Success(vec![]))
             }),
             "SendMessageToL1" => execute_handle_helper(&mut |system_buffer, gas_counter| {
                 let _to_address = system_buffer.next_felt252()?;
                 let _payload = system_buffer.next_arr()?;
                 deduct_gas!(gas_counter, 50);
                 Ok(SyscallResult::Success(vec![]))
->>>>>>> dc358d40
             }),
             "Keccak" => execute_handle_helper(&mut |system_buffer, gas_counter| {
                 keccak(gas_counter, system_buffer.next_arr()?)
