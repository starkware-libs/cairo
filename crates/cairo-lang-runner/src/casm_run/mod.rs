--- conflicted
+++ resolved
@@ -410,14 +410,12 @@
                     panic!("Unknown selector for system call!");
                 }
             }
-<<<<<<< HEAD
             &Hint::Roll { .. } => todo!(),
             &Hint::Warp { .. } => todo!(),
             &Hint::Declare { .. } => todo!(),
             &Hint::StartPrank { .. } => todo!(),
             &Hint::Invoke { .. } => todo!(),
             &Hint::MockCall { .. } => todo!(),
-=======
             Hint::SetBlockNumber { value } => {
                 starknet_execution_scope(exec_scopes)?.exec_info.block_info.block_number =
                     get_val(vm, value)?;
@@ -438,7 +436,6 @@
                 starknet_execution_scope(exec_scopes)?.exec_info.contract_address =
                     get_val(vm, value)?;
             }
->>>>>>> b0abcbaa
             Hint::AllocDictFeltTo { dict_manager_ptr } => {
                 let (cell, base_offset) = extract_buffer(dict_manager_ptr);
                 let dict_manager_address = get_ptr(vm, cell, &base_offset)?;
