use std::any::Any;
use std::collections::HashMap;

use ark_ff::fields::{Fp256, MontBackend, MontConfig};
use ark_ff::{Field, PrimeField};
use ark_std::UniformRand;
use cairo_felt::{self as felt, felt_str, Felt, FeltOps, PRIME_STR};
use cairo_lang_casm::hints::Hint;
use cairo_lang_casm::instructions::Instruction;
use cairo_lang_casm::operand::{
    BinOpOperand, CellRef, DerefOrImmediate, Operation, Register, ResOperand,
};
use cairo_lang_utils::extract_matches;
use cairo_vm::hint_processor::hint_processor_definition::{HintProcessor, HintReference};
use cairo_vm::serde::deserialize_program::{
    ApTracking, FlowTrackingData, HintParams, ReferenceManager,
};
use cairo_vm::types::exec_scope::ExecutionScopes;
use cairo_vm::types::program::Program;
use cairo_vm::types::relocatable::{MaybeRelocatable, Relocatable};
use cairo_vm::vm::errors::hint_errors::HintError;
use cairo_vm::vm::errors::vm_errors::VirtualMachineError;
use cairo_vm::vm::runners::cairo_runner::CairoRunner;
use cairo_vm::vm::vm_core::VirtualMachine;
use dict_manager::DictManagerExecScope;
use num_bigint::BigUint;
use num_traits::{FromPrimitive, ToPrimitive, Zero};

use self::dict_manager::DictSquashExecScope;
use crate::short_string::as_cairo_short_string;

#[cfg(test)]
mod test;

mod dict_manager;

// TODO(orizi): This def is duplicated.
/// Returns the Beta value of the Starkware elliptic curve.
fn get_beta() -> Felt {
    felt_str!("3141592653589793238462643383279502884197169399375105820974944592307816406665")
}

#[derive(MontConfig)]
#[modulus = "3618502788666131213697322783095070105623107215331596699973092056135872020481"]
#[generator = "3"]
struct FqConfig;
type Fq = Fp256<MontBackend<FqConfig, 4>>;

/// Convert a Hint to the cairo-vm class HintParams by canonically serializing it to a string.
fn hint_to_hint_params(hint: &Hint) -> HintParams {
    HintParams {
        code: hint.to_string(),
        accessible_scopes: vec![],
        flow_tracking_data: FlowTrackingData {
            ap_tracking: ApTracking::new(),
            reference_ids: HashMap::new(),
        },
    }
}

/// HintProcessor for Cairo compiler hints.
struct CairoHintProcessor {
    // A dict from instruction offset to hint vector.
    pub hints_dict: HashMap<usize, Vec<HintParams>>,
    // A mapping from a string that represents a hint to the hint object.
    pub string_to_hint: HashMap<String, Hint>,
}

impl CairoHintProcessor {
    pub fn new<'a, Instructions: Iterator<Item = &'a Instruction> + Clone>(
        instructions: Instructions,
    ) -> Self {
        let mut hints_dict: HashMap<usize, Vec<HintParams>> = HashMap::new();
        let mut string_to_hint: HashMap<String, Hint> = HashMap::new();

        let mut hint_offset = 0;

        for instruction in instructions {
            if !instruction.hints.is_empty() {
                // Register hint with string for the hint processor.
                for hint in instruction.hints.iter() {
                    string_to_hint.insert(hint.to_string(), hint.clone());
                }
                // Add hint, associated with the instruction offset.
                hints_dict.insert(
                    hint_offset,
                    instruction.hints.iter().map(hint_to_hint_params).collect(),
                );
            }
            hint_offset += instruction.body.op_size();
        }
        CairoHintProcessor { hints_dict, string_to_hint }
    }
}

fn cell_ref_to_relocatable(cell_ref: &CellRef, vm: &VirtualMachine) -> Relocatable {
    let base = match cell_ref.register {
        Register::AP => vm.get_ap(),
        Register::FP => vm.get_fp(),
    };
    base + (cell_ref.offset as i32)
}

/// Inserts a value into the vm memory cell represented by the cellref.
macro_rules! insert_value_to_cellref {
    ($vm:ident, $cell_ref:ident, $value:expr) => {
        $vm.insert_value(&cell_ref_to_relocatable($cell_ref, $vm), $value)
    };
}

/// Execution scope for starknet related data.
struct StarknetExecScope {
    /// The values of addresses in the simulated storage.
    storage: HashMap<Felt, Felt>,
}

impl HintProcessor for CairoHintProcessor {
    /// Trait function to execute a given hint in the hint processor.
    fn execute_hint(
        &mut self,
        vm: &mut VirtualMachine,
        exec_scopes: &mut ExecutionScopes,
        hint_data: &Box<dyn Any>,
        _constants: &HashMap<String, Felt>,
    ) -> Result<(), HintError> {
        let hint = hint_data.downcast_ref::<Hint>().unwrap();
        let get_cell_val = |x: &CellRef| -> Result<Felt, VirtualMachineError> {
            Ok(vm.get_integer(&cell_ref_to_relocatable(x, vm))?.as_ref().clone())
        };
        let get_ptr = |cell: &CellRef, offset: &Felt| -> Result<Relocatable, VirtualMachineError> {
            let base_ptr = vm.get_relocatable(&cell_ref_to_relocatable(cell, vm))?;
            base_ptr.add_int(offset)
        };
        let get_double_deref_val =
            |cell: &CellRef, offset: &Felt| -> Result<Felt, VirtualMachineError> {
                Ok(vm.get_integer(&get_ptr(cell, offset)?)?.as_ref().clone())
            };
        let get_val = |x: &ResOperand| -> Result<Felt, VirtualMachineError> {
            match x {
                ResOperand::Deref(cell) => get_cell_val(cell),
                ResOperand::DoubleDeref(cell, offset) => {
                    get_double_deref_val(cell, &(*offset).into())
                }
                ResOperand::Immediate(x) => Ok(Felt::from(x.clone())),
                ResOperand::BinOp(op) => {
                    let a = get_cell_val(&op.a)?;
                    let b = match &op.b {
                        DerefOrImmediate::Deref(cell) => get_cell_val(cell)?,
                        DerefOrImmediate::Immediate(x) => Felt::from(x.clone()),
                    };
                    match op.op {
                        Operation::Add => Ok(a + b),
                        Operation::Mul => Ok(a * b),
                    }
                }
            }
        };
        match hint {
            Hint::AllocSegment { dst } => {
                let segment = vm.add_memory_segment();
                insert_value_to_cellref!(vm, dst, segment)?;
            }
            Hint::TestLessThan { lhs, rhs, dst } => {
                let lhs_val = get_val(lhs)?;
                let rhs_val = get_val(rhs)?;
                insert_value_to_cellref!(
                    vm,
                    dst,
                    if lhs_val < rhs_val { Felt::from(1) } else { Felt::from(0) }
                )?;
            }
            Hint::TestLessThanOrEqual { lhs, rhs, dst } => {
                let lhs_val = get_val(lhs)?;
                let rhs_val = get_val(rhs)?;
                insert_value_to_cellref!(
                    vm,
                    dst,
                    if lhs_val <= rhs_val { Felt::from(1) } else { Felt::from(0) }
                )?;
            }
            Hint::DivMod { lhs, rhs, quotient, remainder } => {
                let lhs_val = get_val(lhs)?.to_biguint();
                let rhs_val = get_val(rhs)?.to_biguint();
                insert_value_to_cellref!(
                    vm,
                    quotient,
                    Felt::from(lhs_val.clone() / rhs_val.clone())
                )?;
                insert_value_to_cellref!(vm, remainder, Felt::from(lhs_val % rhs_val))?;
            }
            Hint::LinearSplit { value, scalar, max_x, x, y } => {
                let value = get_val(value)?.to_biguint();
                let scalar = get_val(scalar)?.to_biguint();
                let max_x = get_val(max_x)?.to_biguint();
                let x_value = (value.clone() / scalar.clone()).min(max_x);
                let y_value = value - x_value.clone() * scalar;
                insert_value_to_cellref!(vm, x, Felt::from(x_value))?;
                insert_value_to_cellref!(vm, y, Felt::from(y_value))?;
            }
            Hint::EnterScope => {}
            Hint::ExitScope => {}
            Hint::RandomEcPoint { x, y } => {
                // Keep sampling a random field element `X` until `X^3 + X + beta` is a quadratic
                // residue.
                let beta = Fq::from(get_beta().to_biguint());
                let mut rng = ark_std::test_rng();
                let (random_x, random_y_squared) = loop {
                    let random_x = Fq::rand(&mut rng);
                    let random_y_squared = random_x * random_x * random_x + random_x + beta;
                    if random_y_squared.legendre().is_qr() {
                        break (random_x, random_y_squared);
                    }
                };
                let x_bigint: BigUint = random_x.into_bigint().into();
                let y_bigint: BigUint = random_y_squared.sqrt().unwrap().into_bigint().into();
                insert_value_to_cellref!(vm, x, Felt::from(x_bigint))?;
                insert_value_to_cellref!(vm, y, Felt::from(y_bigint))?;
            }
            Hint::FieldSqrt { val, sqrt } => {
                let val = Fq::from(get_val(val)?.to_biguint());
                insert_value_to_cellref!(vm, sqrt, {
                    let three_fq = Fq::from(BigUint::from_usize(3).unwrap());
                    let res = (if val.legendre().is_qr() { val } else { val * three_fq }).sqrt();
                    let res_big_uint: BigUint = res.unwrap().into_bigint().into();
                    Felt::from(res_big_uint)
                })?;
            }
            Hint::SystemCall { system } => {
                let starknet_exec_scope =
                    match exec_scopes.get_mut_ref::<StarknetExecScope>("starknet_exec_scope") {
                        Ok(starknet_exec_scope) => starknet_exec_scope,
                        Err(_) => {
                            exec_scopes.assign_or_update_variable(
                                "starknet_exec_scope",
                                Box::new(StarknetExecScope { storage: HashMap::default() }),
                            );
                            exec_scopes.get_mut_ref::<StarknetExecScope>("starknet_exec_scope")?
                        }
                    };
                let (cell, base_offset) = extract_buffer(system);
                let selector = get_double_deref_val(cell, &base_offset)?.to_bytes_be();
                if selector == "StorageWrite".as_bytes() {
                    let gas_counter = get_double_deref_val(cell, &(base_offset.clone() + 1u32))?;
                    const WRITE_GAS_SIM_COST: usize = 1000;
                    let gas_counter_updated_ptr = get_ptr(cell, &(base_offset.clone() + 5u32))?;
                    let revert_reason_ptr = get_ptr(cell, &(base_offset.clone() + 6u32))?;
                    let addr_domain = get_double_deref_val(cell, &(base_offset.clone() + 2u32))?;

                    // Only address_domain 0 is currently supported.
                    if addr_domain.is_zero() && gas_counter >= WRITE_GAS_SIM_COST.into() {
                        let addr = get_double_deref_val(cell, &(base_offset.clone() + 3u32))?;
                        let value = get_double_deref_val(cell, &(base_offset + 4u32))?;
                        starknet_exec_scope.storage.insert(addr, value);
                        vm.insert_value(
                            &gas_counter_updated_ptr,
                            gas_counter - WRITE_GAS_SIM_COST,
                        )?;
                        vm.insert_value(&revert_reason_ptr, Felt::from(0))?;
                    } else {
                        vm.insert_value(&gas_counter_updated_ptr, gas_counter)?;
                        vm.insert_value(&revert_reason_ptr, Felt::from(1))?;
                    }
                } else if selector == "StorageRead".as_bytes() {
                    let gas_counter = get_double_deref_val(cell, &(base_offset.clone() + 1u32))?;
                    const READ_GAS_SIM_COST: usize = 100;
                    let addr_domain = get_double_deref_val(cell, &(base_offset.clone() + 2u32))?;
                    let addr = get_double_deref_val(cell, &(base_offset.clone() + 3u32))?;

                    let gas_counter_updated_ptr = get_ptr(cell, &(base_offset.clone() + 4u32))?;
                    let revert_reason_ptr = get_ptr(cell, &(base_offset.clone() + 5u32))?;

                    // Only address_domain 0 is currently supported.
                    if addr_domain.is_zero() && gas_counter >= READ_GAS_SIM_COST.into() {
                        let value = starknet_exec_scope
                            .storage
                            .get(&addr)
                            .cloned()
                            .unwrap_or_else(|| Felt::from(0));
                        let result_ptr = get_ptr(cell, &(base_offset + 6u32))?;

                        vm.insert_value(&gas_counter_updated_ptr, gas_counter - READ_GAS_SIM_COST)?;
                        vm.insert_value(&revert_reason_ptr, Felt::from(0))?;
                        vm.insert_value(&result_ptr, value)?;
                    } else {
                        vm.insert_value(&gas_counter_updated_ptr, gas_counter)?;
                        vm.insert_value(&revert_reason_ptr, Felt::from(1))?;
                    }
                } else if selector == "call_contract".as_bytes() {
                    todo!()
                } else {
                    panic!("Unknown selector for system call!");
                }
            }
<<<<<<< HEAD
            &Hint::Roll { .. } => todo!(),
            Hint::DictDestruct { .. } => todo!(),
            Hint::DictSquash1 { .. } => todo!(),
            Hint::DictSquash2 { .. } => todo!(),
            Hint::SquashDict { .. } => todo!(),
            Hint::SquashDictInner1 { .. } => todo!(),
            Hint::SquashDictInner2 { .. } => todo!(),
            Hint::SquashDictInner3 { .. } => todo!(),
            Hint::SquashDictInner4 { .. } => todo!(),
            Hint::SquashDictInner5 => todo!(),
            Hint::SquashDictInner6 { .. } => todo!(),
            Hint::SquashDictInner7 => todo!(),
            Hint::SquashDictInner8 { .. } => todo!(),
            Hint::AssertLtFelt { .. } => todo!(),
            Hint::AssertLeFelt1 { .. } => todo!(),
            Hint::AssertLeFelt2 { .. } => todo!(),
            Hint::AssertLeFelt3 { .. } => todo!(),
            Hint::AssertLeFelt4 => todo!(),
=======
            Hint::AllocDictFeltTo { dict_manager_ptr } => {
                let (cell, base_offset) = extract_buffer(dict_manager_ptr);
                let dict_manager_address = get_ptr(cell, &base_offset)?;
                let n_dicts = vm
                    .get_integer(&(dict_manager_address + 1))?
                    .into_owned()
                    .to_usize()
                    .expect("Number of dictionaries too large.");
                let dict_infos_base = vm.get_relocatable(&(dict_manager_address))?;

                let dict_manager_exec_scope = match exec_scopes
                    .get_mut_ref::<DictManagerExecScope>("dict_manager_exec_scope")
                {
                    Ok(dict_manager_exec_scope) => dict_manager_exec_scope,
                    Err(_) => {
                        exec_scopes.assign_or_update_variable(
                            "dict_manager_exec_scope",
                            Box::<DictManagerExecScope>::default(),
                        );
                        exec_scopes
                            .get_mut_ref::<DictManagerExecScope>("dict_manager_exec_scope")?
                    }
                };
                let new_dict_segment = dict_manager_exec_scope.new_default_dict(vm);
                vm.insert_value(&(dict_infos_base + 3 * n_dicts), new_dict_segment)?;
            }
            Hint::DictFeltToRead { dict_ptr, key, value_dst } => {
                let (dict_base, dict_offset) = extract_buffer(dict_ptr);
                let dict_address = get_ptr(dict_base, &dict_offset)?;
                let key = get_val(key)?;
                let dict_manager_exec_scope = exec_scopes
                    .get_mut_ref::<DictManagerExecScope>("dict_manager_exec_scope")
                    .expect("Trying to read from a dict while dict manager was not initialized.");
                let value = dict_manager_exec_scope
                    .get_from_tracker(dict_address, &key)
                    .unwrap_or_else(|| DictManagerExecScope::DICT_DEFAULT_VALUE.into());
                insert_value_to_cellref!(vm, value_dst, value)?;
            }
            Hint::DictFeltToWrite { dict_ptr, key, value, prev_value_dst } => {
                let (dict_base, dict_offset) = extract_buffer(dict_ptr);
                let dict_address = get_ptr(dict_base, &dict_offset)?;
                let key = get_val(key)?;
                let value = get_val(value)?;
                let dict_manager_exec_scope = exec_scopes
                    .get_mut_ref::<DictManagerExecScope>("dict_manager_exec_scope")
                    .expect("Trying to write to a dict while dict manager was not initialized.");
                let prev_value = dict_manager_exec_scope
                    .get_from_tracker(dict_address, &key)
                    .unwrap_or_else(|| DictManagerExecScope::DICT_DEFAULT_VALUE.into());
                insert_value_to_cellref!(vm, prev_value_dst, prev_value)?;
                dict_manager_exec_scope.insert_to_tracker(dict_address, key, value);
            }
            Hint::GetDictIndex { dict_end_ptr, dict_index, .. } => {
                let (dict_base, dict_offset) = extract_buffer(dict_end_ptr);
                let dict_address = get_ptr(dict_base, &dict_offset)?;
                let dict_manager_exec_scope = exec_scopes
                    .get_ref::<DictManagerExecScope>("dict_manager_exec_scope")
                    .expect("Trying to read from a dict while dict manager was not initialized.");
                let dict_infos_index = dict_manager_exec_scope.get_dict_infos_index(dict_address);
                insert_value_to_cellref!(vm, dict_index, Felt::from(dict_infos_index))?;
            }
            Hint::EnterDictSquashScope { .. } => {}
            Hint::SetDictTrackerEnd { .. } => {}
            Hint::InitSquashData { dict_accesses, n_accesses, first_key, big_keys, .. } => {
                let dict_access_size = 3;
                let rangecheck_bound = Felt::from(u128::MAX) + 1u32;

                exec_scopes.assign_or_update_variable(
                    "dict_squash_exec_scope",
                    Box::<DictSquashExecScope>::default(),
                );
                let dict_squash_exec_scope =
                    exec_scopes.get_mut_ref::<DictSquashExecScope>("dict_squash_exec_scope")?;
                let (dict_accesses_base, dict_accesses_offset) = extract_buffer(dict_accesses);
                let dict_accesses_address = get_ptr(dict_accesses_base, &dict_accesses_offset)?;
                let n_accesses = get_val(n_accesses)?
                    .to_usize()
                    .expect("Number of accesses is too large or negative.");
                for i in 0..n_accesses {
                    let current_key =
                        vm.get_integer(&(dict_accesses_address + i * dict_access_size))?;
                    dict_squash_exec_scope
                        .access_indices
                        .entry(current_key.into_owned())
                        .and_modify(|indices| indices.push(Felt::from(i)))
                        .or_insert_with(|| vec![Felt::from(i)]);
                }
                // Reverse the accesses in order to pop them in order later.
                for (_, accesses) in dict_squash_exec_scope.access_indices.iter_mut() {
                    accesses.reverse();
                }
                dict_squash_exec_scope.keys =
                    dict_squash_exec_scope.access_indices.keys().cloned().collect();
                dict_squash_exec_scope.keys.sort_by(|a, b| b.cmp(a));
                // big_keys indicates if the keys are greater than rangecheck_bound. If they are not
                // a simple range check is used instead of assert_le_felt.
                insert_value_to_cellref!(
                    vm,
                    big_keys,
                    if dict_squash_exec_scope.keys[0] < rangecheck_bound {
                        Felt::from(0)
                    } else {
                        Felt::from(1)
                    }
                )?;
                insert_value_to_cellref!(
                    vm,
                    first_key,
                    dict_squash_exec_scope.current_key().unwrap()
                )?;
            }
            Hint::GetCurrentAccessIndex { range_check_ptr } => {
                let dict_squash_exec_scope: &mut DictSquashExecScope =
                    exec_scopes.get_mut_ref("dict_squash_exec_scope")?;
                let (range_check_base, range_check_offset) = extract_buffer(range_check_ptr);
                let range_check_ptr = get_ptr(range_check_base, &range_check_offset)?;
                let current_access_index = dict_squash_exec_scope.current_access_index().unwrap();
                vm.insert_value(&range_check_ptr, current_access_index)?;
            }
            Hint::ShouldSkipSquashLoop { should_skip_loop } => {
                let dict_squash_exec_scope: &mut DictSquashExecScope =
                    exec_scopes.get_mut_ref("dict_squash_exec_scope")?;
                insert_value_to_cellref!(
                    vm,
                    should_skip_loop,
                    // The loop verifies that each two consecutive accesses are valid, thus we
                    // break when there is only one remaining access.
                    if dict_squash_exec_scope.current_access_indices().unwrap().len() > 1 {
                        Felt::from(0)
                    } else {
                        Felt::from(1)
                    }
                )?;
            }
            Hint::GetCurrentAccessDelta { index_delta_minus1 } => {
                let dict_squash_exec_scope: &mut DictSquashExecScope =
                    exec_scopes.get_mut_ref("dict_squash_exec_scope")?;
                let prev_access_index = dict_squash_exec_scope.pop_current_access_index().unwrap();
                let index_delta_minus_1_val =
                    dict_squash_exec_scope.current_access_index().unwrap().clone()
                        - prev_access_index
                        - 1_u32;
                insert_value_to_cellref!(vm, index_delta_minus1, index_delta_minus_1_val)?;
            }
            Hint::ShouldContinueSquashLoop { should_continue } => {
                let dict_squash_exec_scope: &mut DictSquashExecScope =
                    exec_scopes.get_mut_ref("dict_squash_exec_scope")?;
                insert_value_to_cellref!(
                    vm,
                    should_continue,
                    // The loop verifies that each two consecutive accesses are valid, thus we
                    // break when there is only one remaining access.
                    if dict_squash_exec_scope.current_access_indices().unwrap().len() > 1 {
                        Felt::from(1)
                    } else {
                        Felt::from(0)
                    }
                )?;
            }
            Hint::AssertCurrentAccessIndicesIsEmpty => {}
            Hint::AssertAllAccessesUsed { .. } => {}
            Hint::AssertAllKeysUsed => {}
            Hint::GetNextDictKey { next_key } => {
                let dict_squash_exec_scope: &mut DictSquashExecScope =
                    exec_scopes.get_mut_ref("dict_squash_exec_scope")?;
                dict_squash_exec_scope.pop_current_key();
                insert_value_to_cellref!(
                    vm,
                    next_key,
                    dict_squash_exec_scope.current_key().unwrap()
                )?;
            }
            Hint::AssertLtAssertValidInput { .. } => {}
            Hint::AssertLeFindSmallArcs { a, b, range_check_ptr } => {
                let a_val = get_val(a)?;
                let b_val = get_val(b)?;
                let mut lengths_and_indices = vec![
                    (a_val.clone(), 0),
                    (b_val.clone() - a_val, 1),
                    (Felt::from(-1) - b_val, 2),
                ];
                lengths_and_indices.sort();
                exec_scopes
                    .assign_or_update_variable("excluded_arc", Box::new(lengths_and_indices[2].1));
                // ceil((PRIME / 2) / 2 ** 128).
                let prime_over_2_high = 3544607988759775765608368578435044694_u128;
                // ceil((PRIME / 3) / 2 ** 128).
                let prime_over_3_high = 5316911983139663648412552867652567041_u128;
                let (range_check_base, range_check_offset) = extract_buffer(range_check_ptr);
                let range_check_ptr = get_ptr(range_check_base, &range_check_offset)?;
                vm.insert_value(
                    &range_check_ptr,
                    Felt::from(lengths_and_indices[0].0.to_biguint() % prime_over_3_high),
                )?;
                vm.insert_value(
                    &(range_check_ptr + 1),
                    Felt::from(lengths_and_indices[0].0.to_biguint() / prime_over_3_high),
                )?;
                vm.insert_value(
                    &(range_check_ptr + 2),
                    Felt::from(lengths_and_indices[1].0.to_biguint() % prime_over_2_high),
                )?;
                vm.insert_value(
                    &(range_check_ptr + 3),
                    Felt::from(lengths_and_indices[1].0.to_biguint() / prime_over_2_high),
                )?;
            }
            Hint::AssertLeIsFirstArcExcluded { skip_exclude_a_flag } => {
                let excluded_arc: i32 = exec_scopes.get("excluded_arc")?;
                insert_value_to_cellref!(
                    vm,
                    skip_exclude_a_flag,
                    if excluded_arc != 0 { Felt::from(1) } else { Felt::from(0) }
                )?;
            }
            Hint::AssertLeIsSecondArcExcluded { skip_exclude_b_minus_a } => {
                let excluded_arc: i32 = exec_scopes.get("excluded_arc")?;
                insert_value_to_cellref!(
                    vm,
                    skip_exclude_b_minus_a,
                    if excluded_arc != 1 { Felt::from(1) } else { Felt::from(0) }
                )?;
            }
            Hint::AssertLeAssertThirdArcExcluded => {}
>>>>>>> 917e8a2a
            Hint::DebugPrint { start, end } => {
                let as_relocatable = |value| {
                    let (base, offset) = extract_buffer(value);
                    get_ptr(base, &offset)
                };
                let mut curr = as_relocatable(start)?;
                let end = as_relocatable(end)?;
                while curr != end {
                    let value = vm.get_integer(&curr)?;
                    if let Some(shortstring) = as_cairo_short_string(&value) {
                        print!("'{shortstring}' (raw: {value}), ",);
                    } else {
                        print!("{value}, ");
                    }
                    curr = curr.add_int(&1.into())?;
                }
                println!();
            }
        };
        Ok(())
    }

    /// Trait function to store hint in the hint processor by string.
    fn compile_hint(
        &self,
        hint_code: &str,
        _ap_tracking_data: &ApTracking,
        _reference_ids: &HashMap<String, usize>,
        _references: &HashMap<usize, HintReference>,
    ) -> Result<Box<dyn Any>, VirtualMachineError> {
        Ok(Box::new(self.string_to_hint[hint_code].clone()))
    }
}

/// Extracts a parameter assumed to be a buffer.
fn extract_buffer(buffer: &ResOperand) -> (&CellRef, Felt) {
    let (cell, base_offset) = match buffer {
        ResOperand::Deref(cell) => (cell, 0.into()),
        ResOperand::BinOp(BinOpOperand { op: Operation::Add, a, b }) => {
            (a, extract_matches!(b, DerefOrImmediate::Immediate).clone().into())
        }
        _ => panic!("Illegal argument for a buffer."),
    };
    (cell, base_offset)
}

/// Provides context for the `additional_initialization` callback function of [run_function].
pub struct RunFunctionContext<'a> {
    pub vm: &'a mut VirtualMachine,
    pub data_len: usize,
}

/// Runs `program` on layout with prime, and returns the memory layout and ap value.
pub fn run_function<'a, Instructions: Iterator<Item = &'a Instruction> + Clone>(
    instructions: Instructions,
    builtins: Vec<String>,
    additional_initialization: fn(
        context: RunFunctionContext<'_>,
    ) -> Result<(), Box<VirtualMachineError>>,
) -> Result<(Vec<Option<Felt>>, usize), Box<VirtualMachineError>> {
    let data: Vec<MaybeRelocatable> = instructions
        .clone()
        .flat_map(|inst| inst.assemble().encode())
        .map(Felt::from)
        .map(MaybeRelocatable::from)
        .collect();

    let mut hint_processor = CairoHintProcessor::new(instructions);

    let data_len = data.len();
    let program = Program {
        builtins,
        prime: PRIME_STR.to_string(),
        data,
        constants: HashMap::new(),
        main: Some(0),
        start: None,
        end: None,
        hints: hint_processor.hints_dict.clone(),
        reference_manager: ReferenceManager { references: Vec::new() },
        identifiers: HashMap::new(),
        error_message_attributes: vec![],
        instruction_locations: None,
    };
    let mut runner = CairoRunner::new(&program, "all", false)
        .map_err(VirtualMachineError::from)
        .map_err(Box::new)?;
    let mut vm = VirtualMachine::new(true, vec![]);

    let end = runner.initialize(&mut vm).map_err(VirtualMachineError::from).map_err(Box::new)?;

    additional_initialization(RunFunctionContext { vm: &mut vm, data_len })?;

    runner.run_until_pc(end, &mut vm, &mut hint_processor)?;
    runner.end_run(true, false, &mut vm, &mut hint_processor).map_err(Box::new)?;
    runner.relocate(&mut vm).map_err(VirtualMachineError::from).map_err(Box::new)?;
    Ok((runner.relocated_memory, runner.relocated_trace.unwrap().last().unwrap().ap))
}<|MERGE_RESOLUTION|>--- conflicted
+++ resolved
@@ -291,26 +291,7 @@
                     panic!("Unknown selector for system call!");
                 }
             }
-<<<<<<< HEAD
             &Hint::Roll { .. } => todo!(),
-            Hint::DictDestruct { .. } => todo!(),
-            Hint::DictSquash1 { .. } => todo!(),
-            Hint::DictSquash2 { .. } => todo!(),
-            Hint::SquashDict { .. } => todo!(),
-            Hint::SquashDictInner1 { .. } => todo!(),
-            Hint::SquashDictInner2 { .. } => todo!(),
-            Hint::SquashDictInner3 { .. } => todo!(),
-            Hint::SquashDictInner4 { .. } => todo!(),
-            Hint::SquashDictInner5 => todo!(),
-            Hint::SquashDictInner6 { .. } => todo!(),
-            Hint::SquashDictInner7 => todo!(),
-            Hint::SquashDictInner8 { .. } => todo!(),
-            Hint::AssertLtFelt { .. } => todo!(),
-            Hint::AssertLeFelt1 { .. } => todo!(),
-            Hint::AssertLeFelt2 { .. } => todo!(),
-            Hint::AssertLeFelt3 { .. } => todo!(),
-            Hint::AssertLeFelt4 => todo!(),
-=======
             Hint::AllocDictFeltTo { dict_manager_ptr } => {
                 let (cell, base_offset) = extract_buffer(dict_manager_ptr);
                 let dict_manager_address = get_ptr(cell, &base_offset)?;
@@ -535,7 +516,6 @@
                 )?;
             }
             Hint::AssertLeAssertThirdArcExcluded => {}
->>>>>>> 917e8a2a
             Hint::DebugPrint { start, end } => {
                 let as_relocatable = |value| {
                     let (base, offset) = extract_buffer(value);
