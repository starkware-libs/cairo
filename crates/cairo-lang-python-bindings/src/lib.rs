--- conflicted
+++ resolved
@@ -78,15 +78,12 @@
 
 // returns tuple[sierra if no output_path, list[test_names]]
 #[pyfunction]
-<<<<<<< HEAD
-fn collect_tests(input_path: &str, output_path: Option<&str>, maybe_cairo_paths: Option<Vec<&str>>, maybe_builtins: Option<Vec<&str>>) -> PyResult<(Option<String>, Vec<String>)> {
-=======
 fn collect_tests(
     input_path: &str,
     output_path: Option<&str>,
     maybe_cairo_paths: Option<Vec<&str>>,
+    maybe_builtins: Option<Vec<&str>>,
 ) -> PyResult<(Option<String>, Vec<String>)> {
->>>>>>> 0cfeb295
     // code taken from crates/cairo-lang-test-runner/src/cli.rs
     let plugins: Vec<Arc<dyn SemanticPlugin>> = vec![
         Arc::new(DerivePlugin {}),
@@ -164,7 +161,6 @@
 
     let sierra_program = replace_sierra_ids_in_program(db, &sierra_program);
 
-<<<<<<< HEAD
     let mut builtins = vec![];
     if let Some(unwrapped_builtins) = maybe_builtins {
         builtins = unwrapped_builtins.iter().map(|s| s.to_string()).collect();
@@ -175,11 +171,6 @@
         &named_tests,
         builtins
     ).map_err(|e| PyErr::new::<RuntimeError, _>(format!("Test validation failed: {}", e.to_string())))?;
-=======
-    validate_tests(sierra_program.clone(), &named_tests).map_err(|e| {
-        PyErr::new::<RuntimeError, _>(format!("Test validation failed: {}", e.to_string()))
-    })?;
->>>>>>> 0cfeb295
 
     let mut result_contents = None;
     if let Some(path) = output_path {
@@ -199,7 +190,6 @@
     };
     for test in test_names {
         let func = casm_generator.find_function(test)?;
-<<<<<<< HEAD
         let mut filtered_params: Vec<String> = Vec::new();
         for param in &func.params {
             let param_str = &param.ty.debug_name.as_ref().unwrap().to_string().to_lowercase();
@@ -209,14 +199,6 @@
         }
         if !filtered_params.is_empty() {
             anyhow::bail!(format!("Invalid number of parameters for test {}: expected 0, got {}", test, func.params.len()));
-=======
-        if func.params.len() > 0 {
-            anyhow::bail!(format!(
-                "Invalid number of parameters for test {}: expected 0, got {}",
-                test,
-                func.params.len()
-            ));
->>>>>>> 0cfeb295
         }
         let signature = &func.signature;
         let ret_types = &signature.ret_types;
