use std::fs;
use std::path::Path;

use anyhow::Context;
use cairo_lang_compiler::CompilerConfig;
use cairo_lang_protostar::build_protostar_casm_from_sierra;
use cairo_lang_protostar::casm_generator::TestConfig;
use cairo_lang_protostar::test_collector::collect_tests as internal_collect_tests;
use cairo_lang_starknet::casm_contract_class::CasmContractClass;
use cairo_lang_starknet::contract_class::{
    compile_path_protostar as compile_starknet, ContractClass,
};
use pyo3::exceptions::RuntimeError;
use pyo3::prelude::*;
use pyo3::wrap_pyfunction;

type CollectedTest = (String, Option<usize>);

fn ensure_path_is_dir(path_str: &str) -> Result<(), anyhow::Error> {
    let path = Path::new(path_str);
    if !path.is_dir() {
        let mut err_msg = "invalid input path: a directory path is expected".to_owned();
        if path.is_file() {
            err_msg.push_str(", a file was received");
        }
        anyhow::bail!(err_msg);
    }
    Ok(())
}

#[pyfunction]
fn compile_starknet_contract_to_sierra_from_path(
    input_path: &str,
    output_path: Option<&str>,
    maybe_cairo_paths: Option<Vec<(&str, &str)>>,
) -> PyResult<String> {
    ensure_path_is_dir(input_path)
        .map_err(|e| PyErr::new::<RuntimeError, _>(format!("{:?}", e)))?;
    let sierra = starknet_cairo_to_sierra(input_path, maybe_cairo_paths)
        .map_err(|e| PyErr::new::<RuntimeError, _>(format!("{:?}", e)))?;

    if let Some(path) = output_path {
        fs::write(path, &sierra).map_err(|e| {
            PyErr::new::<RuntimeError, _>(format!("Failed to write output: {:?}", e))
        })?;
    }
    Ok(sierra)
}

fn starknet_cairo_to_sierra(
    input_path: &str,
    maybe_cairo_paths: Option<Vec<(&str, &str)>>,
) -> Result<String, anyhow::Error> {
    let contract = compile_starknet(
<<<<<<< HEAD
        input_path,
=======
        &PathBuf::from(input_path),
        None,
>>>>>>> 1c80457f
        CompilerConfig { replace_ids: true, ..CompilerConfig::default() },
        maybe_cairo_paths,
    )?;
    let sierra =
        serde_json::to_string_pretty(&contract).with_context(|| "Serialization failed.")?;

    Ok(sierra)
}

#[pyfunction]
fn compile_starknet_contract_to_casm_from_path(
    input_path: &str,
    output_path: Option<&str>,
    maybe_cairo_paths: Option<Vec<(&str, &str)>>,
) -> PyResult<String> {
    ensure_path_is_dir(input_path)
        .map_err(|e| PyErr::new::<RuntimeError, _>(format!("{:?}", e)))?;
    let casm = starknet_cairo_to_casm(input_path, maybe_cairo_paths)
        .map_err(|e| PyErr::new::<RuntimeError, _>(format!("{:?}", e)))?;

    if let Some(path) = output_path {
        fs::write(path, &casm).map_err(|e| {
            PyErr::new::<RuntimeError, _>(format!("Failed to write output: {:?}", e))
        })?;
    }
    Ok(casm)
}

fn starknet_sierra_to_casm(sierra: &str) -> Result<String, anyhow::Error> {
    let contract_class: ContractClass =
        serde_json::from_str(&sierra[..]).with_context(|| "deserialization Failed.")?;

    let casm_contract = CasmContractClass::from_contract_class(contract_class, true)
        .with_context(|| "Compilation failed.")?;

    let casm =
        serde_json::to_string_pretty(&casm_contract).with_context(|| "Serialization failed.")?;

    Ok(casm)
}

fn starknet_cairo_to_casm(
    input_path: &str,
    maybe_cairo_paths: Option<Vec<(&str, &str)>>,
) -> Result<String, anyhow::Error> {
    let sierra = starknet_cairo_to_sierra(input_path, maybe_cairo_paths)?;
    starknet_sierra_to_casm(&sierra)
}

#[pyfunction]
fn compile_starknet_contract_sierra_to_casm_from_path(
    input_path: &str,
    output_path: Option<&str>,
) -> PyResult<String> {
    let sierra = fs::read_to_string(input_path).expect("Could not read file!");
    compile_starknet_contract_sierra_to_casm_from_sierra_code(&sierra, output_path)
}

#[pyfunction]
fn compile_starknet_contract_sierra_to_casm_from_sierra_code(
    sierra_compiled: &str,
    output_path: Option<&str>,
) -> PyResult<String> {
    let casm = starknet_sierra_to_casm(sierra_compiled)
        .map_err(|e| PyErr::new::<RuntimeError, _>(format!("{:?}", e)))?;

    if let Some(path) = output_path {
        fs::write(path, &casm).map_err(|e| {
            PyErr::new::<RuntimeError, _>(format!("Failed to write output: {:?}", e))
        })?;
    }
    Ok(casm)
}

// returns tuple[sierra, list[test_name, test_config]]
#[pyfunction]
fn collect_tests(
    input_path: String,
    output_path: Option<String>,
    maybe_cairo_paths: Option<Vec<(String, String)>>,
    maybe_builtins: Option<Vec<String>>,
) -> PyResult<(String, Vec<CollectedTest>)> {
    let (sierra_program, collected) = internal_collect_tests(
        &input_path,
        output_path.as_ref(),
        maybe_cairo_paths.as_ref().map(|a| a.iter().map(|(b, c)| (b, c)).collect::<Vec<(&String, &String)>>()),
        maybe_builtins.as_ref().map(|a| a.iter().map(|b| b).collect::<Vec<&String>>()),
    )
    .map_err(|e| {
        PyErr::new::<RuntimeError, _>(format!(
            "Failed to setup project for path({}): {:?}",
            input_path, e
        ))
    })?;
    let external_collected = collected.iter().map(|c| (c.name.clone(), c.available_gas)).collect();

    Ok((sierra_program.to_string(), external_collected))
}

#[pyfunction]
fn compile_protostar_sierra_to_casm(
    collected_tests: Vec<CollectedTest>,
    input_data: String,
    output_path: Option<&str>,
) -> PyResult<Option<String>> {
    let internal_collected = collected_tests
        .iter()
        .map(|c| TestConfig { name: c.0.clone(), available_gas: c.1.clone() })
        .collect();
    let casm = build_protostar_casm_from_sierra(
        &internal_collected,
        input_data,
        output_path.map(|s| s.to_string()),
    )
    .map_err(|e| PyErr::new::<RuntimeError, _>(format!("{:?}", e)))?;
    Ok(casm)
}

#[pyfunction]
fn compile_protostar_sierra_to_casm_from_path(
    collected_tests: Vec<CollectedTest>,
    input_path: &str,
    output_path: Option<&str>,
) -> PyResult<Option<String>> {
    let input_data = fs::read_to_string(input_path).expect("Could not read file!");
    let internal_collected = collected_tests
        .iter()
        .map(|c| TestConfig { name: c.0.clone(), available_gas: c.1.clone() })
        .collect();
    let casm = build_protostar_casm_from_sierra(
        &internal_collected,
        input_data,
        output_path.map(|s| s.to_string()),
    )
    .map_err(|e| PyErr::new::<RuntimeError, _>(format!("{:?}", e)))?;

    Ok(casm)
}

#[pymodule]
fn cairo_python_bindings(_py: Python, m: &PyModule) -> PyResult<()> {
    m.add_wrapped(wrap_pyfunction!(compile_starknet_contract_to_casm_from_path))?;
    m.add_wrapped(wrap_pyfunction!(compile_starknet_contract_to_sierra_from_path))?;
    m.add_wrapped(wrap_pyfunction!(compile_starknet_contract_sierra_to_casm_from_path))?;
    m.add_wrapped(wrap_pyfunction!(compile_starknet_contract_sierra_to_casm_from_sierra_code))?;
    m.add_wrapped(wrap_pyfunction!(collect_tests))?;
    m.add_wrapped(wrap_pyfunction!(compile_protostar_sierra_to_casm))?;
    m.add_wrapped(wrap_pyfunction!(compile_protostar_sierra_to_casm_from_path))?;
    Ok(())
}<|MERGE_RESOLUTION|>--- conflicted
+++ resolved
@@ -52,12 +52,8 @@
     maybe_cairo_paths: Option<Vec<(&str, &str)>>,
 ) -> Result<String, anyhow::Error> {
     let contract = compile_starknet(
-<<<<<<< HEAD
         input_path,
-=======
-        &PathBuf::from(input_path),
         None,
->>>>>>> 1c80457f
         CompilerConfig { replace_ids: true, ..CompilerConfig::default() },
         maybe_cairo_paths,
     )?;
