use cairo_lang_defs::patcher::{PatchBuilder, RewriteNode};
use cairo_lang_defs::plugin::{
    InlineMacroExprPlugin, InlinePluginResult, MacroPluginMetadata, NamedPlugin, PluginDiagnostic,
    PluginGeneratedFile,
};
use cairo_lang_defs::plugin_utils::{
    PluginResultTrait, escape_node, not_legacy_macro_diagnostic, try_extract_unnamed_arg,
    unsupported_bracket_diagnostic,
};
use cairo_lang_filesystem::cfg::Cfg;
use cairo_lang_parser::macro_helpers::AsLegacyInlineMacro;
use cairo_lang_syntax::node::ast::WrappedArgList;
use cairo_lang_syntax::node::db::SyntaxGroup;
use cairo_lang_syntax::node::{TypedSyntaxNode, ast};
use indoc::formatdoc;

/// The type of value the comparison function expects to find.
enum ArgType {
    /// The type is a snapshot of the compared value.
    Snapshot,
    /// The type is the actual value.
    Value,
}

/// A trait for compare assertion plugin.
trait CompareAssertionPlugin: NamedPlugin {
    /// The operator for the panic message.
    const OPERATOR: &'static str;
    /// The actual comparison function.
    const FUNCTION: &'static str;
    /// The argument type for the comparison function.
    const ARG_TYPE: ArgType;

    fn generate_code(
        &self,
        db: &dyn SyntaxGroup,
        syntax: &ast::ExprInlineMacro,
        metadata: &MacroPluginMetadata<'_>,
    ) -> InlinePluginResult {
        let Some(legacy_inline_macro) = syntax.as_legacy_inline_macro(db) else {
            return InlinePluginResult::diagnostic_only(not_legacy_macro_diagnostic(
                syntax.as_syntax_node().stable_ptr(),
            ));
        };
        let WrappedArgList::ParenthesizedArgList(arguments_syntax) =
            legacy_inline_macro.arguments(db)
        else {
            return unsupported_bracket_diagnostic(db, &legacy_inline_macro, syntax);
        };
        let arguments = arguments_syntax.arguments(db).elements(db);
        if arguments.len() < 2 {
            return InlinePluginResult {
                code: None,
                diagnostics: vec![PluginDiagnostic::error(
                    arguments_syntax.lparen(db).stable_ptr(db),
                    format!("Macro `{}` requires at least 2 arguments.", Self::NAME),
                )],
            };
        }
        let (lhs, rest) = arguments.split_first().unwrap();
        let (rhs, format_args) = rest.split_first().unwrap();
        let Some(lhs) = try_extract_unnamed_arg(db, lhs) else {
            return InlinePluginResult {
                code: None,
<<<<<<< HEAD
                diagnostics: vec![PluginDiagnostic::error_with_inner_span(
                    db,
                    syntax.stable_ptr(),
                    lhs.as_syntax_node(),
=======
                diagnostics: vec![PluginDiagnostic::error(
                    lhs.stable_ptr(db),
>>>>>>> e08485ef
                    format!("Macro `{}` requires the first argument to be unnamed.", Self::NAME),
                )],
            };
        };
        let Some(rhs) = try_extract_unnamed_arg(db, rhs) else {
            return InlinePluginResult {
                code: None,
<<<<<<< HEAD
                diagnostics: vec![PluginDiagnostic::error_with_inner_span(
                    db,
                    syntax.stable_ptr(),
                    rhs.as_syntax_node(),
=======
                diagnostics: vec![PluginDiagnostic::error(
                    rhs.stable_ptr(db),
>>>>>>> e08485ef
                    format!("Macro `{}` requires the second argument to be unnamed.", Self::NAME),
                )],
            };
        };
        let f = format!("__formatter_for_{}_macro_", Self::NAME);
        let lhs_escaped = escape_node(db, lhs.as_syntax_node());
        let rhs_escaped = escape_node(db, rhs.as_syntax_node());
        let (wrap_start, wrap_end) = match Self::ARG_TYPE {
            ArgType::Snapshot => ("@(", ")"),
            ArgType::Value => ("", ""),
        };
        let mut builder = PatchBuilder::new(db, syntax);
        let lhs_value =
            RewriteNode::mapped_text(format!("__lhs_value_for_{}_macro__", Self::NAME), db, &lhs);
        let rhs_value =
            RewriteNode::mapped_text(format!("__rhs_value_for_{}_macro__", Self::NAME), db, &rhs);
        let operator = Self::OPERATOR;
        let function = Self::FUNCTION;
        builder.add_modified(RewriteNode::interpolate_patched(
            &formatdoc! {
                r#"
                {{
                    let $lhs_value$ = {wrap_start}$lhs${wrap_end};
                    let $rhs_value$ = {wrap_start}$rhs${wrap_end};
                    if !{function}($lhs_value$, $rhs_value$) {{
                        let mut {f}: core::fmt::Formatter = core::traits::Default::default();
                        core::result::ResultTrait::<(), core::fmt::Error>::unwrap(
                            write!({f}, "assertion `{lhs_escaped} {operator} {rhs_escaped}` failed")
                        );
            "#,
            },
            &[
                ("lhs".to_string(), RewriteNode::from_ast_trimmed(&lhs)),
                ("rhs".to_string(), RewriteNode::from_ast_trimmed(&rhs)),
                ("lhs_value".to_string(), lhs_value.clone()),
                ("rhs_value".to_string(), rhs_value.clone()),
            ]
            .into(),
        ));
        if format_args.is_empty() {
            builder.add_str(&formatdoc!(
                "core::result::ResultTrait::<(), core::fmt::Error>::unwrap(writeln!({f}, \
                 \".\"));\n",
            ));
        } else {
            builder.add_modified(RewriteNode::interpolate_patched(
                &formatdoc! {
                    r#"
                        core::result::ResultTrait::<(), core::fmt::Error>::unwrap(write!({f}, ": "));
                        core::result::ResultTrait::<(), core::fmt::Error>::unwrap(
                            writeln!$lparen${f}, $args$$rparen$
                        );
                    "#,
                },
                &[
                    (
                        "lparen".to_string(),
                        RewriteNode::from_ast_trimmed(&arguments_syntax.lparen(db)),
                    ),
                    (
                        "rparen".to_string(),
                        RewriteNode::from_ast_trimmed(&arguments_syntax.rparen(db)),
                    ),
                    (
                        "args".to_string(),
                        RewriteNode::interspersed(
                            format_args
                                .iter()
                                .map(RewriteNode::from_ast_trimmed),
                            RewriteNode::text(", "),
                        ),
                    ),
                ]
                .into(),
            ));
        }
        let fmt_arg = match Self::ARG_TYPE {
            ArgType::Snapshot => "",
            ArgType::Value => "@",
        };

        builder.add_modified(RewriteNode::interpolate_patched(
            &formatdoc! {
                r#"
                    core::result::ResultTrait::<(), core::fmt::Error>::unwrap(
                        write!({f}, "{lhs_escaped}: ")
                    );
                    core::result::ResultTrait::<(), core::fmt::Error>::unwrap(
                        core::fmt::Debug::fmt({fmt_arg}$lhs_value$, ref {f})
                    );
                    core::result::ResultTrait::<(), core::fmt::Error>::unwrap(
                        write!({f}, "\n{rhs_escaped}: ")
                    );
                    core::result::ResultTrait::<(), core::fmt::Error>::unwrap(
                        core::fmt::Debug::fmt({fmt_arg}$rhs_value$, ref {f})
                    );
                "#,
            },
            &[("lhs_value".to_string(), lhs_value), ("rhs_value".to_string(), rhs_value)].into(),
        ));
        builder.add_str(&formatdoc! {
            "
                        core::panics::panic_with_byte_array(@{f}.buffer)
                    }}
                }}
            ",
        });
        let (content, code_mappings) = builder.build();
        let mut diagnostics = vec![];
        if !metadata.cfg_set.contains(&Cfg::kv("target", "test"))
            && !metadata.cfg_set.contains(&Cfg::name("test"))
        {
            diagnostics.push(PluginDiagnostic::error(
<<<<<<< HEAD
                syntax.stable_ptr(),
=======
                syntax.stable_ptr(db),
>>>>>>> e08485ef
                format!("`{}` macro is only available in test mode.", Self::NAME),
            ));
        }
        InlinePluginResult {
            code: Some(PluginGeneratedFile {
                name: format!("{}_macro", Self::NAME).into(),
                content,
                code_mappings,
                aux_data: None,
                diagnostics_note: Default::default(),
            }),
            diagnostics,
        }
    }
}

macro_rules! define_compare_assert_macro {
    ($(#[$attr:meta])* $ident:ident, $name:literal, $operator:literal, $function:literal, $arg_type:path) => {
        $(#[$attr])*
        #[derive(Default, Debug)]
        pub struct $ident;
        impl NamedPlugin for $ident {
            const NAME: &'static str = $name;
        }

        impl CompareAssertionPlugin for $ident {
            const OPERATOR: &'static str = $operator;
            const FUNCTION: &'static str = $function;
            const ARG_TYPE: ArgType = $arg_type;
        }

        impl InlineMacroExprPlugin for $ident {
            fn generate_code(
                &self,
                db: &dyn SyntaxGroup,
                syntax: &ast::ExprInlineMacro,
                metadata: &MacroPluginMetadata<'_>,
            ) -> InlinePluginResult {
                CompareAssertionPlugin::generate_code(self, db, syntax, metadata)
            }
        }
    };
}

define_compare_assert_macro!(
    /// Macro for equality assertion.
    AssertEqMacro,
    "assert_eq",
    "==",
    "core::traits::PartialEq::eq",
    ArgType::Snapshot
);

define_compare_assert_macro!(
    /// Macro for not equality assertion.
    AssertNeMacro,
    "assert_ne",
    "!=",
    "core::traits::PartialEq::ne",
    ArgType::Snapshot
);

define_compare_assert_macro!(
    /// Macro for less-than assertion.
    AssertLtMacro,
    "assert_lt",
    "<",
    "core::traits::PartialOrd::lt",
    ArgType::Value
);

define_compare_assert_macro!(
    /// Macro for less-than-or-equal assertion.
    AssertLeMacro,
    "assert_le",
    "<=",
    "core::traits::PartialOrd::le",
    ArgType::Value
);

define_compare_assert_macro!(
    /// Macro for greater-than assertion.
    AssertGtMacro,
    "assert_gt",
    ">",
    "core::traits::PartialOrd::gt",
    ArgType::Value
);

define_compare_assert_macro!(
    /// Macro for greater-than-or-equal assertion.
    AssertGeMacro,
    "assert_ge",
    ">=",
    "core::traits::PartialOrd::ge",
    ArgType::Value
);<|MERGE_RESOLUTION|>--- conflicted
+++ resolved
@@ -62,15 +62,10 @@
         let Some(lhs) = try_extract_unnamed_arg(db, lhs) else {
             return InlinePluginResult {
                 code: None,
-<<<<<<< HEAD
                 diagnostics: vec![PluginDiagnostic::error_with_inner_span(
                     db,
                     syntax.stable_ptr(),
                     lhs.as_syntax_node(),
-=======
-                diagnostics: vec![PluginDiagnostic::error(
-                    lhs.stable_ptr(db),
->>>>>>> e08485ef
                     format!("Macro `{}` requires the first argument to be unnamed.", Self::NAME),
                 )],
             };
@@ -78,15 +73,10 @@
         let Some(rhs) = try_extract_unnamed_arg(db, rhs) else {
             return InlinePluginResult {
                 code: None,
-<<<<<<< HEAD
                 diagnostics: vec![PluginDiagnostic::error_with_inner_span(
                     db,
                     syntax.stable_ptr(),
                     rhs.as_syntax_node(),
-=======
-                diagnostics: vec![PluginDiagnostic::error(
-                    rhs.stable_ptr(db),
->>>>>>> e08485ef
                     format!("Macro `{}` requires the second argument to be unnamed.", Self::NAME),
                 )],
             };
@@ -200,11 +190,7 @@
             && !metadata.cfg_set.contains(&Cfg::name("test"))
         {
             diagnostics.push(PluginDiagnostic::error(
-<<<<<<< HEAD
                 syntax.stable_ptr(),
-=======
-                syntax.stable_ptr(db),
->>>>>>> e08485ef
                 format!("`{}` macro is only available in test mode.", Self::NAME),
             ));
         }
