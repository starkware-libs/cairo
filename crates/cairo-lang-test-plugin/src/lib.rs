--- conflicted
+++ resolved
@@ -131,13 +131,6 @@
     let replacer = DebugReplacer { db };
     replacer.enrich_function_names(&mut sierra_program);
 
-<<<<<<< HEAD
-    let statements_functions_for_tests = if tests_compilation_config.add_statements_functions {
-        Some(debug_info.statements_locations.get_statements_functions_map_for_tests(db))
-    } else {
-        None
-    };
-
     let mut annotations = Annotations::default();
     if tests_compilation_config.add_statements_functions {
         annotations.extend(Annotations::from(
@@ -149,13 +142,7 @@
             debug_info.statements_locations.extract_statements_source_code_locations(db),
         ))
     }
-=======
-    let annotations = if tests_compilation_config.add_statements_functions {
-        Annotations::from(debug_info.statements_locations.extract_statements_functions(db))
-    } else {
-        Annotations::default()
-    };
->>>>>>> de9af0a6
+
 
     let executables = collect_executables(db, executable_functions, &sierra_program);
     let named_tests = all_tests
