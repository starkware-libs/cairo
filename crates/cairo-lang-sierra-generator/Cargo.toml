[package]
name = "cairo-lang-sierra-generator"
version.workspace = true
edition.workspace = true
repository.workspace = true
license-file.workspace = true
description = "Sierra code generation from lowered Cairo representation."

[features]
testing = []

[dependencies]
<<<<<<< HEAD
cairo-lang-debug = { path = "../cairo-lang-debug", version = "1.0.0-alpha.4" }
cairo-lang-defs = { path = "../cairo-lang-defs", version = "1.0.0-alpha.4" }
cairo-lang-diagnostics = { path = "../cairo-lang-diagnostics", version = "1.0.0-alpha.4" }
cairo-lang-proc-macros = { path = "../cairo-lang-proc-macros", version = "1.0.0-alpha.4" }
cairo-lang-filesystem = { path = "../cairo-lang-filesystem", version = "1.0.0-alpha.4" }
id-arena.workspace = true
indexmap.workspace = true
itertools.workspace = true
cairo-lang-lowering = { path = "../cairo-lang-lowering", version = "1.0.0-alpha.4" }
num-bigint.workspace = true
cairo-lang-parser = { path = "../cairo-lang-parser", version = "1.0.0-alpha.4" }
cairo-lang-plugins = { path = "../cairo-lang-plugins", version = "1.0.0-alpha.4" }
salsa.workspace = true
cairo-lang-semantic = { path = "../cairo-lang-semantic", version = "1.0.0-alpha.4" }
cairo-lang-sierra = { path = "../cairo-lang-sierra", version = "1.0.0-alpha.4" }
smol_str.workspace = true
cairo-lang-syntax = { path = "../cairo-lang-syntax", version = "1.0.0-alpha.4" }
cairo-lang-utils = { path = "../cairo-lang-utils", version = "1.0.0-alpha.4" }
=======
cairo-lang-debug = { path = "../cairo-lang-debug", version = "1.0.0-alpha.6" }
cairo-lang-defs = { path = "../cairo-lang-defs", version = "1.0.0-alpha.6" }
cairo-lang-diagnostics = { path = "../cairo-lang-diagnostics", version = "1.0.0-alpha.6" }
cairo-lang-proc-macros = { path = "../cairo-lang-proc-macros", version = "1.0.0-alpha.6" }
cairo-lang-filesystem = { path = "../cairo-lang-filesystem", version = "1.0.0-alpha.6" }
id-arena.workspace = true
indexmap.workspace = true
itertools.workspace = true
cairo-lang-lowering = { path = "../cairo-lang-lowering", version = "1.0.0-alpha.6" }
num-bigint.workspace = true
cairo-lang-parser = { path = "../cairo-lang-parser", version = "1.0.0-alpha.6" }
cairo-lang-plugins = { path = "../cairo-lang-plugins", version = "1.0.0-alpha.6" }
salsa.workspace = true
cairo-lang-semantic = { path = "../cairo-lang-semantic", version = "1.0.0-alpha.6" }
cairo-lang-sierra = { path = "../cairo-lang-sierra", version = "1.0.0-alpha.6" }
smol_str.workspace = true
cairo-lang-syntax = { path = "../cairo-lang-syntax", version = "1.0.0-alpha.6" }
cairo-lang-utils = { path = "../cairo-lang-utils", version = "1.0.0-alpha.6" }
>>>>>>> 439da05a

[dev-dependencies]
env_logger.workspace = true
indoc.workspace = true
log.workspace = true
pretty_assertions.workspace = true
cairo-lang-semantic = { path = "../cairo-lang-semantic", features = ["testing"] }
test-case.workspace = true
<<<<<<< HEAD
cairo-lang-test-utils = { path = "../cairo-lang-test-utils", version = "1.0.0-alpha.4" }
=======
cairo-lang-test-utils = { path = "../cairo-lang-test-utils", version = "1.0.0-alpha.6" }
>>>>>>> 439da05a
test-log.workspace = true<|MERGE_RESOLUTION|>--- conflicted
+++ resolved
@@ -10,26 +10,6 @@
 testing = []
 
 [dependencies]
-<<<<<<< HEAD
-cairo-lang-debug = { path = "../cairo-lang-debug", version = "1.0.0-alpha.4" }
-cairo-lang-defs = { path = "../cairo-lang-defs", version = "1.0.0-alpha.4" }
-cairo-lang-diagnostics = { path = "../cairo-lang-diagnostics", version = "1.0.0-alpha.4" }
-cairo-lang-proc-macros = { path = "../cairo-lang-proc-macros", version = "1.0.0-alpha.4" }
-cairo-lang-filesystem = { path = "../cairo-lang-filesystem", version = "1.0.0-alpha.4" }
-id-arena.workspace = true
-indexmap.workspace = true
-itertools.workspace = true
-cairo-lang-lowering = { path = "../cairo-lang-lowering", version = "1.0.0-alpha.4" }
-num-bigint.workspace = true
-cairo-lang-parser = { path = "../cairo-lang-parser", version = "1.0.0-alpha.4" }
-cairo-lang-plugins = { path = "../cairo-lang-plugins", version = "1.0.0-alpha.4" }
-salsa.workspace = true
-cairo-lang-semantic = { path = "../cairo-lang-semantic", version = "1.0.0-alpha.4" }
-cairo-lang-sierra = { path = "../cairo-lang-sierra", version = "1.0.0-alpha.4" }
-smol_str.workspace = true
-cairo-lang-syntax = { path = "../cairo-lang-syntax", version = "1.0.0-alpha.4" }
-cairo-lang-utils = { path = "../cairo-lang-utils", version = "1.0.0-alpha.4" }
-=======
 cairo-lang-debug = { path = "../cairo-lang-debug", version = "1.0.0-alpha.6" }
 cairo-lang-defs = { path = "../cairo-lang-defs", version = "1.0.0-alpha.6" }
 cairo-lang-diagnostics = { path = "../cairo-lang-diagnostics", version = "1.0.0-alpha.6" }
@@ -48,7 +28,6 @@
 smol_str.workspace = true
 cairo-lang-syntax = { path = "../cairo-lang-syntax", version = "1.0.0-alpha.6" }
 cairo-lang-utils = { path = "../cairo-lang-utils", version = "1.0.0-alpha.6" }
->>>>>>> 439da05a
 
 [dev-dependencies]
 env_logger.workspace = true
@@ -57,9 +36,5 @@
 pretty_assertions.workspace = true
 cairo-lang-semantic = { path = "../cairo-lang-semantic", features = ["testing"] }
 test-case.workspace = true
-<<<<<<< HEAD
-cairo-lang-test-utils = { path = "../cairo-lang-test-utils", version = "1.0.0-alpha.4" }
-=======
 cairo-lang-test-utils = { path = "../cairo-lang-test-utils", version = "1.0.0-alpha.6" }
->>>>>>> 439da05a
 test-log.workspace = true