use cairo_lang_defs::db::DefsGroup;
use cairo_lang_defs::plugin::MacroPlugin;
use cairo_lang_diagnostics::ToOption;
use cairo_lang_filesystem::ids::{CrateId, SmolStrId};
use cairo_lang_lowering::ids::ConcreteFunctionWithBodyId;
use cairo_lang_sierra::ids::FunctionId;
use cairo_lang_sierra::program::Program;
use cairo_lang_syntax::node::helpers::QueryAttrs;
use cairo_lang_utils::ordered_hash_map::OrderedHashMap;
use cairo_lang_utils::unordered_hash_map::UnorderedHashMap;
use salsa::Database;

use crate::db::SierraGenGroup;

/// Find all functions with executable attributes.
///
/// _Executable attributes_ are plugin-backed attributes that declare a function as executable.
/// You can create an _executable attribute_ by implementing the `executable_attributes` function
/// of `MacroPlugin` trait.
/// This function finds all functions in the syntactic model marked with an _executable attribute_,
/// and returns the attribute names, along the function id.
/// Note, that a single function can be marked with more than one executable attribute.
/// Only crates declared as _main_crate_ids_ are considered.
pub fn find_executable_function_ids<'db>(
    db: &'db dyn Database,
    main_crate_ids: Vec<CrateId<'db>>,
) -> OrderedHashMap<ConcreteFunctionWithBodyId<'db>, Vec<SmolStrId<'db>>> {
    let mut executable_function_ids = OrderedHashMap::default();

    for crate_id in main_crate_ids {
        let executable_attributes = db
            .crate_macro_plugins(crate_id)
            .iter()
            .flat_map(|plugin| plugin.long(db).executable_attributes(db))
            .collect::<Vec<_>>();

        if executable_attributes.is_empty() {
            continue;
        }

        for module in db.crate_modules(crate_id).iter() {
            if let Some(free_functions) =
                module.module_data(db).map(|data| data.free_functions(db)).to_option()
            {
                for (free_func_id, body) in free_functions.iter() {
                    let found_attrs = executable_attributes
                        .iter()
                        .filter(|attr| body.has_attr(db, attr.long(db)))
                        .cloned()
                        .collect::<Vec<_>>();
                    if found_attrs.is_empty() {
                        // No executable attributes found.
                        continue;
                    }
                    // Find function corresponding to the node by full path.
                    let function_id =
                        ConcreteFunctionWithBodyId::from_no_generics_free(db, *free_func_id);
                    if let Some(function_id) = function_id {
                        executable_function_ids.insert(function_id, found_attrs);
                    }
                }
            }
        }
    }

    executable_function_ids
}

/// Extract Sierra function ids for executable functions based on syntactic function ids.
///
/// This functions accepts executable function ids, found with `find_executable_function_ids`,
/// and finds their corresponding Sierra ids in a Sierra program.
/// The returned function ids are grouped by the executable attribute name, and sorted by full path.
pub fn collect_executables(
    db: &dyn Database,
    executable_function_ids: OrderedHashMap<ConcreteFunctionWithBodyId<'_>, Vec<SmolStrId<'_>>>,
    sierra_program: &Program,
) -> OrderedHashMap<String, Vec<FunctionId>> {
    if executable_function_ids.is_empty() {
        Default::default()
    } else {
        let executable_function_ids = executable_function_ids
            .into_iter()
            .filter_map(|(function_id, attrs)| {
                Some((db.intern_sierra_function(function_id.function_id(db).ok()?), attrs))
            })
            .collect::<UnorderedHashMap<_, _>>();
        let mut result: OrderedHashMap<String, Vec<(String, FunctionId)>> = Default::default();
        for function in &sierra_program.funcs {
            let Some(found_attrs) = executable_function_ids.get(&function.id) else {
                continue;
            };
            let full_path = db.lookup_sierra_function(&function.id).semantic_full_path(db);
            for attr in found_attrs {
                result
                    .entry(attr.to_string(db))
                    .or_default()
                    .push((full_path.clone(), function.id.clone()));
            }
        }
        // Sort by full path for stability.
        result
<<<<<<< HEAD
            .drain()
            .map(|(key, functions)| {
                let mut functions = functions.into_iter().collect::<Vec<_>>();
                functions.sort_by(|a, b| a.0.cmp(&b.0));
                (key, functions.into_iter().map(|(_, function_id)| function_id).collect::<Vec<_>>())
=======
            .into_iter()
            .map(|(key, mut functions)| {
                functions.sort_by(|(path_a, _), (path_b, _)| path_a.cmp(path_b));
                (key, functions.into_iter().map(|(_, id)| id).collect())
>>>>>>> 1729b847
            })
            .collect()
    }
}<|MERGE_RESOLUTION|>--- conflicted
+++ resolved
@@ -100,18 +100,10 @@
         }
         // Sort by full path for stability.
         result
-<<<<<<< HEAD
-            .drain()
-            .map(|(key, functions)| {
-                let mut functions = functions.into_iter().collect::<Vec<_>>();
-                functions.sort_by(|a, b| a.0.cmp(&b.0));
-                (key, functions.into_iter().map(|(_, function_id)| function_id).collect::<Vec<_>>())
-=======
             .into_iter()
             .map(|(key, mut functions)| {
                 functions.sort_by(|(path_a, _), (path_b, _)| path_a.cmp(path_b));
                 (key, functions.into_iter().map(|(_, id)| id).collect())
->>>>>>> 1729b847
             })
             .collect()
     }
