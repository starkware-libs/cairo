--- conflicted
+++ resolved
@@ -163,14 +163,11 @@
         db,
         ExprPath::new_green(
             db,
-<<<<<<< HEAD
             empty_dollar,
-            ExprPathInner::new_green(db, vec![
-                PathSegmentGreen::from(PathSegmentSimple::new_green(db, terminal_foo)).into(),
-            ]),
-=======
-            vec![PathSegmentGreen::from(PathSegmentSimple::new_green(db, terminal_foo)).into()],
->>>>>>> 1519ee17
+            ExprPathInner::new_green(
+                db,
+                vec![PathSegmentGreen::from(PathSegmentSimple::new_green(db, terminal_foo)).into()],
+            ),
         )
         .into(),
         terminal_plus.into(),
