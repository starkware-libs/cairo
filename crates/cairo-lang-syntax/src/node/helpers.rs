--- conflicted
+++ resolved
@@ -4,15 +4,9 @@
 use super::ast::{
     self, FunctionDeclaration, FunctionDeclarationGreen, FunctionWithBody, FunctionWithBodyPtr,
     ImplItem, ItemConstant, ItemEnum, ItemExternFunction, ItemExternFunctionPtr, ItemExternType,
-<<<<<<< HEAD
     ItemImpl, ItemImplAlias, ItemInlineMacro, ItemMacroDeclaration, ItemModule, ItemStruct,
     ItemTrait, ItemTypeAlias, ItemUse, Member, Modifier, ModuleItem, OptionArgListParenthesized,
     Statement, StatementBreak, StatementContinue, StatementExpr, StatementLet, StatementReturn,
-=======
-    ItemImpl, ItemImplAlias, ItemInlineMacro, ItemModule, ItemStruct, ItemTrait, ItemTypeAlias,
-    ItemUse, Member, Modifier, ModuleItem, OptionArgListParenthesized, Statement, StatementBreak,
-    StatementContinue, StatementExpr, StatementLet, StatementReturn, TerminalIdentifier,
->>>>>>> e08485ef
     TerminalIdentifierGreen, TokenIdentifierGreen, TraitItem, TraitItemConstant, TraitItemFunction,
     TraitItemFunctionPtr, TraitItemImpl, TraitItemType, UsePathLeaf, Variant, WrappedArgList,
 };
