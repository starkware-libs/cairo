--- conflicted
+++ resolved
@@ -7,19 +7,11 @@
 description = "Cairo syntax representation."
 
 [dependencies]
-<<<<<<< HEAD
-cairo-lang-debug = { path = "../cairo-lang-debug", version = "1.0.0-alpha.4" }
-cairo-lang-filesystem = { path = "../cairo-lang-filesystem", version = "1.0.0-alpha.4" }
-salsa.workspace = true
-smol_str.workspace = true
-cairo-lang-utils = { path = "../cairo-lang-utils", version = "1.0.0-alpha.4" }
-=======
 cairo-lang-debug = { path = "../cairo-lang-debug", version = "1.0.0-alpha.6" }
 cairo-lang-filesystem = { path = "../cairo-lang-filesystem", version = "1.0.0-alpha.6" }
 salsa.workspace = true
 smol_str.workspace = true
 cairo-lang-utils = { path = "../cairo-lang-utils", version = "1.0.0-alpha.6" }
->>>>>>> 439da05a
 
 [dev-dependencies]
 env_logger.workspace = true
