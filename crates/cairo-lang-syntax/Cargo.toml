--- conflicted
+++ resolved
@@ -7,16 +7,10 @@
 description = "Cairo syntax representation."
 
 [dependencies]
-<<<<<<< HEAD
-cairo-lang-debug = { path = "../cairo-lang-debug", version = "~2.8.4" }
-cairo-lang-filesystem = { path = "../cairo-lang-filesystem", version = "~2.8.4" }
-cairo-lang-utils = { path = "../cairo-lang-utils", version = "~2.8.4" }
-cairo-lang-stable-token = { path = "../cairo-lang-stable-token", version = "1.0.0"}
-=======
 cairo-lang-debug = { path = "../cairo-lang-debug", version = "~2.8.5" }
 cairo-lang-filesystem = { path = "../cairo-lang-filesystem", version = "~2.8.5" }
 cairo-lang-utils = { path = "../cairo-lang-utils", version = "~2.8.5" }
->>>>>>> bed3b71a
+cairo-lang-stable-token = { path = "../cairo-lang-stable-token", version = "1.0.0"}
 num-bigint = { workspace = true, default-features = true }
 num-traits = { workspace = true, default-features = true }
 salsa.workspace = true
