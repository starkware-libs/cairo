//! > Test match optimizer simple scenario.

//! > test_runner_name
test_match_optimizer

//! > function
fn foo() -> Option<u16> {
   let v = get_option();
   match v {
        Option::Some(_) => Option::Some(1_u16),
        Option::None(_) => Option::None(()),
   }
}

//! > function_name
foo

//! > module_code
extern fn get_option() -> Option<u16> nopanic;

//! > semantic_diagnostics

//! > lowering_diagnostics

//! > before
Parameters:
blk0 (root):
Statements:
End:
  Match(match test::get_option() {
    Option::Some(v0) => blk1,
    Option::None => blk2,
  })

blk1:
Statements:
  (v1: core::option::Option::<core::integer::u16>) <- Option::Some(v0)
End:
  Goto(blk3, {v1 -> v4})

blk2:
Statements:
  (v2: ()) <- struct_construct()
  (v3: core::option::Option::<core::integer::u16>) <- Option::None(v2)
End:
  Goto(blk3, {v3 -> v4})

blk3:
Statements:
End:
  Match(match_enum(v4) {
    Option::Some(v5) => blk4,
    Option::None(v8) => blk5,
  })

blk4:
Statements:
  (v6: core::integer::u16) <- 1u
  (v7: core::option::Option::<core::integer::u16>) <- Option::Some(v6)
End:
  Goto(blk6, {v7 -> v11})

blk5:
Statements:
  (v9: ()) <- struct_construct()
  (v10: core::option::Option::<core::integer::u16>) <- Option::None(v9)
End:
  Goto(blk6, {v10 -> v11})

blk6:
Statements:
End:
  Return(v11)

//! > after
Parameters:
blk0 (root):
Statements:
End:
  Match(match test::get_option() {
    Option::Some(v0) => blk1,
    Option::None => blk2,
  })

blk1:
Statements:
End:
  Goto(blk4, {})

blk2:
Statements:
  (v2: ()) <- struct_construct()
End:
  Goto(blk5, {})

blk3:
Statements:
End:
  Match(match_enum(v4) {
    Option::Some(v5) => blk4,
    Option::None(v8) => blk5,
  })

blk4:
Statements:
  (v6: core::integer::u16) <- 1u
  (v7: core::option::Option::<core::integer::u16>) <- Option::Some(v6)
End:
  Goto(blk6, {v7 -> v11})

blk5:
Statements:
  (v9: ()) <- struct_construct()
  (v10: core::option::Option::<core::integer::u16>) <- Option::None(v9)
End:
  Goto(blk6, {v10 -> v11})

blk6:
Statements:
End:
  Return(v11)

//! > ==========================================================================

//! > Test skipping of match optimization.

//! > test_runner_name
test_match_optimizer

//! > function
fn foo(a: felt252) -> Option<u16> {
   let v = get_option();

   // The following instruction should block the optimization.
   let a = a + a;
   let v1 = match v {
        Option::Some(_) => Option::Some(1_u16),
        Option::None(_) => Option::None(()),
   };
   match v1 {
        // v1 is used after the match.
        Option::Some(_) => v1,
        Option::None(_) => Option::Some(2_u16),
   }
}

//! > function_name
foo

//! > module_code
use integer::u16Copy;
use integer::u16Drop;
use option::OptionCopy;
use option::OptionDrop;
extern fn get_option() -> Option<u16> nopanic;

//! > semantic_diagnostics

//! > lowering_diagnostics

//! > before
Parameters: v0: core::felt252
blk0 (root):
Statements:
End:
  Match(match test::get_option() {
    Option::Some(v1) => blk1,
    Option::None => blk2,
  })

blk1:
Statements:
  (v2: core::option::Option::<core::integer::u16>) <- Option::Some(v1)
End:
  Goto(blk3, {v2 -> v5})

blk2:
Statements:
  (v3: ()) <- struct_construct()
  (v4: core::option::Option::<core::integer::u16>) <- Option::None(v3)
End:
  Goto(blk3, {v4 -> v5})

blk3:
Statements:
  (v19: core::felt252) <- core::felt252_add(v0, v0)
End:
  Goto(blk4, {})

blk4:
Statements:
End:
  Match(match_enum(v5) {
    Option::Some(v7) => blk5,
    Option::None(v10) => blk6,
  })

blk5:
Statements:
  (v8: core::integer::u16) <- 1u
  (v9: core::option::Option::<core::integer::u16>) <- Option::Some(v8)
End:
  Goto(blk7, {v9 -> v13})

blk6:
Statements:
  (v11: ()) <- struct_construct()
  (v12: core::option::Option::<core::integer::u16>) <- Option::None(v11)
End:
  Goto(blk7, {v12 -> v13})

blk7:
Statements:
End:
  Match(match_enum(v13) {
    Option::Some(v14) => blk8,
    Option::None(v15) => blk9,
  })

blk8:
Statements:
End:
  Goto(blk10, {v13 -> v18})

blk9:
Statements:
  (v16: core::integer::u16) <- 2u
  (v17: core::option::Option::<core::integer::u16>) <- Option::Some(v16)
End:
  Goto(blk10, {v17 -> v18})

blk10:
Statements:
End:
  Return(v18)

//! > after
Parameters: v0: core::felt252
blk0 (root):
Statements:
End:
  Match(match test::get_option() {
    Option::Some(v1) => blk1,
    Option::None => blk2,
  })

blk1:
Statements:
  (v2: core::option::Option::<core::integer::u16>) <- Option::Some(v1)
End:
  Goto(blk3, {v2 -> v5})

blk2:
Statements:
  (v3: ()) <- struct_construct()
  (v4: core::option::Option::<core::integer::u16>) <- Option::None(v3)
End:
  Goto(blk3, {v4 -> v5})

blk3:
Statements:
  (v19: core::felt252) <- core::felt252_add(v0, v0)
End:
  Goto(blk4, {})

blk4:
Statements:
End:
  Match(match_enum(v5) {
    Option::Some(v7) => blk5,
    Option::None(v10) => blk6,
  })

blk5:
Statements:
  (v8: core::integer::u16) <- 1u
  (v9: core::option::Option::<core::integer::u16>) <- Option::Some(v8)
End:
  Goto(blk7, {v9 -> v13})

blk6:
Statements:
  (v11: ()) <- struct_construct()
  (v12: core::option::Option::<core::integer::u16>) <- Option::None(v11)
End:
  Goto(blk7, {v12 -> v13})

blk7:
Statements:
End:
  Match(match_enum(v13) {
    Option::Some(v14) => blk8,
    Option::None(v15) => blk9,
  })

blk8:
Statements:
End:
  Goto(blk10, {v13 -> v18})

blk9:
Statements:
  (v16: core::integer::u16) <- 2u
  (v17: core::option::Option::<core::integer::u16>) <- Option::Some(v16)
End:
  Goto(blk10, {v17 -> v18})

blk10:
Statements:
End:
  Return(v18)

//! > ==========================================================================

//! > Test two matches.

//! > test_runner_name
test_match_optimizer

//! > function
fn foo() -> felt252 {
   let opt = get_option();
   match opt {
      Option::Some(x) => Option::Some(x + 3),
      Option::None(()) => Option::None(())
   }.unwrap()
}

//! > function_name
foo

//! > module_code
use option::OptionTrait;
extern fn get_option() -> Option<felt252> nopanic;

//! > semantic_diagnostics

//! > lowering_diagnostics

//! > before
Parameters:
blk0 (root):
Statements:
End:
  Match(match test::get_option() {
    Option::Some(v0) => blk1,
    Option::None => blk2,
  })

blk1:
Statements:
  (v1: core::option::Option::<core::felt252>) <- Option::Some(v0)
End:
  Goto(blk3, {v1 -> v4})

blk2:
Statements:
  (v2: ()) <- struct_construct()
  (v3: core::option::Option::<core::felt252>) <- Option::None(v2)
End:
  Goto(blk3, {v3 -> v4})

blk3:
Statements:
End:
  Match(match_enum(v4) {
    Option::Some(v5) => blk4,
    Option::None(v9) => blk6,
  })

blk4:
Statements:
  (v6: core::felt252) <- 3u
  (v14: core::felt252) <- core::felt252_add(v5, v6)
End:
  Goto(blk5, {})

blk5:
Statements:
  (v8: core::option::Option::<core::felt252>) <- Option::Some(v14)
End:
  Goto(blk7, {v8 -> v12})

blk6:
Statements:
  () <- struct_destructure(v9)
  (v10: ()) <- struct_construct()
  (v11: core::option::Option::<core::felt252>) <- Option::None(v10)
End:
  Goto(blk7, {v11 -> v12})

blk7:
Statements:
End:
  Match(match_enum(v12) {
    Option::Some(v17) => blk8,
    Option::None(v18) => blk12,
  })

blk8:
Statements:
End:
  Goto(blk9, {})

blk9:
Statements:
End:
  Goto(blk10, {})

blk10:
Statements:
End:
  Goto(blk11, {})

blk11:
Statements:
  (v27: (core::felt252,)) <- struct_construct(v17)
  (v28: core::PanicResult::<(core::felt252,)>) <- PanicResult::Ok(v27)
End:
  Return(v28)

blk12:
Statements:
  () <- struct_destructure(v18)
  (v24: core::array::Array::<core::felt252>) <- core::array::array_new::<core::felt252>()
End:
  Goto(blk13, {})

blk13:
Statements:
<<<<<<< HEAD
  (v25: core::array::Array::<core::felt252>) <- core::array::array_append::<core::felt252>(v24, v15)
  (v26: ()) <- struct_construct()
=======
  (v15: core::felt252) <- 29721761890975875353235833581453094220424382983267374u
  (v24: core::array::Array::<core::felt252>) <- core::array::array_append::<core::felt252>(v23, v15)
  (v25: ()) <- struct_construct()
>>>>>>> 3ce71286
End:
  Goto(blk14, {})

blk14:
Statements:
  (v29: core::PanicResult::<(core::felt252,)>) <- PanicResult::Err(v25)
End:
  Return(v29)

//! > after
Parameters:
blk0 (root):
Statements:
End:
  Match(match test::get_option() {
    Option::Some(v0) => blk1,
    Option::None => blk2,
  })

blk1:
Statements:
End:
  Goto(blk4, {v0 -> v5})

blk2:
Statements:
  (v2: ()) <- struct_construct()
End:
  Goto(blk6, {v2 -> v9})

blk3:
Statements:
End:
  Match(match_enum(v4) {
    Option::Some(v5) => blk4,
    Option::None(v9) => blk6,
  })

blk4:
Statements:
  (v6: core::felt252) <- 3u
  (v14: core::felt252) <- core::felt252_add(v5, v6)
End:
  Goto(blk5, {})

blk5:
Statements:
End:
  Goto(blk8, {v14 -> v17})

blk6:
Statements:
  () <- struct_destructure(v9)
  (v10: ()) <- struct_construct()
End:
  Goto(blk12, {v10 -> v18})

blk7:
Statements:
End:
  Match(match_enum(v12) {
    Option::Some(v17) => blk8,
    Option::None(v18) => blk12,
  })

blk8:
Statements:
End:
  Goto(blk9, {})

blk9:
Statements:
End:
  Goto(blk10, {})

blk10:
Statements:
End:
  Goto(blk11, {})

blk11:
Statements:
  (v27: (core::felt252,)) <- struct_construct(v17)
  (v28: core::PanicResult::<(core::felt252,)>) <- PanicResult::Ok(v27)
End:
  Return(v28)

blk12:
Statements:
  () <- struct_destructure(v18)
  (v24: core::array::Array::<core::felt252>) <- core::array::array_new::<core::felt252>()
End:
  Goto(blk13, {})

blk13:
Statements:
<<<<<<< HEAD
  (v25: core::array::Array::<core::felt252>) <- core::array::array_append::<core::felt252>(v24, v15)
  (v26: ()) <- struct_construct()
=======
  (v15: core::felt252) <- 29721761890975875353235833581453094220424382983267374u
  (v24: core::array::Array::<core::felt252>) <- core::array::array_append::<core::felt252>(v23, v15)
  (v25: ()) <- struct_construct()
>>>>>>> 3ce71286
End:
  Goto(blk14, {})

blk14:
Statements:
  (v29: core::PanicResult::<(core::felt252,)>) <- PanicResult::Err(v25)
End:
  Return(v29)<|MERGE_RESOLUTION|>--- conflicted
+++ resolved
@@ -428,14 +428,9 @@
 
 blk13:
 Statements:
-<<<<<<< HEAD
+  (v15: core::felt252) <- 29721761890975875353235833581453094220424382983267374u
   (v25: core::array::Array::<core::felt252>) <- core::array::array_append::<core::felt252>(v24, v15)
   (v26: ()) <- struct_construct()
-=======
-  (v15: core::felt252) <- 29721761890975875353235833581453094220424382983267374u
-  (v24: core::array::Array::<core::felt252>) <- core::array::array_append::<core::felt252>(v23, v15)
-  (v25: ()) <- struct_construct()
->>>>>>> 3ce71286
 End:
   Goto(blk14, {})
 
@@ -532,14 +527,9 @@
 
 blk13:
 Statements:
-<<<<<<< HEAD
+  (v15: core::felt252) <- 29721761890975875353235833581453094220424382983267374u
   (v25: core::array::Array::<core::felt252>) <- core::array::array_append::<core::felt252>(v24, v15)
   (v26: ()) <- struct_construct()
-=======
-  (v15: core::felt252) <- 29721761890975875353235833581453094220424382983267374u
-  (v24: core::array::Array::<core::felt252>) <- core::array::array_append::<core::felt252>(v23, v15)
-  (v25: ()) <- struct_construct()
->>>>>>> 3ce71286
 End:
   Goto(blk14, {})
 
