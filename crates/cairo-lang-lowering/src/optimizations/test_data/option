--- conflicted
+++ resolved
@@ -429,12 +429,7 @@
 blk13:
 Statements:
   (v15: core::felt252) <- 29721761890975875353235833581453094220424382983267374u
-<<<<<<< HEAD
   (v25: core::array::Array::<core::felt252>) <- core::array::array_append::<core::felt252>(v24, v15)
-  (v26: ()) <- struct_construct()
-=======
-  (v24: core::array::Array::<core::felt252>) <- core::array::array_append::<core::felt252>(v23, v15)
->>>>>>> 49637d61
 End:
   Goto(blk14, {})
 
@@ -532,12 +527,7 @@
 blk13:
 Statements:
   (v15: core::felt252) <- 29721761890975875353235833581453094220424382983267374u
-<<<<<<< HEAD
   (v25: core::array::Array::<core::felt252>) <- core::array::array_append::<core::felt252>(v24, v15)
-  (v26: ()) <- struct_construct()
-=======
-  (v24: core::array::Array::<core::felt252>) <- core::array::array_append::<core::felt252>(v23, v15)
->>>>>>> 49637d61
 End:
   Goto(blk14, {})
 
@@ -545,10 +535,7 @@
 Statements:
   (v29: core::PanicResult::<(core::felt252,)>) <- PanicResult::Err(v25)
 End:
-<<<<<<< HEAD
   Return(v29)
-=======
-  Return(v28)
 
 //! > ==========================================================================
 
@@ -573,13 +560,13 @@
 //! > lowering_diagnostics
 
 //! > before
-Parameters: v20: core::RangeCheck, v21: core::gas::GasBuiltin
+Parameters: v21: core::RangeCheck, v22: core::gas::GasBuiltin
 blk0 (root):
 Statements:
 End:
-  Match(match core::gas::withdraw_gas(v20, v21) {
-    Option::Some(v22, v23) => blk1,
-    Option::None(v24, v25) => blk2,
+  Match(match core::gas::withdraw_gas(v21, v22) {
+    Option::Some(v23, v24) => blk1,
+    Option::None(v25, v26) => blk2,
   })
 
 blk1:
@@ -587,14 +574,14 @@
   (v0: ()) <- struct_construct()
   (v1: core::option::Option::<()>) <- Option::Some(v0)
 End:
-  Goto(blk3, {v22 -> v26, v23 -> v27, v1 -> v4})
+  Goto(blk3, {v23 -> v27, v24 -> v28, v1 -> v4})
 
 blk2:
 Statements:
   (v2: ()) <- struct_construct()
   (v3: core::option::Option::<()>) <- Option::None(v2)
 End:
-  Goto(blk3, {v24 -> v26, v25 -> v27, v3 -> v4})
+  Goto(blk3, {v25 -> v27, v26 -> v28, v3 -> v4})
 
 blk3:
 Statements:
@@ -607,49 +594,49 @@
 blk4:
 Statements:
 End:
-  Goto(blk5, {v26 -> v28, v27 -> v29})
+  Goto(blk5, {v27 -> v29, v28 -> v30})
 
 blk5:
 Statements:
 End:
-  Goto(blk6, {v28 -> v30, v29 -> v31})
+  Goto(blk6, {v29 -> v31, v30 -> v32})
 
 blk6:
 Statements:
   (v7: ()) <- struct_construct()
-  (v17: ((),)) <- struct_construct(v7)
-  (v18: core::PanicResult::<((),)>) <- PanicResult::Ok(v17)
-End:
-  Return(v30, v31, v18)
+  (v18: ((),)) <- struct_construct(v7)
+  (v19: core::PanicResult::<((),)>) <- PanicResult::Ok(v18)
+End:
+  Return(v31, v32, v19)
 
 blk7:
 Statements:
   () <- struct_destructure(v9)
-  (v14: core::array::Array::<core::felt252>) <- core::array::array_new::<core::felt252>()
-End:
-  Goto(blk8, {v26 -> v32, v27 -> v33})
+  (v15: core::array::Array::<core::felt252>) <- core::array::array_new::<core::felt252>()
+End:
+  Goto(blk8, {v27 -> v33, v28 -> v34})
 
 blk8:
 Statements:
   (v5: core::felt252) <- 375233589013918064796019u
-  (v15: core::array::Array::<core::felt252>) <- core::array::array_append::<core::felt252>(v14, v5)
-End:
-  Goto(blk9, {v32 -> v34, v33 -> v35})
+  (v16: core::array::Array::<core::felt252>) <- core::array::array_append::<core::felt252>(v15, v5)
+End:
+  Goto(blk9, {v33 -> v35, v34 -> v36})
 
 blk9:
 Statements:
-  (v19: core::PanicResult::<((),)>) <- PanicResult::Err(v15)
-End:
-  Return(v34, v35, v19)
+  (v20: core::PanicResult::<((),)>) <- PanicResult::Err(v16)
+End:
+  Return(v35, v36, v20)
 
 //! > after
-Parameters: v20: core::RangeCheck, v21: core::gas::GasBuiltin
+Parameters: v21: core::RangeCheck, v22: core::gas::GasBuiltin
 blk0 (root):
 Statements:
 End:
-  Match(match core::gas::withdraw_gas(v20, v21) {
-    Option::Some(v22, v23) => blk1,
-    Option::None(v24, v25) => blk2,
+  Match(match core::gas::withdraw_gas(v21, v22) {
+    Option::Some(v23, v24) => blk1,
+    Option::None(v25, v26) => blk2,
   })
 
 blk1:
@@ -657,14 +644,14 @@
   (v0: ()) <- struct_construct()
   (v1: core::option::Option::<()>) <- Option::Some(v0)
 End:
-  Goto(blk3, {v22 -> v26, v23 -> v27, v1 -> v4})
+  Goto(blk3, {v23 -> v27, v24 -> v28, v1 -> v4})
 
 blk2:
 Statements:
   (v2: ()) <- struct_construct()
   (v3: core::option::Option::<()>) <- Option::None(v2)
 End:
-  Goto(blk3, {v24 -> v26, v25 -> v27, v3 -> v4})
+  Goto(blk3, {v25 -> v27, v26 -> v28, v3 -> v4})
 
 blk3:
 Statements:
@@ -677,38 +664,37 @@
 blk4:
 Statements:
 End:
-  Goto(blk5, {v26 -> v28, v27 -> v29})
+  Goto(blk5, {v27 -> v29, v28 -> v30})
 
 blk5:
 Statements:
 End:
-  Goto(blk6, {v28 -> v30, v29 -> v31})
+  Goto(blk6, {v29 -> v31, v30 -> v32})
 
 blk6:
 Statements:
   (v7: ()) <- struct_construct()
-  (v17: ((),)) <- struct_construct(v7)
-  (v18: core::PanicResult::<((),)>) <- PanicResult::Ok(v17)
-End:
-  Return(v30, v31, v18)
+  (v18: ((),)) <- struct_construct(v7)
+  (v19: core::PanicResult::<((),)>) <- PanicResult::Ok(v18)
+End:
+  Return(v31, v32, v19)
 
 blk7:
 Statements:
   () <- struct_destructure(v9)
-  (v14: core::array::Array::<core::felt252>) <- core::array::array_new::<core::felt252>()
-End:
-  Goto(blk8, {v26 -> v32, v27 -> v33})
+  (v15: core::array::Array::<core::felt252>) <- core::array::array_new::<core::felt252>()
+End:
+  Goto(blk8, {v27 -> v33, v28 -> v34})
 
 blk8:
 Statements:
   (v5: core::felt252) <- 375233589013918064796019u
-  (v15: core::array::Array::<core::felt252>) <- core::array::array_append::<core::felt252>(v14, v5)
-End:
-  Goto(blk9, {v32 -> v34, v33 -> v35})
+  (v16: core::array::Array::<core::felt252>) <- core::array::array_append::<core::felt252>(v15, v5)
+End:
+  Goto(blk9, {v33 -> v35, v34 -> v36})
 
 blk9:
 Statements:
-  (v19: core::PanicResult::<((),)>) <- PanicResult::Err(v15)
-End:
-  Return(v34, v35, v19)
->>>>>>> 49637d61
+  (v20: core::PanicResult::<((),)>) <- PanicResult::Err(v16)
+End:
+  Return(v35, v36, v20)