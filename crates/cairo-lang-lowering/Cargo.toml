--- conflicted
+++ resolved
@@ -7,54 +7,29 @@
 description = "Cairo lowering phase."
 
 [dependencies]
-<<<<<<< HEAD
-cairo-lang-debug = { path = "../cairo-lang-debug", version = "1.0.0-alpha.4" }
-cairo-lang-defs = { path = "../cairo-lang-defs", version = "1.0.0-alpha.4" }
-cairo-lang-diagnostics = { path = "../cairo-lang-diagnostics", version = "1.0.0-alpha.4" }
-cairo-lang-proc-macros = { path = "../cairo-lang-proc-macros", version = "1.0.0-alpha.4" }
-cairo-lang-filesystem = { path = "../cairo-lang-filesystem", version = "1.0.0-alpha.4" }
-=======
 cairo-lang-debug = { path = "../cairo-lang-debug", version = "1.0.0-alpha.6" }
 cairo-lang-defs = { path = "../cairo-lang-defs", version = "1.0.0-alpha.6" }
 cairo-lang-diagnostics = { path = "../cairo-lang-diagnostics", version = "1.0.0-alpha.6" }
 cairo-lang-proc-macros = { path = "../cairo-lang-proc-macros", version = "1.0.0-alpha.6" }
 cairo-lang-filesystem = { path = "../cairo-lang-filesystem", version = "1.0.0-alpha.6" }
->>>>>>> 439da05a
 id-arena.workspace = true
 indexmap.workspace = true
 itertools.workspace = true
 log.workspace = true
 num-bigint.workspace = true
 num-traits.workspace = true
-<<<<<<< HEAD
-cairo-lang-parser = { path = "../cairo-lang-parser", version = "1.0.0-alpha.4" }
-salsa.workspace = true
-cairo-lang-semantic = { path = "../cairo-lang-semantic", version = "1.0.0-alpha.4" }
-smol_str.workspace = true
-cairo-lang-syntax = { path = "../cairo-lang-syntax", version = "1.0.0-alpha.4" }
-cairo-lang-utils = { path = "../cairo-lang-utils", version = "1.0.0-alpha.4" }
-=======
 cairo-lang-parser = { path = "../cairo-lang-parser", version = "1.0.0-alpha.6" }
 salsa.workspace = true
 cairo-lang-semantic = { path = "../cairo-lang-semantic", version = "1.0.0-alpha.6" }
 smol_str.workspace = true
 cairo-lang-syntax = { path = "../cairo-lang-syntax", version = "1.0.0-alpha.6" }
 cairo-lang-utils = { path = "../cairo-lang-utils", version = "1.0.0-alpha.6" }
->>>>>>> 439da05a
 
 [dev-dependencies]
 env_logger.workspace = true
 indoc.workspace = true
-<<<<<<< HEAD
-cairo-lang-plugins = { path = "../cairo-lang-plugins", version = "1.0.0-alpha.4" }
-pretty_assertions.workspace = true
-cairo-lang-semantic = { path = "../cairo-lang-semantic", features = ["testing"] }
-test-log.workspace = true
-cairo-lang-test-utils = { path = "../cairo-lang-test-utils", version = "1.0.0-alpha.4" }
-=======
 cairo-lang-plugins = { path = "../cairo-lang-plugins", version = "1.0.0-alpha.6" }
 pretty_assertions.workspace = true
 cairo-lang-semantic = { path = "../cairo-lang-semantic", features = ["testing"] }
 test-log.workspace = true
-cairo-lang-test-utils = { path = "../cairo-lang-test-utils", version = "1.0.0-alpha.6" }
->>>>>>> 439da05a
+cairo-lang-test-utils = { path = "../cairo-lang-test-utils", version = "1.0.0-alpha.6" }