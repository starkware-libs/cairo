--- conflicted
+++ resolved
@@ -19,27 +19,13 @@
     }
 }
 
-<<<<<<< HEAD
-#[derive(Drop, Serde, PartialEq, Copy, starknet::StorageAccess)]
-=======
 #[derive(Drop, Serde, PartialEq, Copy, starknet::Store)]
->>>>>>> 1edcc130
 struct Abc {
     a: u8,
     b: u16,
     c: u32,
 }
 
-<<<<<<< HEAD
-#[derive(Drop, Serde, PartialEq, Copy, starknet::StorageAccess)]
-enum Efg {
-    E: (),
-    F: (),
-    G: u256
-}
-
-#[derive(Drop, Serde, PartialEq, Copy, starknet::StorageAccess)]
-=======
 #[derive(Drop, Serde, PartialEq, Copy)]
 struct TupleStructure {
     v1: u256,
@@ -55,8 +41,14 @@
     }
 }
 
+#[derive(Drop, Serde, PartialEq, Copy, starknet::StorageAccess)]
+enum Efg {
+    E: (),
+    F: (),
+    G: u256
+}
+
 #[derive(Drop, Serde, PartialEq, Copy, starknet::Store)]
->>>>>>> 1edcc130
 struct AbcEtc {
     a: u8,
     b: u16,
@@ -70,12 +62,9 @@
     j: bool,
     k: EthAddress,
     abc: Abc,
-<<<<<<< HEAD
+    ts: TupleStructure,
     efg1: Efg,
     efg2: Efg,
-=======
-    ts: TupleStructure,
->>>>>>> 1edcc130
 }
 
 
@@ -85,7 +74,7 @@
 
     #[storage]
     struct Storage {
-        data: AbcEtc, 
+        data: AbcEtc,
     }
 
     #[external(v0)]
@@ -100,11 +89,7 @@
 }
 
 #[test]
-<<<<<<< HEAD
 #[available_gas(10000000)]
-=======
-#[available_gas(2000000)]
->>>>>>> 1edcc130
 fn write_read_struct() {
     let x = AbcEtc {
         a: 1_u8,
@@ -119,14 +104,10 @@
         j: true,
         k: 123_felt252.try_into().unwrap(),
         abc: Abc {
-            a: 1_u8, b: 2_u16, c: 3_u32, 
-<<<<<<< HEAD
+            a: 1_u8, b: 2_u16, c: 3_u32,
+        }, ts: TupleStructure {
+            v1: 1_u256, v2: 2_u256,
         }, efg1: Efg::E(()), efg2: Efg::G(123_u256)
-=======
-            }, ts: TupleStructure {
-            v1: 1_u256, v2: 2_u256, 
-        }
->>>>>>> 1edcc130
     };
 
     assert(test_contract::__external::set_data(serialized_element(*@x)).is_empty(), 'Not empty');
