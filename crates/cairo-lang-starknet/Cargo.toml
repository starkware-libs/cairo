[package]
name = "cairo-lang-starknet"
version.workspace = true
edition.workspace = true
repository.workspace = true
license-file.workspace = true
description = "Starknet capabilities and utilities on top of Cairo."

[dependencies]
anyhow.workspace = true
clap.workspace = true
<<<<<<< HEAD
cairo-lang-compiler = { path = "../cairo-lang-compiler", version = "1.0.0-alpha.4" }
convert_case.workspace = true
cairo-lang-defs = { path = "../cairo-lang-defs", version = "1.0.0-alpha.4" }
cairo-lang-diagnostics = { path = "../cairo-lang-diagnostics", version = "1.0.0-alpha.4" }
cairo-lang-filesystem = { path = "../cairo-lang-filesystem", version = "1.0.0-alpha.4" }
=======
cairo-lang-compiler = { path = "../cairo-lang-compiler", version = "1.0.0-alpha.6" }
convert_case.workspace = true
cairo-lang-casm = { path = "../cairo-lang-casm", version = "1.0.0-alpha.6" }
cairo-lang-defs = { path = "../cairo-lang-defs", version = "1.0.0-alpha.6" }
cairo-lang-diagnostics = { path = "../cairo-lang-diagnostics", version = "1.0.0-alpha.6" }
cairo-lang-filesystem = { path = "../cairo-lang-filesystem", version = "1.0.0-alpha.6" }
>>>>>>> 439da05a
genco.workspace = true
itertools.workspace = true
lazy_static.workspace = true
log.workspace = true
<<<<<<< HEAD
cairo-lang-semantic = { path = "../cairo-lang-semantic", version = "1.0.0-alpha.4" }
serde.workspace = true
serde_json.workspace = true
cairo-lang-sierra = { path = "../cairo-lang-sierra", version = "1.0.0-alpha.4" }
cairo-lang-sierra-ap-change = { path = "../cairo-lang-sierra-ap-change", version = "1.0.0-alpha.4" }
cairo-lang-sierra-generator = { path = "../cairo-lang-sierra-generator", version = "1.0.0-alpha.4" }
cairo-lang-syntax = { path = "../cairo-lang-syntax", version = "1.0.0-alpha.4" }
cairo-lang-sierra-gas = { path = "../cairo-lang-sierra-gas", version = "1.0.0-alpha.4" }
cairo-lang-sierra-to-casm = { path = "../cairo-lang-sierra-to-casm", version = "1.0.0-alpha.4" }
=======
cairo-lang-semantic = { path = "../cairo-lang-semantic", version = "1.0.0-alpha.6" }
serde.workspace = true
serde_json.workspace = true
cairo-lang-sierra = { path = "../cairo-lang-sierra", version = "1.0.0-alpha.6" }
cairo-lang-sierra-ap-change = { path = "../cairo-lang-sierra-ap-change", version = "1.0.0-alpha.6" }
cairo-lang-sierra-generator = { path = "../cairo-lang-sierra-generator", version = "1.0.0-alpha.6" }
cairo-lang-syntax = { path = "../cairo-lang-syntax", version = "1.0.0-alpha.6" }
cairo-lang-sierra-gas = { path = "../cairo-lang-sierra-gas", version = "1.0.0-alpha.6" }
cairo-lang-sierra-to-casm = { path = "../cairo-lang-sierra-to-casm", version = "1.0.0-alpha.6" }
>>>>>>> 439da05a
indoc.workspace = true
sha3.workspace = true
smol_str.workspace = true
thiserror.workspace = true
num-bigint.workspace = true
num-traits.workspace = true
num-integer.workspace = true
<<<<<<< HEAD
cairo-lang-utils = { path = "../cairo-lang-utils", version = "1.0.0-alpha.4" }
cairo-lang-lowering = { path = "../cairo-lang-lowering", version = "1.0.0-alpha.4" }
cairo-lang-plugins = { path = "../cairo-lang-plugins", version = "1.0.0-alpha.4" }
cairo-lang-parser = { path = "../cairo-lang-parser", version = "1.0.0-alpha.4" }

[dev-dependencies]
cairo-lang-diagnostics = { path = "../cairo-lang-diagnostics", version = "1.0.0-alpha.4" }
=======
cairo-lang-utils = { path = "../cairo-lang-utils", version = "1.0.0-alpha.6" }
cairo-lang-lowering = { path = "../cairo-lang-lowering", version = "1.0.0-alpha.6" }
cairo-lang-plugins = { path = "../cairo-lang-plugins", version = "1.0.0-alpha.6" }
cairo-lang-parser = { path = "../cairo-lang-parser", version = "1.0.0-alpha.6" }

[dev-dependencies]
cairo-lang-diagnostics = { path = "../cairo-lang-diagnostics", version = "1.0.0-alpha.6" }
>>>>>>> 439da05a
env_logger.workspace = true
pretty_assertions.workspace = true
cairo-lang-semantic = { path = "../cairo-lang-semantic", features = ["testing"] }
test-log.workspace = true
<<<<<<< HEAD
cairo-lang-test-utils = { path = "../cairo-lang-test-utils", version = "1.0.0-alpha.4" }
=======
cairo-lang-test-utils = { path = "../cairo-lang-test-utils", version = "1.0.0-alpha.6" }
>>>>>>> 439da05a
test-case.workspace = true

[[bin]]
name = "starknet-compile"
path = "src/cli.rs"

[[bin]]
name = "starknet-sierra-compile"
path = "src/starknet_sierra_compile.rs"<|MERGE_RESOLUTION|>--- conflicted
+++ resolved
@@ -9,35 +9,16 @@
 [dependencies]
 anyhow.workspace = true
 clap.workspace = true
-<<<<<<< HEAD
-cairo-lang-compiler = { path = "../cairo-lang-compiler", version = "1.0.0-alpha.4" }
-convert_case.workspace = true
-cairo-lang-defs = { path = "../cairo-lang-defs", version = "1.0.0-alpha.4" }
-cairo-lang-diagnostics = { path = "../cairo-lang-diagnostics", version = "1.0.0-alpha.4" }
-cairo-lang-filesystem = { path = "../cairo-lang-filesystem", version = "1.0.0-alpha.4" }
-=======
 cairo-lang-compiler = { path = "../cairo-lang-compiler", version = "1.0.0-alpha.6" }
 convert_case.workspace = true
 cairo-lang-casm = { path = "../cairo-lang-casm", version = "1.0.0-alpha.6" }
 cairo-lang-defs = { path = "../cairo-lang-defs", version = "1.0.0-alpha.6" }
 cairo-lang-diagnostics = { path = "../cairo-lang-diagnostics", version = "1.0.0-alpha.6" }
 cairo-lang-filesystem = { path = "../cairo-lang-filesystem", version = "1.0.0-alpha.6" }
->>>>>>> 439da05a
 genco.workspace = true
 itertools.workspace = true
 lazy_static.workspace = true
 log.workspace = true
-<<<<<<< HEAD
-cairo-lang-semantic = { path = "../cairo-lang-semantic", version = "1.0.0-alpha.4" }
-serde.workspace = true
-serde_json.workspace = true
-cairo-lang-sierra = { path = "../cairo-lang-sierra", version = "1.0.0-alpha.4" }
-cairo-lang-sierra-ap-change = { path = "../cairo-lang-sierra-ap-change", version = "1.0.0-alpha.4" }
-cairo-lang-sierra-generator = { path = "../cairo-lang-sierra-generator", version = "1.0.0-alpha.4" }
-cairo-lang-syntax = { path = "../cairo-lang-syntax", version = "1.0.0-alpha.4" }
-cairo-lang-sierra-gas = { path = "../cairo-lang-sierra-gas", version = "1.0.0-alpha.4" }
-cairo-lang-sierra-to-casm = { path = "../cairo-lang-sierra-to-casm", version = "1.0.0-alpha.4" }
-=======
 cairo-lang-semantic = { path = "../cairo-lang-semantic", version = "1.0.0-alpha.6" }
 serde.workspace = true
 serde_json.workspace = true
@@ -47,7 +28,6 @@
 cairo-lang-syntax = { path = "../cairo-lang-syntax", version = "1.0.0-alpha.6" }
 cairo-lang-sierra-gas = { path = "../cairo-lang-sierra-gas", version = "1.0.0-alpha.6" }
 cairo-lang-sierra-to-casm = { path = "../cairo-lang-sierra-to-casm", version = "1.0.0-alpha.6" }
->>>>>>> 439da05a
 indoc.workspace = true
 sha3.workspace = true
 smol_str.workspace = true
@@ -55,15 +35,6 @@
 num-bigint.workspace = true
 num-traits.workspace = true
 num-integer.workspace = true
-<<<<<<< HEAD
-cairo-lang-utils = { path = "../cairo-lang-utils", version = "1.0.0-alpha.4" }
-cairo-lang-lowering = { path = "../cairo-lang-lowering", version = "1.0.0-alpha.4" }
-cairo-lang-plugins = { path = "../cairo-lang-plugins", version = "1.0.0-alpha.4" }
-cairo-lang-parser = { path = "../cairo-lang-parser", version = "1.0.0-alpha.4" }
-
-[dev-dependencies]
-cairo-lang-diagnostics = { path = "../cairo-lang-diagnostics", version = "1.0.0-alpha.4" }
-=======
 cairo-lang-utils = { path = "../cairo-lang-utils", version = "1.0.0-alpha.6" }
 cairo-lang-lowering = { path = "../cairo-lang-lowering", version = "1.0.0-alpha.6" }
 cairo-lang-plugins = { path = "../cairo-lang-plugins", version = "1.0.0-alpha.6" }
@@ -71,16 +42,11 @@
 
 [dev-dependencies]
 cairo-lang-diagnostics = { path = "../cairo-lang-diagnostics", version = "1.0.0-alpha.6" }
->>>>>>> 439da05a
 env_logger.workspace = true
 pretty_assertions.workspace = true
 cairo-lang-semantic = { path = "../cairo-lang-semantic", features = ["testing"] }
 test-log.workspace = true
-<<<<<<< HEAD
-cairo-lang-test-utils = { path = "../cairo-lang-test-utils", version = "1.0.0-alpha.4" }
-=======
 cairo-lang-test-utils = { path = "../cairo-lang-test-utils", version = "1.0.0-alpha.6" }
->>>>>>> 439da05a
 test-case.workspace = true
 
 [[bin]]
