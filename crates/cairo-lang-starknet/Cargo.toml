--- conflicted
+++ resolved
@@ -8,28 +8,12 @@
 
 [dependencies]
 anyhow.workspace = true
-<<<<<<< HEAD
-cairo-lang-compiler = { path = "../cairo-lang-compiler", version = "~2.9.2" }
-cairo-lang-defs = { path = "../cairo-lang-defs", version = "~2.9.2" }
-cairo-lang-diagnostics = { path = "../cairo-lang-diagnostics", version = "~2.9.2" }
-cairo-lang-filesystem = { path = "../cairo-lang-filesystem", version = "~2.9.2" }
-cairo-lang-lowering = { path = "../cairo-lang-lowering", version = "~2.9.2" }
-cairo-lang-parser = { path = "../cairo-lang-parser", version = "~2.9.2" }
-cairo-lang-plugins = { path = "../cairo-lang-plugins", version = "~2.9.2" }
-cairo-lang-semantic = { path = "../cairo-lang-semantic", version = "~2.9.2" }
-cairo-lang-sierra = { path = "../cairo-lang-sierra", version = "~2.9.2" }
-cairo-lang-sierra-generator = { path = "../cairo-lang-sierra-generator", version = "~2.9.2" }
-cairo-lang-starknet-classes = { path = "../cairo-lang-starknet-classes", version = "~2.9.2" }
-cairo-lang-syntax = { path = "../cairo-lang-syntax", version = "~2.9.2" }
-cairo-lang-utils = { path = "../cairo-lang-utils", version = "~2.9.2", features = [
-    "serde",
-] }
-=======
 cairo-lang-compiler = { path = "../cairo-lang-compiler", version = "~2.11.2" }
 cairo-lang-defs = { path = "../cairo-lang-defs", version = "~2.11.2" }
 cairo-lang-diagnostics = { path = "../cairo-lang-diagnostics", version = "~2.11.2" }
 cairo-lang-filesystem = { path = "../cairo-lang-filesystem", version = "~2.11.2" }
 cairo-lang-lowering = { path = "../cairo-lang-lowering", version = "~2.11.2" }
+cairo-lang-parser = { path = "../cairo-lang-parser", version = "~2.11.2" }
 cairo-lang-plugins = { path = "../cairo-lang-plugins", version = "~2.11.2" }
 cairo-lang-semantic = { path = "../cairo-lang-semantic", version = "~2.11.2" }
 cairo-lang-sierra = { path = "../cairo-lang-sierra", version = "~2.11.2" }
@@ -37,7 +21,6 @@
 cairo-lang-starknet-classes = { path = "../cairo-lang-starknet-classes", version = "~2.11.2" }
 cairo-lang-syntax = { path = "../cairo-lang-syntax", version = "~2.11.2" }
 cairo-lang-utils = { path = "../cairo-lang-utils", version = "~2.11.2", features = ["serde"] }
->>>>>>> 1519ee17
 const_format.workspace = true
 indoc.workspace = true
 itertools = { workspace = true, default-features = true }
