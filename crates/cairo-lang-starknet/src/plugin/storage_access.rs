--- conflicted
+++ resolved
@@ -125,12 +125,7 @@
             }}
             fn read_at_offset_internal(address_domain: u32, base: starknet::StorageBaseAddress, \
          offset: u8) -> starknet::SyscallResult<{struct_name}> {{
-<<<<<<< HEAD
-                let mut current_offset = offset;
-                {reads_values}
-=======
                 {reads_values_at_offset}
->>>>>>> c7b6c061
                 starknet::SyscallResult::Ok(
                     {struct_name} {{
                         {reads_fields}
@@ -140,12 +135,7 @@
             #[inline(always)]
             fn write_at_offset_internal(address_domain: u32, base: starknet::StorageBaseAddress, \
          offset: u8, value: {struct_name}) -> starknet::SyscallResult<()> {{
-<<<<<<< HEAD
-                let mut current_offset = offset;
-                {writes}
-=======
                 {writes_at_offset}
->>>>>>> c7b6c061
                 starknet::SyscallResult::Ok(())
             }}
             #[inline(always)]
