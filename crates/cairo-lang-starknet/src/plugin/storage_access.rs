--- conflicted
+++ resolved
@@ -311,11 +311,7 @@
             else {
                 continue;
             };
-<<<<<<< HEAD
-            if path.as_syntax_node().get_text_without_trivia(db) == "starknet::StorageAccess" {
-=======
             if path.as_syntax_node().get_text_without_trivia(db) == "starknet::Store" {
->>>>>>> 1edcc130
                 return true;
             }
         }
