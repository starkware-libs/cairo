--- conflicted
+++ resolved
@@ -36,11 +36,7 @@
     fn empty(self: T, );
 }
 
-<<<<<<< HEAD
-#[derive(Copy, Drop, starknet::StorageAccess, Serde)]
-=======
 #[derive(Copy, Drop, starknet::Store, Serde)]
->>>>>>> 1edcc130
 struct IContractDispatcher {
     contract_address: starknet::ContractAddress,
 }
@@ -77,11 +73,7 @@
 
 }
 
-<<<<<<< HEAD
-#[derive(Copy, Drop, starknet::StorageAccess, Serde)]
-=======
 #[derive(Copy, Drop, starknet::Store, Serde)]
->>>>>>> 1edcc130
 struct IContractLibraryDispatcher {
     class_hash: starknet::ClassHash,
 }
@@ -123,11 +115,7 @@
     fn empty(self: T, ) -> starknet::SyscallResult<()>;
 }
 
-<<<<<<< HEAD
-#[derive(Copy, Drop, starknet::StorageAccess, Serde)]
-=======
 #[derive(Copy, Drop, starknet::Store, Serde)]
->>>>>>> 1edcc130
 struct IContractSafeLibraryDispatcher {
     class_hash: starknet::ClassHash,
 }
@@ -167,11 +155,7 @@
 }
 
 
-<<<<<<< HEAD
-#[derive(Copy, Drop, starknet::StorageAccess, Serde)]
-=======
 #[derive(Copy, Drop, starknet::Store, Serde)]
->>>>>>> 1edcc130
 struct IContractSafeDispatcher {
     contract_address: starknet::ContractAddress,
 }
