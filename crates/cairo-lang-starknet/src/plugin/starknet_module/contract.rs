--- conflicted
+++ resolved
@@ -8,12 +8,8 @@
 use cairo_lang_syntax::node::helpers::{
     GetIdentifier, PathSegmentEx, QueryAttrs, is_single_arg_attr,
 };
-<<<<<<< HEAD
 use cairo_lang_syntax::node::ids::SyntaxStablePtrId;
 use cairo_lang_syntax::node::{Terminal, TypedStablePtr, TypedSyntaxNode, ast};
-=======
-use cairo_lang_syntax::node::{Terminal, TypedSyntaxNode, ast};
->>>>>>> e08485ef
 use const_format::formatcp;
 use indoc::formatdoc;
 use smol_str::SmolStr;
@@ -75,14 +71,10 @@
             }
             // TODO(yuval): consider supporting 2 components with the same name and different paths.
             // Currently it doesn't work as the name of the impl is the same.
-<<<<<<< HEAD
             let component_name = match component_path.segments(db).elements(db).last().unwrap() {
                 ast::PathSegment::WithGenericArgs(x) => x.ident(db),
                 ast::PathSegment::Simple(x) => x.ident(db),
             };
-=======
-            let component_name = component_path.elements(db).last().unwrap().identifier_ast(db);
->>>>>>> e08485ef
 
             let has_component_impl = RewriteNode::interpolate_patched(
                 &formatdoc!(
@@ -143,15 +135,10 @@
 
         let storage_name_syntax_node = storage_name.as_syntax_node();
         if !self.substorage_members.contains(&storage_name_syntax_node.get_text(db)) {
-<<<<<<< HEAD
             diagnostics.push(PluginDiagnostic::error_with_inner_span(
                 db,
                 component_macro.stable_ptr().untyped(),
                 storage_name.as_syntax_node(),
-=======
-            diagnostics.push(PluginDiagnostic::error(
-                storage_name.stable_ptr(db),
->>>>>>> e08485ef
                 format!(
                     "`{0}` is not a substorage member in the contract's \
                      `{STORAGE_STRUCT_NAME}`.\nConsider adding to \
@@ -165,15 +152,10 @@
 
         let event_name_str = event_name.as_syntax_node().get_text_without_trivia(db);
         if !self.nested_event_variants.contains(&event_name_str.clone().into()) {
-<<<<<<< HEAD
             diagnostics.push(PluginDiagnostic::error_with_inner_span(
                 db,
                 component_macro.stable_ptr().untyped(),
                 event_name.as_syntax_node(),
-=======
-            diagnostics.push(PluginDiagnostic::error(
-                event_name.stable_ptr(db),
->>>>>>> e08485ef
                 format!(
                     "`{event_name_str}` is not a nested event in the contract's \
                      `{EVENT_TYPE_NAME}` enum.\nConsider adding to the `{EVENT_TYPE_NAME}` \
@@ -714,15 +696,10 @@
                     if elements.len() != 1
                         || !matches!(elements.last().unwrap(), ast::PathSegment::Simple(_))
                     {
-<<<<<<< HEAD
                         diagnostics.push(PluginDiagnostic::error_with_inner_span(
                             db,
                             component_macro_stable_ptr,
                             path.as_syntax_node(),
-=======
-                        diagnostics.push(PluginDiagnostic::error(
-                            path.stable_ptr(db),
->>>>>>> e08485ef
                             format!(
                                 "Component macro argument `{arg_name}` must be a simple \
                                  identifier.",
@@ -733,15 +710,10 @@
                     Some(path)
                 }
                 value => {
-<<<<<<< HEAD
                     diagnostics.push(PluginDiagnostic::error_with_inner_span(
                         db,
                         component_macro_stable_ptr,
                         value.as_syntax_node(),
-=======
-                    diagnostics.push(PluginDiagnostic::error(
-                        value.stable_ptr(db),
->>>>>>> e08485ef
                         format!(
                             "Component macro argument `{arg_name}` must be a path expression.",
                         ),
@@ -751,15 +723,10 @@
             }
         }
         _ => {
-<<<<<<< HEAD
             diagnostics.push(PluginDiagnostic::error_with_inner_span(
                 db,
                 component_macro_stable_ptr,
                 arg_ast.as_syntax_node(),
-=======
-            diagnostics.push(PluginDiagnostic::error(
-                arg_ast.stable_ptr(db),
->>>>>>> e08485ef
                 format!("Invalid component macro argument. Expected `{0}: <value>`", arg_name),
             ));
             None
