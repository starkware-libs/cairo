--- conflicted
+++ resolved
@@ -205,11 +205,7 @@
             $dispatcher_signatures$
             }}
 
-<<<<<<< HEAD
-            #[derive(Copy, Drop, starknet::StorageAccess, Serde)]
-=======
             #[derive(Copy, Drop, starknet::Store, Serde)]
->>>>>>> 1edcc130
             struct {contract_caller_name} {{
                 contract_address: starknet::ContractAddress,
             }}
@@ -218,11 +214,7 @@
             $contract_caller_method_impls$
             }}
 
-<<<<<<< HEAD
-            #[derive(Copy, Drop, starknet::StorageAccess, Serde)]
-=======
             #[derive(Copy, Drop, starknet::Store, Serde)]
->>>>>>> 1edcc130
             struct {library_caller_name} {{
                 class_hash: starknet::ClassHash,
             }}
@@ -235,11 +227,7 @@
             $safe_dispatcher_signatures$
             }}
 
-<<<<<<< HEAD
-            #[derive(Copy, Drop, starknet::StorageAccess, Serde)]
-=======
             #[derive(Copy, Drop, starknet::Store, Serde)]
->>>>>>> 1edcc130
             struct {safe_library_caller_name} {{
                 class_hash: starknet::ClassHash,
             }}
@@ -250,11 +238,7 @@
             }}
 
 
-<<<<<<< HEAD
-            #[derive(Copy, Drop, starknet::StorageAccess, Serde)]
-=======
             #[derive(Copy, Drop, starknet::Store, Serde)]
->>>>>>> 1edcc130
             struct {safe_contract_caller_name} {{
                 contract_address: starknet::ContractAddress,
             }}
