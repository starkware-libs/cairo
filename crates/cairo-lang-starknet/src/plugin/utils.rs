--- conflicted
+++ resolved
@@ -94,33 +94,6 @@
 
         arg_expr.expr(db).is_identifier(db, generic_arg)
     }
-<<<<<<< HEAD
-
-    fn is_dependent_type(&self, db: &dyn SyntaxGroup, identifier: &str) -> bool {
-        let segments = self.segments(db).elements(db);
-        let Some((last, head)) = segments.split_last() else { return false };
-        match last {
-            ast::PathSegment::Simple(arg_segment) => {
-                head.is_empty() && arg_segment.ident(db).text(db) == identifier
-            }
-            ast::PathSegment::WithGenericArgs(with_generics) => {
-                with_generics.generic_args(db).generic_args(db).elements(db).iter().any(|arg| {
-                    let generic_arg_value = match arg {
-                        ast::GenericArg::Named(named) => named.value(db),
-                        ast::GenericArg::Unnamed(unnamed) => unnamed.value(db),
-                    };
-                    match generic_arg_value {
-                        ast::GenericArgValue::Expr(arg_expr) => {
-                            arg_expr.expr(db).is_dependent_type(db, identifier)
-                        }
-                        ast::GenericArgValue::Underscore(_) => false,
-                    }
-                })
-            }
-        }
-    }
-=======
->>>>>>> 1519ee17
 }
 impl AstPathExtract for ast::Expr {
     fn is_identifier(&self, db: &dyn SyntaxGroup, identifier: &str) -> bool {
