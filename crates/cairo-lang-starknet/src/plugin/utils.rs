--- conflicted
+++ resolved
@@ -26,16 +26,6 @@
         matches!(param_modifiers, Ok(Modifier::Ref(_)))
     }
 
-<<<<<<< HEAD
-=======
-    fn is_mut_param(&self, db: &dyn Database) -> bool {
-        let param_modifiers = self.modifiers(db).elements(db).exactly_one();
-        // TODO(yuval): This works only if "mut" is the only modifier. If the expansion was at the
-        // semantic level, we could just ask if it's a reference.
-        matches!(param_modifiers, Ok(Modifier::Mut(_)))
-    }
-
->>>>>>> 239795a4
     fn try_extract_snapshot(&self, db: &'db dyn Database) -> Option<ast::Expr<'db>> {
         let unary = try_extract_matches!(
             extract_matches!(self.type_clause(db), OptionTypeClause::TypeClause).ty(db),
