use std::path::Path;
use std::sync::Arc;

use anyhow::{Context, Result};
use cairo_lang_compiler::db::RootDatabase;
use cairo_lang_compiler::project::{setup_project, setup_project_protostar};
use cairo_lang_compiler::CompilerConfig;
use cairo_lang_defs::ids::TopLevelLanguageElementId;
use cairo_lang_diagnostics::ToOption;
use cairo_lang_filesystem::ids::CrateId;
use cairo_lang_lowering::ids::ConcreteFunctionWithBodyId;
use cairo_lang_sierra_generator::canonical_id_replacer::CanonicalReplacer;
use cairo_lang_sierra_generator::db::SierraGenGroup;
use cairo_lang_sierra_generator::replace_ids::{replace_sierra_ids_in_program, SierraIdReplacer};
use cairo_lang_utils::bigint::{deserialize_big_uint, serialize_big_uint, BigUintAsHex};
use itertools::{chain, Itertools};
use num_bigint::BigUint;
use serde::{Deserialize, Serialize};
use thiserror::Error;

use crate::abi::{AbiBuilder, Contract};
use crate::allowed_libfuncs::AllowedLibfuncsError;
use crate::compiler_version::{self};
use crate::contract::{
    find_contracts, get_abi, get_module_functions, get_selector_and_sierra_function,
    ContractDeclaration,
};
use crate::felt252_serde::sierra_to_felt252s;
use crate::plugin::consts::{CONSTRUCTOR_MODULE, EXTERNAL_MODULE, L1_HANDLER_MODULE};
use crate::plugin::StarkNetPlugin;

#[cfg(test)]
#[path = "contract_class_test.rs"]
mod test;

#[derive(Error, Debug, Eq, PartialEq)]
pub enum StarknetCompilationError {
    #[error("Invalid entry point.")]
    EntryPointError,
    #[error(transparent)]
    AllowedLibfuncsError(#[from] AllowedLibfuncsError),
}

/// Represents a contract in the Starknet network.
#[derive(Clone, Debug, PartialEq, Eq, Serialize, Deserialize)]
pub struct ContractClass {
    pub sierra_program: Vec<BigUintAsHex>,
    pub sierra_program_debug_info: Option<cairo_lang_sierra::debug_info::DebugInfo>,
    pub contract_class_version: String,
    pub entry_points_by_type: ContractEntryPoints,
    pub abi: Option<Contract>,
}

const DEFAULT_CONTRACT_CLASS_VERSION: &str = "0.1.0";

#[derive(Clone, Default, Debug, PartialEq, Eq, Serialize, Deserialize)]
pub struct ContractEntryPoints {
    #[serde(rename = "EXTERNAL")]
    pub external: Vec<ContractEntryPoint>,
    #[serde(rename = "L1_HANDLER")]
    pub l1_handler: Vec<ContractEntryPoint>,
    #[serde(rename = "CONSTRUCTOR")]
    pub constructor: Vec<ContractEntryPoint>,
}

#[derive(Clone, Default, Debug, PartialEq, Eq, Serialize, Deserialize)]
pub struct ContractEntryPoint {
    /// A field element that encodes the signature of the called function.
    #[serde(serialize_with = "serialize_big_uint", deserialize_with = "deserialize_big_uint")]
    pub selector: BigUint,
    /// The idx of the user function declaration in the sierra program.
    pub function_idx: usize,
}

/// Compile the contract given by path.
/// Errors if there is ambiguity.
pub fn compile_path(
    path: &Path,
    contract_path: Option<&str>,
    compiler_config: CompilerConfig<'_>,
    maybe_cairo_paths: Option<Vec<&str>>,
) -> Result<ContractClass> {
    let mut db = RootDatabase::builder()
        .detect_corelib()
        .with_semantic_plugin(Arc::new(StarkNetPlugin::default()))
        .build()?;

    let main_crate_ids = setup_project(&mut db, Path::new(&path))?;
    if let Some(cairo_paths) = maybe_cairo_paths {
        for cairo_path in cairo_paths {
            setup_project(&mut db, Path::new(cairo_path))?;
        }
    }

    compile_contract_in_prepared_db(&mut db, contract_path, main_crate_ids, compiler_config)
}

<<<<<<< HEAD
pub fn compile_path_protostar(
    input_path: &str,
    compiler_config: CompilerConfig<'_>,
    maybe_cairo_paths: Option<Vec<(&str, &str)>>,
) -> Result<ContractClass> {
    let mut db = RootDatabase::builder().detect_corelib().with_starknet().build()?;

    let cairo_paths = match maybe_cairo_paths{
        Some(paths) => paths,
        None => vec![],
    };
    let main_crate_name = match cairo_paths.iter().find(|(path, _crate_name)| **path == *input_path) {
        Some((_crate_path, crate_name)) => crate_name,
        None => "",
    };

    let main_crate_ids = setup_project_protostar(&mut db, Path::new(&input_path), main_crate_name)?;
    for (cairo_path, crate_name) in cairo_paths {
        setup_project_protostar(&mut db, Path::new(cairo_path), crate_name)?;
    }

    compile_only_contract_in_prepared_db(&mut db, main_crate_ids, compiler_config)
}

/// Runs StarkNet contract compiler on the only contract defined in main crates.
///
/// This function will return an error if no, or more than 1 contract is found.
fn compile_only_contract_in_prepared_db(
=======
/// Runs StarkNet contract compiler on the specified contract.
/// If no contract was specified, verify that there is only one.
/// Otherwise, return an error.
fn compile_contract_in_prepared_db(
>>>>>>> 1c80457f
    db: &mut RootDatabase,
    contract_path: Option<&str>,
    main_crate_ids: Vec<CrateId>,
    compiler_config: CompilerConfig<'_>,
) -> Result<ContractClass> {
    let contracts = find_contracts(db, &main_crate_ids);
    // TODO(ilya): Add contract names.
    let contract = if let Some(contract_path) = contract_path {
        contracts
            .iter()
            .find(|contract| contract.submodule_id.full_path(db) == contract_path)
            .context("Contract not found.")?
    } else {
        match contracts.len() {
            0 => anyhow::bail!("Contract not found."),
            1 => &contracts[0],
            _ => {
                let contract_names = contracts
                    .iter()
                    .map(|contract| contract.submodule_id.full_path(db))
                    .join("\n  ");
                anyhow::bail!(
                    "More than one contract found in the main crate: \n  {}\nUse --contract-path \
                     to specify which to compile.",
                    contract_names
                );
            }
        }
    };

    let contracts = vec![contract];
    let mut classes = compile_prepared_db(db, &contracts, compiler_config)?;
    assert_eq!(classes.len(), 1);
    Ok(classes.remove(0))
}

/// Runs Starknet contracts compiler.
///
/// # Arguments
/// * `db` - Preloaded compilation database.
/// * `contracts` - [`ContractDeclaration`]s to compile. Use [`find_contracts`] to find contracts in
///   `db`.
/// * `compiler_config` - The compiler configuration.
/// # Returns
/// * `Ok(Vec<ContractClass>)` - List of all compiled contract classes found in main crates.
/// * `Err(anyhow::Error)` - Compilation failed.
pub fn compile_prepared_db(
    db: &mut RootDatabase,
    contracts: &[&ContractDeclaration],
    mut compiler_config: CompilerConfig<'_>,
) -> Result<Vec<ContractClass>> {
    compiler_config.diagnostics_reporter.ensure(db)?;

    contracts
        .iter()
        .map(|contract| {
            compile_contract_with_prepared_and_checked_db(db, contract, &compiler_config)
        })
        .try_collect()
}

/// Compile declared Starknet contract.
///
/// The `contract` value **must** come from `db`, for example as a result of calling
/// [`find_contracts`]. Does not check diagnostics, it is expected that they are checked by caller
/// of this function.
fn compile_contract_with_prepared_and_checked_db(
    db: &mut RootDatabase,
    contract: &ContractDeclaration,
    compiler_config: &CompilerConfig<'_>,
) -> Result<ContractClass> {
    let SemanticEntryPoints { external, l1_handler, constructor } =
        extract_semantic_entrypoints(db, contract)?;
    let mut sierra_program = db
        .get_sierra_program_for_functions(
            chain!(&external, &l1_handler, &constructor).cloned().collect(),
        )
        .to_option()
        .with_context(|| "Compilation failed without any diagnostics.")?;

    if compiler_config.replace_ids {
        sierra_program = Arc::new(replace_sierra_ids_in_program(db, &sierra_program));
    }
    let replacer = CanonicalReplacer::from_program(&sierra_program);
    let sierra_program = replacer.apply(&sierra_program);

    let entry_points_by_type = ContractEntryPoints {
        external: get_entry_points(db, &external, &replacer)?,
        l1_handler: get_entry_points(db, &l1_handler, &replacer)?,
        /// TODO(orizi): Validate there is at most one constructor.
        constructor: get_entry_points(db, &constructor, &replacer)?,
    };
    let contract_class = ContractClass {
        sierra_program: sierra_to_felt252s(
            compiler_version::current_sierra_version_id(),
            compiler_version::current_compiler_version_id(),
            &sierra_program,
        )?,
        sierra_program_debug_info: Some(cairo_lang_sierra::debug_info::DebugInfo::extract(
            &sierra_program,
        )),
        contract_class_version: DEFAULT_CONTRACT_CLASS_VERSION.to_string(),
        entry_points_by_type,
        abi: Some(AbiBuilder::from_trait(db, get_abi(db, contract)?).with_context(|| "ABI error")?),
    };
    Ok(contract_class)
}

pub struct SemanticEntryPoints {
    pub external: Vec<ConcreteFunctionWithBodyId>,
    pub l1_handler: Vec<ConcreteFunctionWithBodyId>,
    pub constructor: Vec<ConcreteFunctionWithBodyId>,
}

/// Extracts functions from the contract.
pub fn extract_semantic_entrypoints(
    db: &dyn SierraGenGroup,
    contract: &ContractDeclaration,
) -> core::result::Result<SemanticEntryPoints, anyhow::Error> {
    let external: Vec<_> = get_module_functions(db.upcast(), contract, EXTERNAL_MODULE)?
        .into_iter()
        .flat_map(|f| ConcreteFunctionWithBodyId::from_no_generics_free(db.upcast(), f))
        .collect();
    let l1_handler: Vec<_> = get_module_functions(db.upcast(), contract, L1_HANDLER_MODULE)?
        .into_iter()
        .flat_map(|f| ConcreteFunctionWithBodyId::from_no_generics_free(db.upcast(), f))
        .collect();
    let constructor: Vec<_> = get_module_functions(db.upcast(), contract, CONSTRUCTOR_MODULE)?
        .into_iter()
        .flat_map(|f| ConcreteFunctionWithBodyId::from_no_generics_free(db.upcast(), f))
        .collect();
    if constructor.len() > 1 {
        anyhow::bail!("Expected at most one constructor.");
    }
    Ok(SemanticEntryPoints { external, l1_handler, constructor })
}

/// Returns the entry points given their IDs sorted by selectors.
fn get_entry_points(
    db: &mut RootDatabase,
    entry_point_functions: &[ConcreteFunctionWithBodyId],
    replacer: &CanonicalReplacer,
) -> Result<Vec<ContractEntryPoint>> {
    let mut entry_points = vec![];
    for function_with_body_id in entry_point_functions {
        let (selector, sierra_id) =
            get_selector_and_sierra_function(db, *function_with_body_id, replacer);

        entry_points.push(ContractEntryPoint {
            selector: selector.to_biguint(),
            function_idx: sierra_id.id as usize,
        });
    }
    entry_points.sort_by(|a, b| a.selector.cmp(&b.selector));
    Ok(entry_points)
}<|MERGE_RESOLUTION|>--- conflicted
+++ resolved
@@ -95,13 +95,16 @@
     compile_contract_in_prepared_db(&mut db, contract_path, main_crate_ids, compiler_config)
 }
 
-<<<<<<< HEAD
 pub fn compile_path_protostar(
     input_path: &str,
+    contract_path: Option<&str>,
     compiler_config: CompilerConfig<'_>,
     maybe_cairo_paths: Option<Vec<(&str, &str)>>,
 ) -> Result<ContractClass> {
-    let mut db = RootDatabase::builder().detect_corelib().with_starknet().build()?;
+   let mut db = RootDatabase::builder()
+        .detect_corelib()
+        .with_semantic_plugin(Arc::new(StarkNetPlugin::default()))
+        .build()?;
 
     let cairo_paths = match maybe_cairo_paths{
         Some(paths) => paths,
@@ -117,19 +120,13 @@
         setup_project_protostar(&mut db, Path::new(cairo_path), crate_name)?;
     }
 
-    compile_only_contract_in_prepared_db(&mut db, main_crate_ids, compiler_config)
-}
-
-/// Runs StarkNet contract compiler on the only contract defined in main crates.
-///
-/// This function will return an error if no, or more than 1 contract is found.
-fn compile_only_contract_in_prepared_db(
-=======
+    compile_contract_in_prepared_db(&mut db, contract_path, main_crate_ids, compiler_config)
+}
+
 /// Runs StarkNet contract compiler on the specified contract.
 /// If no contract was specified, verify that there is only one.
 /// Otherwise, return an error.
 fn compile_contract_in_prepared_db(
->>>>>>> 1c80457f
     db: &mut RootDatabase,
     contract_path: Option<&str>,
     main_crate_ids: Vec<CrateId>,
