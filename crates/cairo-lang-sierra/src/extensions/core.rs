--- conflicted
+++ resolved
@@ -4,11 +4,8 @@
 use super::boolean::BoolLibfunc;
 use super::branch_align::BranchAlignLibfunc;
 use super::builtin_cost::{BuiltinCostLibfunc, BuiltinCostsType};
-<<<<<<< HEAD
 use super::cheatcodes::CheatcodesLibFunc;
-=======
 use super::debug::DebugLibfunc;
->>>>>>> 23cb125b
 use super::dict_felt_to::{DictFeltToLibfunc, DictFeltToType};
 use super::dict_manager::DictManagerType;
 use super::drop::DropLibfunc;
@@ -82,10 +79,7 @@
         DictFeltTo(DictFeltToLibfunc),
         Pedersen(PedersenLibfunc),
         StarkNet(StarkNetLibfunc),
-<<<<<<< HEAD
         Cheatcodes(CheatcodesLibFunc),
-=======
         Debug(DebugLibfunc),
->>>>>>> 23cb125b
     }, CoreConcreteLibfunc
 }