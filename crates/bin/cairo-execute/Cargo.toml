[package]
name = "cairo-execute"
version.workspace = true
edition.workspace = true
repository.workspace = true
license-file.workspace = true
description = "Executable for creating executables and running them for the Cairo programming language"

[dependencies]
anyhow.workspace = true
<<<<<<< HEAD
bincode = { version = "2.0.1" }
cairo-lang-compiler = { path = "../../cairo-lang-compiler", version = "~2.12.0-rc.1" }
cairo-lang-executable = { path = "../../cairo-lang-executable", version = "~2.12.0-rc.1" }
cairo-lang-execute-utils = { path = "../../cairo-lang-execute-utils", version = "~2.12.0-rc.1" }
cairo-lang-runner = { path = "../../cairo-lang-runner", version = "~2.12.0-rc.1" }
=======
bincode.workspace = true
cairo-lang-compiler = { path = "../../cairo-lang-compiler", version = "~2.11.4" }
cairo-lang-executable = { path = "../../cairo-lang-executable", version = "~2.11.4" }
cairo-lang-execute-utils = { path = "../../cairo-lang-execute-utils", version = "~2.11.4" }
cairo-lang-runner = { path = "../../cairo-lang-runner", version = "~2.11.4" }
>>>>>>> b067c453
cairo-vm = { workspace = true, features = ["clap"] }
clap.workspace = true
num-bigint.workspace = true
serde_json.workspace = true<|MERGE_RESOLUTION|>--- conflicted
+++ resolved
@@ -8,19 +8,11 @@
 
 [dependencies]
 anyhow.workspace = true
-<<<<<<< HEAD
-bincode = { version = "2.0.1" }
+bincode.workspace = true
 cairo-lang-compiler = { path = "../../cairo-lang-compiler", version = "~2.12.0-rc.1" }
 cairo-lang-executable = { path = "../../cairo-lang-executable", version = "~2.12.0-rc.1" }
 cairo-lang-execute-utils = { path = "../../cairo-lang-execute-utils", version = "~2.12.0-rc.1" }
 cairo-lang-runner = { path = "../../cairo-lang-runner", version = "~2.12.0-rc.1" }
-=======
-bincode.workspace = true
-cairo-lang-compiler = { path = "../../cairo-lang-compiler", version = "~2.11.4" }
-cairo-lang-executable = { path = "../../cairo-lang-executable", version = "~2.11.4" }
-cairo-lang-execute-utils = { path = "../../cairo-lang-execute-utils", version = "~2.11.4" }
-cairo-lang-runner = { path = "../../cairo-lang-runner", version = "~2.11.4" }
->>>>>>> b067c453
 cairo-vm = { workspace = true, features = ["clap"] }
 clap.workspace = true
 num-bigint.workspace = true
