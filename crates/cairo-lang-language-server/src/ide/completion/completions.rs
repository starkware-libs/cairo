--- conflicted
+++ resolved
@@ -291,11 +291,7 @@
         ..CompletionItem::default()
     };
 
-<<<<<<< HEAD
-    if !signature.params.is_empty() {
-=======
     if !signature.params.is_empty() && signature.params.iter().any(|param| param.name != "self")  {
->>>>>>> 75d88719
         let insert_position = Position {
             line: position.line,
             // Position cursor inside the parentheses.
