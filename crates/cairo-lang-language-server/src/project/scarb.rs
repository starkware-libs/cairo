use std::collections::HashMap;
use std::fs;
use std::path::Path;

use anyhow::{bail, ensure, Context, Result};
use cairo_lang_filesystem::db::{CrateSettings, Edition, ExperimentalFeaturesConfig};
use itertools::Itertools;
use scarb_metadata::{CompilationUnitMetadata, Metadata, PackageMetadata};
use serde_json::Value;
use tracing::{debug, error, warn};

use crate::lang::db::AnalysisDatabase;
use crate::project::crate_data::Crate;

/// Updates crate roots in the database with the information from Scarb metadata.
///
/// This function attempts to be graceful. Any erroneous cases will be reported as warnings in logs,
/// and the database will be left intact for problematic crates.
///
/// In all real-world scenarios, this function should always initialize the `core` crate.
/// Technically, it is possible for `scarb metadata` to omit `core` if working on a `no-core`
/// package, but in reality enabling `no-core` makes sense only for the `core` package itself. To
/// leave a trace of unreal cases, this function will log a warning if `core` is missing.
// FIXME(mkaput): Currently this logic is feeding all compilation units of the single package at
//  once. Often packages declare several targets (lib, starknet-contract, test), which currently
//  causes overriding of the crate within single call of this function. This is an UX problem, for
//  which we do not know the solution yet.
pub fn update_crate_roots(metadata: &Metadata, db: &mut AnalysisDatabase) {
    let mut crates = Vec::<Crate>::new();
    let mut crates_grouped_by_group_id = HashMap::new();

    for compilation_unit in &metadata.compilation_units {
        if compilation_unit.target.kind == "cairo-plugin" {
            debug!("skipping cairo plugin compilation unit: {}", compilation_unit.id);
            continue;
        }

        for component in &compilation_unit.components {
            let crate_name = component.name.as_str();

            let mut package =
                metadata.packages.iter().find(|package| package.id == component.package);

            // TODO(pmagiera): this is a hack, remove this when `scarb metadata` is fixed.
            if package.is_none()
                && is_integration_test_cu(compilation_unit)
                && compilation_unit.package == component.package
            {
                let human_readable_member_name = component
                    .package
                    .repr
                    .split("_integrationtest")
                    .collect::<Vec<_>>()
                    .first()
                    // NOTE: this `unwrap` cannot fail since `split` always returns a non-empty
                    // vector.
                    .unwrap()
                    .to_string();

                package = metadata
                    .packages
                    .iter()
                    .find(|package| package.id.repr.starts_with(&human_readable_member_name));
            }

            if package.is_none() {
                error!("package for component is missing in scarb metadata: {crate_name}");
            }

            let edition = scarb_package_edition(&package, crate_name);
            let experimental_features = scarb_package_experimental_features(&package);

            let (root, file_stem) = match validate_and_chop_source_path(
                component.source_path.as_std_path(),
                crate_name,
            ) {
                Ok(t) => t,
                Err(e) => {
                    warn!("{e:?}");
                    continue;
                }
            };

<<<<<<< HEAD
            let cfg_set_from_scarb = scarb_cfg_set_to_cairo(
                component.cfg.as_ref().unwrap_or(&compilation_unit.cfg),
                crate_name,
            );

            let cfg_set = if metadata.workspace.members.contains(&component.package) {
                cfg_set_from_scarb
                    // If `cfg_set` is not `None`, it overrides global cfg settings.
                    // Therefore, we have to explicitly add `initial_cfg_set` to `cfg_set` of
                    // workspace members to enable test code analysis.
                    // We don't do that for non-workspace members to make sure importing test items
                    // from dependencies emits proper diagnostics.
                    .map(|cfg_set| cfg_set.union(&AnalysisDatabase::initial_cfg_set()))
            } else {
                cfg_set_from_scarb
=======
            let settings = CrateSettings {
                edition: scarb_package_edition(&package, crate_name),
                version: package.map(|p| p.version.clone()),
                cfg_set: scarb_cfg_set_to_cairo(
                    component.cfg.as_ref().unwrap_or(&compilation_unit.cfg),
                    crate_name,
                ),
                experimental_features: scarb_package_experimental_features(&package),
>>>>>>> 716ffd9d
            };

            let settings = CrateSettings { edition, cfg_set, experimental_features };

            let custom_main_file_stems = (file_stem != "lib").then_some(vec![file_stem.into()]);

            let cr = Crate {
                name: crate_name.into(),
                root: root.into(),
                custom_main_file_stems,
                settings,
            };

            if compilation_unit.package == component.package {
                if let Some(group_id) = compilation_unit.target.params.get("group-id") {
                    if let Some(group_id) = group_id.as_str() {
                        if cr.custom_main_file_stems.is_none() {
                            error!(
                                "compilation unit component with name {} has `lib.cairo` root \
                                 file while being part of target grouped by group_id {group_id}",
                                crate_name
                            )
                        } else {
                            let crates = crates_grouped_by_group_id
                                .entry(group_id.to_string())
                                .or_insert(vec![]);
                            crates.push(cr);

                            continue;
                        }
                    } else {
                        error!(
                            "group-id for target {} was not a string",
                            compilation_unit.target.name
                        )
                    }
                }
            }

            crates.push(cr);
        }
    }

    // Merging crates grouped by group id into single crates.
    for (group_id, crs) in crates_grouped_by_group_id {
        if !crs.iter().map(|cr| (&cr.settings, &cr.root)).all_equal() {
            error!(
                "main crates of targets with group_id {group_id} had different settings and/or \
                 roots"
            )
        }
        let first_crate = &crs[0];

        // All crates within a group should have the same settings and root.
        let settings = first_crate.settings.clone();
        let root = first_crate.root.clone();
        // The name doesn't really matter, so we take the first crate's name.
        let name = first_crate.name.clone();

        let custom_main_file_stems =
            crs.into_iter().flat_map(|cr| cr.custom_main_file_stems.unwrap()).collect();

        crates.push(Crate {
            name,
            root,
            custom_main_file_stems: Some(custom_main_file_stems),
            settings,
        });
    }

    debug!("updating crate roots from scarb metadata: {crates:#?}");

    if !crates.iter().any(Crate::is_core) {
        warn!("core crate is missing in scarb metadata, did not initialize it");
    }

    for cr in crates {
        cr.apply(db);
    }
}

/// Perform sanity checks on crate _source path_, and chop it into directory path and file stem.
fn validate_and_chop_source_path<'a>(
    source_path: &'a Path,
    crate_name: &str,
) -> Result<(&'a Path, &'a str)> {
    let metadata = fs::metadata(source_path)
        .with_context(|| format!("io error when accessing source path of: {crate_name}"))?;

    ensure!(
        !metadata.is_dir(),
        "source path of component `{crate_name}` must not be a directory: {source_path}",
        source_path = source_path.display()
    );

    let Some(root) = source_path.parent() else {
        bail!(
            "unexpected fs root as a source path of component `{crate_name}`: {source_path}",
            source_path = source_path.display()
        );
    };

    ensure!(
        root.is_absolute(),
        "source path must be absolute: {source_path}",
        source_path = source_path.display()
    );

    let Some(file_stem) = source_path.file_stem() else {
        bail!(
            "failed to get file stem for component `{crate_name}`: {source_path}",
            source_path = source_path.display()
        );
    };

    let Some(file_stem) = file_stem.to_str() else {
        bail!("file stem is not utf-8: {source_path}", source_path = source_path.display());
    };

    Ok((root, file_stem))
}

/// Get the [`Edition`] from [`PackageMetadata`], or assume the default edition.
fn scarb_package_edition(package: &Option<&PackageMetadata>, crate_name: &str) -> Edition {
    package
        .and_then(|p| p.edition.clone())
        .and_then(|e| {
            serde_json::from_value(e.into())
                .with_context(|| format!("failed to parse edition of package: {crate_name}"))
                .inspect_err(|e| warn!("{e:?}"))
                .ok()
        })
        .unwrap_or_default()
}

/// Convert a slice of [`scarb_metadata::Cfg`]s to a [`cairo_lang_filesystem::cfg::CfgSet`].
///
/// The conversion is done the same way as in Scarb (except no panicking):
/// <https://github.com/software-mansion/scarb/blob/9fe97c8eb8620a1e2103e7f5251c5a9189e75716/scarb/src/ops/metadata.rs#L295-L302>
fn scarb_cfg_set_to_cairo(
    cfg_set: &[scarb_metadata::Cfg],
    crate_name: &str,
) -> Option<cairo_lang_filesystem::cfg::CfgSet> {
    serde_json::to_value(cfg_set)
        .and_then(serde_json::from_value)
        .with_context(|| {
            format!(
                "scarb metadata cfg did not convert identically to cairo one for crate: \
                 {crate_name}"
            )
        })
        .inspect_err(|e| warn!("{e:?}"))
        .ok()
}

/// Get [`ExperimentalFeaturesConfig`] from [`PackageMetadata`] fields.
fn scarb_package_experimental_features(
    package: &Option<&PackageMetadata>,
) -> ExperimentalFeaturesConfig {
    let contains = |feature: &str| -> bool {
        let Some(package) = package else { return false };
        package.experimental_features.iter().any(|f| f == feature)
    };

    ExperimentalFeaturesConfig {
        negative_impls: contains("negative_impls"),
        coupons: contains("coupons"),
    }
}

fn is_integration_test_cu(compilation_unit: &CompilationUnitMetadata) -> bool {
    compilation_unit.target.kind == "test"
        && compilation_unit.target.params.get("test-type").and_then(Value::as_str)
            == Some("integration")
}<|MERGE_RESOLUTION|>--- conflicted
+++ resolved
@@ -69,6 +69,7 @@
 
             let edition = scarb_package_edition(&package, crate_name);
             let experimental_features = scarb_package_experimental_features(&package);
+            let version = package.map(|p| p.version.clone());
 
             let (root, file_stem) = match validate_and_chop_source_path(
                 component.source_path.as_std_path(),
@@ -81,7 +82,6 @@
                 }
             };
 
-<<<<<<< HEAD
             let cfg_set_from_scarb = scarb_cfg_set_to_cairo(
                 component.cfg.as_ref().unwrap_or(&compilation_unit.cfg),
                 crate_name,
@@ -97,19 +97,9 @@
                     .map(|cfg_set| cfg_set.union(&AnalysisDatabase::initial_cfg_set()))
             } else {
                 cfg_set_from_scarb
-=======
-            let settings = CrateSettings {
-                edition: scarb_package_edition(&package, crate_name),
-                version: package.map(|p| p.version.clone()),
-                cfg_set: scarb_cfg_set_to_cairo(
-                    component.cfg.as_ref().unwrap_or(&compilation_unit.cfg),
-                    crate_name,
-                ),
-                experimental_features: scarb_package_experimental_features(&package),
->>>>>>> 716ffd9d
             };
 
-            let settings = CrateSettings { edition, cfg_set, experimental_features };
+            let settings = CrateSettings { edition, version, cfg_set, experimental_features };
 
             let custom_main_file_stems = (file_stem != "lib").then_some(vec![file_stem.into()]);
 
