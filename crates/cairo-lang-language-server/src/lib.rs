//! # CairoLS
//!
//! Implements the LSP protocol over stdin/out.
//!
//! ## Running vanilla
//!
//! This is basically the source code of the `cairo-language-server` and
//! `scarb cairo-language-server` binaries.
//!
//! ```no_run
//! # #![allow(clippy::needless_doctest_main)]
//! fn main() {
//!     cairo_lang_language_server::start();
//! }
//! ```
//!
//! ## Running with customizations
//!
//! Due to the immaturity of various Cairo compiler parts (especially around potentially
//! dynamically-loadable things), for some projects it might be necessary to provide a custom build
//! of CairoLS that includes custom modifications to the compiler.
//! The [`start_with_tricks`] function allows building a customized build of CairoLS that supports
//! project-specific features.
//! See the [`Tricks`] struct documentation for available customizations.
//!
//! ```no_run
//! # #![allow(clippy::needless_doctest_main)]
//! use cairo_lang_language_server::Tricks;
//!
//! # fn dojo_plugin_suite() -> cairo_lang_semantic::plugin::PluginSuite {
//! #    // Returning something realistic, to make sure restrictive trait bounds do compile.
//! #    cairo_lang_starknet::starknet_plugin_suite()
//! # }
//! fn main() {
//!     let mut tricks = Tricks::default();
//!     tricks.extra_plugin_suites = Some(&|| vec![dojo_plugin_suite()]);
//!     cairo_lang_language_server::start_with_tricks(tricks);
//! }
//! ```

use std::collections::hash_set::Iter;
use std::collections::{HashMap, HashSet};
use std::io;
use std::panic::{catch_unwind, AssertUnwindSafe, RefUnwindSafe};
use std::path::PathBuf;
use std::sync::Arc;
use std::time::{Duration, SystemTime};

use anyhow::{bail, Context};
use cairo_lang_compiler::db::validate_corelib;
use cairo_lang_compiler::project::{setup_project, update_crate_roots_from_project_config};
use cairo_lang_defs::db::DefsGroup;
use cairo_lang_defs::ids::{
    FunctionTitleId, LanguageElementId, LookupItemId, MemberId, ModuleId, SubmoduleLongId,
    TraitItemId,
};
use cairo_lang_diagnostics::{Diagnostics, ToOption};
use cairo_lang_filesystem::db::{
    get_originating_location, AsFilesGroupMut, FilesGroup, FilesGroupEx, PrivRawFileContentQuery,
};
use cairo_lang_filesystem::ids::{FileId, FileLongId};
use cairo_lang_filesystem::span::{TextPosition, TextSpan};
use cairo_lang_lowering::db::LoweringGroup;
use cairo_lang_lowering::diagnostic::LoweringDiagnostic;
use cairo_lang_parser::db::ParserGroup;
use cairo_lang_parser::ParserDiagnostic;
use cairo_lang_project::ProjectConfig;
use cairo_lang_semantic::db::SemanticGroup;
use cairo_lang_semantic::items::function_with_body::SemanticExprLookup;
use cairo_lang_semantic::items::functions::GenericFunctionId;
use cairo_lang_semantic::items::imp::ImplLongId;
use cairo_lang_semantic::lookup_item::LookupItemEx;
use cairo_lang_semantic::plugin::PluginSuite;
use cairo_lang_semantic::resolve::{ResolvedConcreteItem, ResolvedGenericItem};
use cairo_lang_semantic::{Expr, SemanticDiagnostic, TypeLongId};
use cairo_lang_syntax::node::ids::SyntaxStablePtrId;
use cairo_lang_syntax::node::kind::SyntaxKind;
use cairo_lang_syntax::node::{ast, TypedStablePtr, TypedSyntaxNode};
use cairo_lang_utils::ordered_hash_map::OrderedHashMap;
use cairo_lang_utils::{Intern, LookupIntern, Upcast};
<<<<<<< HEAD
use itertools::Itertools;
use salsa::ParallelDatabase;
=======
use salsa::{Cancelled, ParallelDatabase};
>>>>>>> 98aa21d6
use serde_json::Value;
use tokio::sync::Semaphore;
use tokio::task::spawn_blocking;
use tower_lsp::jsonrpc::{Error as LSPError, Result as LSPResult};
use tower_lsp::lsp_types::request::Request;
use tower_lsp::lsp_types::*;
use tower_lsp::{Client, ClientSocket, LanguageServer, LspService, Server};
use tracing::{debug, error, info, trace_span, warn, Instrument};

use crate::config::Config;
use crate::ide::semantic_highlighting::SemanticTokenKind;
use crate::lang::db::{AnalysisDatabase, LsSemanticGroup, LsSyntaxGroup};
use crate::lang::diagnostics::lsp::map_cairo_diagnostics_to_lsp;
use crate::lang::lsp::LsProtoGroup;
use crate::lsp::client_capabilities::ClientCapabilitiesExt;
use crate::lsp::ext::CorelibVersionMismatch;
use crate::project::scarb::update_crate_roots;
use crate::project::unmanaged_core_crate::try_to_init_unmanaged_core;
use crate::project::ProjectManifestPath;
use crate::server::notifier::Notifier;
use crate::toolchain::scarb::ScarbToolchain;
use crate::vfs::{ProvideVirtualFileRequest, ProvideVirtualFileResponse};

mod config;
mod env_config;
mod ide;
mod lang;
pub mod lsp;
mod markdown;
mod project;
mod server;
mod toolchain;
mod vfs;

/// Carries various customizations that can be applied to CairoLS.
///
/// See [the top-level documentation][lib] documentation for usage examples.
///
/// [lib]: crate#running-with-customizations
#[non_exhaustive]
#[derive(Default, Clone)]
pub struct Tricks {
    /// A function that returns a list of additional compiler plugin suites to be loaded in the
    /// language server database.
    pub extra_plugin_suites:
        Option<&'static (dyn Fn() -> Vec<PluginSuite> + Send + Sync + RefUnwindSafe)>,
}

/// Starts the language server.
///
/// See [the top-level documentation][lib] documentation for usage examples.
///
/// [lib]: crate#running-vanilla
pub fn start() {
    start_with_tricks(Tricks::default());
}

/// Number of LSP requests that can be processed concurrently.
/// Higher number than default tower_lsp::DEFAULT_MAX_CONCURRENCY = 4.
/// This is increased because we don't have to limit requests this way now.
/// Cancellation will skip requests that are no longer relevant so only latest ones will be
/// processed. Effectively there will be similar number of requests processed at once, but under
/// heavy load these will be more actual ones.
const REQUESTS_PROCESSED_CONCURRENTLY: usize = 100;

/// Starts the language server with customizations.
///
/// See [the top-level documentation][lib] documentation for usage examples.
///
/// [lib]: crate#running-with-customizations
#[tokio::main]
pub async fn start_with_tricks(tricks: Tricks) {
    let _log_guard = init_logging();

    info!("language server starting");
    env_config::report_to_logs();

    let (stdin, stdout) = (tokio::io::stdin(), tokio::io::stdout());

    let (service, socket) = Backend::build_service(tricks);
    Server::new(stdin, stdout, socket)
        .concurrency_level(REQUESTS_PROCESSED_CONCURRENTLY)
        .serve(service)
        .await;

    info!("language server stopped");
}

/// Special function to run the language server in end-to-end tests.
#[cfg(feature = "testing")]
pub fn build_service_for_e2e_tests() -> (LspService<impl LanguageServer>, ClientSocket) {
    Backend::build_service(Tricks::default())
}

/// Initialize logging infrastructure for the language server.
///
/// Returns a guard that should be dropped when the LS ends, to flush log files.
fn init_logging() -> Option<impl Drop> {
    use std::fs;
    use std::io::IsTerminal;

    use tracing_chrome::{ChromeLayerBuilder, TraceStyle};
    use tracing_subscriber::filter::{EnvFilter, LevelFilter};
    use tracing_subscriber::fmt::format::FmtSpan;
    use tracing_subscriber::fmt::time::Uptime;
    use tracing_subscriber::fmt::Layer;
    use tracing_subscriber::prelude::*;

    let mut guard = None;

    let fmt_layer = Layer::new()
        .with_writer(io::stderr)
        .with_timer(Uptime::default())
        .with_ansi(io::stderr().is_terminal())
        .with_span_events(FmtSpan::CLOSE)
        .with_filter(
            EnvFilter::builder()
                .with_default_directive(LevelFilter::WARN.into())
                .with_env_var(env_config::CAIRO_LS_LOG)
                .from_env_lossy(),
        );

    let profile_layer = if env_config::tracing_profile() {
        let mut path = PathBuf::from(format!(
            "./cairols-profile-{}.json",
            SystemTime::UNIX_EPOCH.elapsed().unwrap().as_micros()
        ));

        // Create the file now, so that we early panic, and `fs::canonicalize` will work.
        let profile_file = fs::File::create(&path).expect("Failed to create profile file.");

        // Try to canonicalize the path, so that it's easier to find the file from logs.
        if let Ok(canonical) = fs::canonicalize(&path) {
            path = canonical;
        }

        eprintln!("this LS run will output tracing profile to: {}", path.display());
        eprintln!(
            "open that file with https://ui.perfetto.dev (or chrome://tracing) to analyze it"
        );

        let (profile_layer, profile_layer_guard) = ChromeLayerBuilder::new()
            .writer(profile_file)
            .trace_style(TraceStyle::Async)
            .include_args(true)
            .build();

        guard = Some(profile_layer_guard);
        Some(profile_layer)
    } else {
        None
    };

    tracing::subscriber::set_global_default(
        tracing_subscriber::registry().with(fmt_layer).with(profile_layer),
    )
    .expect("Could not set up global logger.");

    guard
}

/// Makes sure that all open files exist in the new db, with their current changes.
#[tracing::instrument(level = "trace", skip_all)]
fn ensure_exists_in_db(
    new_db: &mut AnalysisDatabase,
    old_db: &AnalysisDatabase,
    open_files: impl Iterator<Item = Url>,
) {
    let overrides = old_db.file_overrides();
    let mut new_overrides: OrderedHashMap<FileId, Arc<str>> = Default::default();
    for uri in open_files {
        let Some(file_id) = old_db.file_for_url(&uri) else { continue };
        let new_file_id = file_id.lookup_intern(old_db).intern(new_db);
        if let Some(content) = overrides.get(&file_id) {
            new_overrides.insert(new_file_id, content.clone());
        }
    }
    new_db.set_file_overrides(Arc::new(new_overrides));
}

#[derive(Clone, Default, PartialEq, Eq)]
struct FileDiagnostics {
    parser: Diagnostics<ParserDiagnostic>,
    semantic: Diagnostics<SemanticDiagnostic>,
    lowering: Diagnostics<LoweringDiagnostic>,
}

impl FileDiagnostics {
    fn is_empty(&self) -> bool {
        self.semantic.is_empty() && self.lowering.is_empty() && self.parser.is_empty()
    }
}
impl std::panic::UnwindSafe for FileDiagnostics {}
#[derive(Clone, Default)]
struct State {
    file_diagnostics: HashMap<FileId, FileDiagnostics>,
    open_files: HashSet<Url>,
}
impl std::panic::UnwindSafe for State {}

struct Backend {
    client: Client,
    client_capabilities: tokio::sync::RwLock<Box<ClientCapabilities>>,
    tricks: Tricks,
    // TODO(spapini): Remove this once we support ParallelDatabase.
    // State mutex should only be taken after db mutex is taken, to avoid deadlocks.
    db_mutex: tokio::sync::Mutex<AnalysisDatabase>,
    // Lock making sure there is at most a single "diagnostic refresh" thread.
    refresh_lock: tokio::sync::Mutex<()>,
    // Semaphore making sure there are at most one worker and one waiter for refresh.
    refresh_waiters_semaphore: tokio::sync::Semaphore,
    state_mutex: tokio::sync::Mutex<State>,
    config: tokio::sync::RwLock<Config>,
    scarb_toolchain: ScarbToolchain,
    last_replace: tokio::sync::Mutex<SystemTime>,
    db_replace_interval: Duration,
}

impl Backend {
    fn build_service(tricks: Tricks) -> (LspService<Self>, ClientSocket) {
        LspService::build(|client| Self::new(client, tricks))
            .custom_method("vfs/provide", Self::vfs_provide)
            .custom_method(lsp::ext::ViewAnalyzedCrates::METHOD, Self::view_analyzed_crates)
            .custom_method(lsp::ext::ExpandMacro::METHOD, Self::expand_macro)
            .finish()
    }

    fn new(client: Client, tricks: Tricks) -> Self {
        let db = AnalysisDatabase::new(&tricks);
        let notifier = Notifier::new(&client);
        let scarb_toolchain = ScarbToolchain::new(&notifier);
        Self {
            client,
            client_capabilities: Default::default(),
            tricks,
            db_mutex: db.into(),
            refresh_lock: Default::default(),
            refresh_waiters_semaphore: Semaphore::new(2),
            state_mutex: State::default().into(),
            config: Config::default().into(),
            scarb_toolchain,
            last_replace: tokio::sync::Mutex::new(SystemTime::now()),
            db_replace_interval: env_config::db_replace_interval(),
        }
    }

    /// Runs a function with a database snapshot.
    /// Catches panics and returns Err.
    async fn with_db<F, T>(&self, f: F) -> LSPResult<T>
    where
        F: FnOnce(&AnalysisDatabase) -> T + Send + 'static + std::panic::UnwindSafe,
        T: Send + 'static,
    {
        let db_mut = self.db_mut().await;
        let db = db_mut.snapshot();
        drop(db_mut);

        spawn_blocking(move || {
            catch_unwind(AssertUnwindSafe(|| f(&db))).map_err(|err| {
                if err.is::<Cancelled>() {
                    debug!("LSP worker thread was cancelled");
                    LSPError::request_cancelled()
                } else {
                    error!("caught panic in LSP worker thread");
                    LSPError::internal_error()
                }
            })
        })
        .await
        .unwrap_or_else(|_| {
            error!("failed to join LSP worker thread");
            Err(LSPError::internal_error())
        })
    }

    /// Locks and gets a database instance.
    #[tracing::instrument(level = "trace", skip_all)]
    async fn db_mut(&self) -> tokio::sync::MutexGuard<'_, AnalysisDatabase> {
        self.db_mutex.lock().await
    }

    /// Locks and gets a server state.
    #[tracing::instrument(level = "trace", skip_all)]
    async fn state_mut(&self) -> tokio::sync::MutexGuard<'_, State> {
        self.state_mutex.lock().await
    }

    // TODO(spapini): Consider managing vfs in a different way, using the
    // client.send_notification::<UpdateVirtualFile> call.

    /// Refresh diagnostics and send diffs to client.
    #[tracing::instrument(level = "debug", skip_all)]
    async fn refresh_diagnostics(&self) -> LSPResult<()> {
        // Making sure only a single thread is refreshing diagnostics at a time, and that at most
        // one thread is waiting to start refreshing. This allows changed to be grouped
        // together before querying the database, as well as releasing extra threads waiting to
        // start diagnostics updates.
        // TODO(orizi): Consider removing when request cancellation is supported.
        let Ok(waiter_permit) = self.refresh_waiters_semaphore.try_acquire() else { return Ok(()) };
        let refresh_lock = self.refresh_lock.lock().await;

        let mut files_set: HashSet<FileId> = HashSet::default();
        let mut processed_modules: HashSet<ModuleId> = HashSet::default();

        // Refresh open files modules
        let open_files_ids: HashSet<FileId> = async {
            let db = self.db_mut().await;
            let open_files = self.state_mut().await.open_files.clone();
            open_files.iter().filter_map(|url| db.file_for_url(url)).collect()
        }
        .instrument(trace_span!("get_open_files_ids"))
        .await;

        let open_files_modules = self.get_files_modules(open_files_ids.iter()).await;

        async {
            for (file, file_modules_ids) in open_files_modules {
                self.refresh_file_diagnostics(
                    &file,
                    &file_modules_ids,
                    &mut processed_modules,
                    &mut files_set,
                )
                .await;
            }
        }
        .instrument(trace_span!("refresh_open_files_modules"))
        .await;

        // Refresh rest of files
        let rest_of_files = async {
            let mut rest_of_files: HashSet<FileId> = HashSet::default();
            let db = self.db_mut().await;
            for crate_id in db.crates() {
                for module_id in db.crate_modules(crate_id).iter() {
                    if let Ok(module_files) = db.module_files(*module_id) {
                        let unprocessed_files =
                            module_files.iter().filter(|file| !open_files_ids.contains(file));
                        rest_of_files.extend(unprocessed_files);
                    }
                }
            }
            rest_of_files
        }
        .instrument(trace_span!("get_rest_of_files"))
        .await;

        let rest_of_files_modules = self.get_files_modules(rest_of_files.iter()).await;

        async {
            for (file, file_modules_ids) in rest_of_files_modules {
                self.refresh_file_diagnostics(
                    &file,
                    &file_modules_ids,
                    &mut processed_modules,
                    &mut files_set,
                )
                .await;
            }
        }
        .instrument(trace_span!("refresh_other_files_modules"))
        .await;

        // Clear old diagnostics
        async {
            let mut removed_files = Vec::new();
            self.state_mut().await.file_diagnostics.retain(|uri, _| {
                let retain = files_set.contains(uri);
                if !retain {
                    removed_files.push(*uri);
                }
                retain
            });
            let db = self.db_mut().await;

            for file in removed_files {
                self.client
                    .publish_diagnostics(db.url_for_file(file), Vec::new(), None)
                    .instrument(trace_span!("publish_diagnostics"))
                    .await;
            }
        }
        .instrument(trace_span!("clear_old_diagnostics"))
        .await;

        // Release locks prior to potentially swapping the database.
        drop(refresh_lock);
        drop(waiter_permit);
        // After handling of all diagnostics attempting to swap the database to reduce memory
        // consumption.
        self.maybe_swap_database().await
    }

    /// Refresh diagnostics for a single file.
    async fn refresh_file_diagnostics(
        &self,
        file: &FileId,
        modules_ids: &Vec<ModuleId>,
        processed_modules: &mut HashSet<ModuleId>,
        files_set: &mut HashSet<FileId>,
    ) {
        let db = self.db_mut().await;
        let mut semantic_file_diagnostics: Vec<SemanticDiagnostic> = vec![];
        let mut lowering_file_diagnostics: Vec<LoweringDiagnostic> = vec![];

        macro_rules! diags {
            ($db:ident. $query:ident($file_id:expr), $f:expr) => {
                trace_span!(stringify!($query)).in_scope(|| {
                    catch_unwind(AssertUnwindSafe(|| $db.$query($file_id)))
                        .map($f)
                        .inspect_err(|_| {
                            error!("caught panic when computing diagnostics");
                        })
                        .unwrap_or_default()
                })
            };
        }

        for module_id in modules_ids {
            if !processed_modules.contains(module_id) {
                semantic_file_diagnostics.extend(
                    diags!(db.module_semantic_diagnostics(*module_id), Result::unwrap_or_default)
                        .get_all(),
                );
                lowering_file_diagnostics.extend(
                    diags!(db.module_lowering_diagnostics(*module_id), Result::unwrap_or_default)
                        .get_all(),
                );

                processed_modules.insert(*module_id);
            }
        }

        let parser_file_diagnostics = diags!(db.file_syntax_diagnostics(*file), |r| r);

        let new_file_diagnostics = FileDiagnostics {
            parser: parser_file_diagnostics,
            semantic: Diagnostics::from_iter(semantic_file_diagnostics),
            lowering: Diagnostics::from_iter(lowering_file_diagnostics),
        };

        if !new_file_diagnostics.is_empty() {
            files_set.insert(*file);
        }

        let mut state = self.state_mut().await;
        if let Some(old_file_diagnostics) = state.file_diagnostics.get(file) {
            if old_file_diagnostics == &new_file_diagnostics {
                return;
            }
        }
        state.file_diagnostics.insert(*file, new_file_diagnostics.clone());

        let mut diags = Vec::new();
<<<<<<< HEAD
        map_cairo_diagnostics_to_lsp((*db).upcast(), &mut diags, &new_file_diagnostics.semantic);
        map_cairo_diagnostics_to_lsp((*db).upcast(), &mut diags, &new_file_diagnostics.lowering);
        map_cairo_diagnostics_to_lsp((*db).upcast(), &mut diags, &new_file_diagnostics.parser);
=======
        let trace_macro_diagnostics = self.config.read().await.trace_macro_diagnostics;
        map_cairo_diagnostics_to_lsp(
            (*db).upcast(),
            &mut diags,
            &new_file_diagnostics.parser,
            trace_macro_diagnostics,
        );
        map_cairo_diagnostics_to_lsp(
            (*db).upcast(),
            &mut diags,
            &new_file_diagnostics.semantic,
            trace_macro_diagnostics,
        );
        map_cairo_diagnostics_to_lsp(
            (*db).upcast(),
            &mut diags,
            &new_file_diagnostics.lowering,
            trace_macro_diagnostics,
        );

        // Drop database snapshot before we wait for the client responding to our notification.
        drop(db);
>>>>>>> 98aa21d6

        self.client
            .publish_diagnostics(db.url_for_file(*file), diags, None)
            .instrument(trace_span!("publish_diagnostics"))
            .await;
    }

    /// Gets the mapping of files to their respective modules
    async fn get_files_modules(
        &self,
        files_ids: Iter<'_, FileId>,
    ) -> HashMap<FileId, Vec<ModuleId>> {
        let db = self.db_mut().await;
        let mut result = HashMap::default();
        for file_id in files_ids {
            if let Ok(file_modules) = db.file_modules(*file_id) {
                result.insert(*file_id, file_modules.iter().cloned().collect_vec());
            }
        }
        result
    }

    /// Checks if enough time passed since last db swap, and if so, swaps the database.
    #[tracing::instrument(level = "trace", skip_all)]
    async fn maybe_swap_database(&self) -> LSPResult<()> {
        let Ok(mut last_replace) = self.last_replace.try_lock() else {
            // Another thread is already swapping the database.
            return Ok(());
        };
        if last_replace.elapsed().unwrap() <= self.db_replace_interval {
            // Not enough time passed since last swap.
            return Ok(());
        }
        let result = self.swap_database().await;
        *last_replace = SystemTime::now();
        result
    }

    /// Perform database swap
    #[tracing::instrument(level = "debug", skip_all)]
    async fn swap_database(&self) -> LSPResult<()> {
        let open_files = self.state_mut().await.open_files.clone();
        debug!("scheduled");
        let mut new_db = self
            .with_db({
                let open_files = open_files.clone();
                let tricks = self.tricks.clone();

                move |db| {
                    let mut new_db = AnalysisDatabase::new(&tricks);
                    ensure_exists_in_db(&mut new_db, db, open_files.into_iter());
                    new_db
                }
            })
            .await?;
        debug!("initial setup done");
        self.ensure_diagnostics_queries_up_to_date(&mut new_db, open_files.into_iter()).await;
        debug!("initial compilation done");
        let mut db = self.db_mut().await;
        debug!("starting");
        let state = self.state_mut().await;
        ensure_exists_in_db(&mut new_db, &db, state.open_files.iter().cloned());
        *db = new_db;
        debug!("done");
        Ok(())
    }

    /// Ensures that all diagnostics are up to date.
    #[tracing::instrument(level = "trace", skip_all)]
    async fn ensure_diagnostics_queries_up_to_date(
        &self,
        db: &mut AnalysisDatabase,
        open_files: impl Iterator<Item = Url>,
    ) {
        let query_diags = |db: &AnalysisDatabase, file_id| {
            db.file_syntax_diagnostics(file_id);
            let _ = db.file_semantic_diagnostics(file_id);
            let _ = db.file_lowering_diagnostics(file_id);
        };
        for uri in open_files {
            let Some(file_id) = db.file_for_url(&uri) else { continue };
            if let FileLongId::OnDisk(file_path) = file_id.lookup_intern(db) {
                self.detect_crate_for(db, file_path).await;
            }
            query_diags(db, file_id);
        }
        for crate_id in db.crates() {
            for module_files in db
                .crate_modules(crate_id)
                .iter()
                .filter_map(|module_id| db.module_files(*module_id).ok())
            {
                for file_id in module_files.iter().copied() {
                    query_diags(db, file_id);
                }
            }
        }
    }

    #[tracing::instrument(level = "trace", skip_all)]
    async fn view_analyzed_crates(&self) -> LSPResult<String> {
        self.with_db(lang::inspect::crates::inspect_analyzed_crates).await
    }

    #[tracing::instrument(level = "trace", skip_all)]
    async fn expand_macro(&self, params: TextDocumentPositionParams) -> LSPResult<Option<String>> {
        self.with_db(move |db| ide::macros::expand::expand_macro(db, &params)).await
    }

    #[tracing::instrument(level = "trace", skip_all)]
    async fn vfs_provide(
        &self,
        params: ProvideVirtualFileRequest,
    ) -> LSPResult<ProvideVirtualFileResponse> {
        self.with_db(move |db| {
            let content = db
                .file_for_url(&params.uri)
                .and_then(|file_id| db.file_content(file_id))
                .map(|content| content.to_string());
            ProvideVirtualFileResponse { content }
        })
        .await
    }

    /// Tries to detect the crate root the config that contains a cairo file, and add it to the
    /// system.
    #[tracing::instrument(level = "trace", skip_all)]
    async fn detect_crate_for(&self, db: &mut AnalysisDatabase, file_path: PathBuf) {
        match ProjectManifestPath::discover(&file_path) {
            Some(ProjectManifestPath::Scarb(manifest_path)) => {
                let Ok(metadata) = spawn_blocking({
                    let scarb = self.scarb_toolchain.clone();
                    move || {
                        scarb
                            .metadata(&manifest_path)
                            .with_context(|| {
                                format!(
                                    "failed to refresh scarb workspace: {}",
                                    manifest_path.display()
                                )
                            })
                            .inspect_err(|e| {
                                // TODO(mkaput): Send a notification to the language client.
                                warn!("{e:?}");
                            })
                            .ok()
                    }
                })
                .await
                else {
                    error!("scarb invoking thread panicked");
                    return;
                };

                if let Some(metadata) = metadata {
                    update_crate_roots(&metadata, db);
                } else {
                    // Try to set up a corelib at least.
                    try_to_init_unmanaged_core(
                        db,
                        &*self.config.read().await,
                        &self.scarb_toolchain,
                    );
                }

                if let Err(result) = validate_corelib(db) {
                    self.client
                        .send_notification::<CorelibVersionMismatch>(result.to_string())
                        .await;
                }
            }

            Some(ProjectManifestPath::CairoProject(config_path)) => {
                // The base path of ProjectConfig must be absolute to ensure that all paths in Salsa
                // DB will also be absolute.
                assert!(config_path.is_absolute());

                try_to_init_unmanaged_core(db, &*self.config.read().await, &self.scarb_toolchain);

                if let Ok(config) = ProjectConfig::from_file(&config_path) {
                    update_crate_roots_from_project_config(db, &config);
                };
            }

            None => {
                try_to_init_unmanaged_core(db, &*self.config.read().await, &self.scarb_toolchain);

                if let Err(err) = setup_project(&mut *db, file_path.as_path()) {
                    let file_path_s = file_path.to_string_lossy();
                    error!("error loading file {file_path_s} as a single crate: {err}");
                }
            }
        }
    }

    /// Reload crate detection for all open files.
    #[tracing::instrument(level = "trace", skip_all)]
    async fn reload(&self) -> LSPResult<()> {
        self.reload_config().await;

        let mut db = self.db_mut().await;
        for uri in self.state_mutex.lock().await.open_files.iter() {
            let Some(file_id) = db.file_for_url(uri) else { continue };
            if let FileLongId::OnDisk(file_path) = db.lookup_intern_file(file_id) {
                self.detect_crate_for(&mut db, file_path).await;
            }
        }
        drop(db);
        self.refresh_diagnostics().await
    }

    /// Reload the [`Config`] and all its dependencies.
    async fn reload_config(&self) {
        {
            let mut config = self.config.write().await;
            let client_capabilities = self.client_capabilities.read().await;
            config.reload(&self.client, &client_capabilities).await;
        }
        self.refresh_diagnostics().await.ok();
    }
}

enum ServerCommands {
    Reload,
}

impl TryFrom<String> for ServerCommands {
    type Error = anyhow::Error;

    fn try_from(value: String) -> anyhow::Result<Self> {
        match value.as_str() {
            "cairo.reload" => Ok(ServerCommands::Reload),
            _ => bail!("Unrecognized command: {value}"),
        }
    }
}

#[tower_lsp::async_trait]
impl LanguageServer for Backend {
    #[tracing::instrument(level = "debug", skip_all)]
    async fn initialize(&self, params: InitializeParams) -> LSPResult<InitializeResult> {
        {
            let mut client_capabilities = self.client_capabilities.write().await;
            *client_capabilities = Box::new(params.capabilities);
        }

        Ok(InitializeResult {
            server_info: None,
            capabilities: ServerCapabilities {
                text_document_sync: Some(TextDocumentSyncCapability::Kind(
                    TextDocumentSyncKind::FULL,
                )),
                completion_provider: Some(CompletionOptions {
                    resolve_provider: Some(false),
                    trigger_characters: Some(vec![".".to_string(), ":".to_string()]),
                    all_commit_characters: None,
                    work_done_progress_options: Default::default(),
                    completion_item: None,
                }),
                execute_command_provider: Some(ExecuteCommandOptions {
                    commands: vec!["cairo.reload".to_string()],
                    work_done_progress_options: Default::default(),
                }),
                workspace: Some(WorkspaceServerCapabilities {
                    workspace_folders: Some(WorkspaceFoldersServerCapabilities {
                        supported: Some(true),
                        change_notifications: Some(OneOf::Left(true)),
                    }),
                    file_operations: None,
                }),
                semantic_tokens_provider: Some(
                    SemanticTokensOptions {
                        legend: SemanticTokensLegend {
                            token_types: SemanticTokenKind::legend(),
                            token_modifiers: vec![],
                        },
                        full: Some(SemanticTokensFullOptions::Bool(true)),
                        ..SemanticTokensOptions::default()
                    }
                    .into(),
                ),
                document_formatting_provider: Some(OneOf::Left(true)),
                hover_provider: Some(HoverProviderCapability::Simple(true)),
                definition_provider: Some(OneOf::Left(true)),
                code_action_provider: Some(CodeActionProviderCapability::Simple(true)),
                ..ServerCapabilities::default()
            },
        })
    }

    #[tracing::instrument(level = "debug", skip_all)]
    async fn initialized(&self, _: InitializedParams) {
        // Initialize the configuration.
        self.reload_config().await;

        if self.client_capabilities.read().await.did_change_watched_files_dynamic_registration() {
            // Register patterns for client file watcher.
            // This is used to detect changes to Scarb.toml and invalidate .cairo files.
            let registration_options = DidChangeWatchedFilesRegistrationOptions {
                watchers: vec!["/**/*.cairo", "/**/Scarb.toml"]
                    .into_iter()
                    .map(|glob_pattern| FileSystemWatcher {
                        glob_pattern: GlobPattern::String(glob_pattern.to_string()),
                        kind: None,
                    })
                    .collect(),
            };
            let registration = Registration {
                id: "workspace/didChangeWatchedFiles".to_string(),
                method: "workspace/didChangeWatchedFiles".to_string(),
                register_options: Some(serde_json::to_value(registration_options).unwrap()),
            };
            let result = self.client.register_capability(vec![registration]).await;
            if let Err(err) = result {
                warn!("Failed to register workspace/didChangeWatchedFiles event: {:#?}", err);
            }
        }
    }

    async fn shutdown(&self) -> LSPResult<()> {
        Ok(())
    }

    #[tracing::instrument(level = "debug", skip_all)]
    async fn did_change_workspace_folders(&self, _: DidChangeWorkspaceFoldersParams) {}

    #[tracing::instrument(level = "debug", skip_all)]
    async fn did_change_configuration(&self, _: DidChangeConfigurationParams) {
        self.reload_config().await;
    }

    #[tracing::instrument(level = "debug", skip_all)]
    async fn did_change_watched_files(&self, params: DidChangeWatchedFilesParams) {
        // Invalidate changed cairo files.
        let mut db = self.db_mut().await;
        for change in &params.changes {
            if is_cairo_file_path(&change.uri) {
                let Some(file) = db.file_for_url(&change.uri) else { continue };
                PrivRawFileContentQuery.in_db_mut(db.as_files_group_mut()).invalidate(&file);
            }
        }
        drop(db);
        // Reload workspace if Scarb.toml changed.
        for change in params.changes {
            let changed_file_path = change.uri.to_file_path().unwrap_or_default();
            let changed_file_name = changed_file_path.file_name().unwrap_or_default();
            if changed_file_name == "Scarb.toml" {
                self.reload().await.ok();
            }
        }
    }

    #[tracing::instrument(level = "debug", skip_all, fields(command = params.command))]
    async fn execute_command(&self, params: ExecuteCommandParams) -> LSPResult<Option<Value>> {
        let command = ServerCommands::try_from(params.command);
        if let Ok(cmd) = command {
            match cmd {
                ServerCommands::Reload => {
                    self.reload().await?;
                }
            }
        }

        match self.client.apply_edit(WorkspaceEdit::default()).await {
            Ok(res) if res.applied => self.client.log_message(MessageType::INFO, "applied").await,
            Ok(_) => self.client.log_message(MessageType::INFO, "rejected").await,
            Err(err) => self.client.log_message(MessageType::ERROR, err).await,
        }

        Ok(None)
    }

    #[tracing::instrument(level = "debug", skip_all, fields(uri = %params.text_document.uri))]
    async fn did_open(&self, params: DidOpenTextDocumentParams) {
        let mut db = self.db_mut().await;
        let uri = params.text_document.uri;

        // Try to detect the crate for physical files.
        // The crate for virtual files is already known.
        if uri.scheme() == "file" {
            let Ok(path) = uri.to_file_path() else { return };
            self.detect_crate_for(&mut db, path).await;
        }

        let Some(file_id) = db.file_for_url(&uri) else { return };
        self.state_mut().await.open_files.insert(uri);
        db.override_file_content(file_id, Some(params.text_document.text.into()));
        drop(db);
        self.refresh_diagnostics().await.ok();
    }

    #[tracing::instrument(level = "debug", skip_all, fields(uri = %params.text_document.uri))]
    async fn did_change(&self, params: DidChangeTextDocumentParams) {
        let text = if let Ok([TextDocumentContentChangeEvent { text, .. }]) =
            TryInto::<[_; 1]>::try_into(params.content_changes)
        {
            text
        } else {
            error!("unexpected format of document change");
            return;
        };
        let mut db = self.db_mut().await;
        let uri = params.text_document.uri;
        let Some(file) = db.file_for_url(&uri) else { return };
        db.override_file_content(file, Some(text.into()));
        drop(db);
        self.refresh_diagnostics().await.ok();
    }

    #[tracing::instrument(level = "debug", skip_all, fields(uri = %params.text_document.uri))]
    async fn did_save(&self, params: DidSaveTextDocumentParams) {
        let mut db = self.db_mut().await;
        let Some(file) = db.file_for_url(&params.text_document.uri) else { return };
        PrivRawFileContentQuery.in_db_mut(db.as_files_group_mut()).invalidate(&file);
        db.override_file_content(file, None);
    }

    #[tracing::instrument(level = "debug", skip_all, fields(uri = %params.text_document.uri))]
    async fn did_close(&self, params: DidCloseTextDocumentParams) {
        let mut db = self.db_mut().await;
        self.state_mut().await.open_files.remove(&params.text_document.uri);
        let Some(file) = db.file_for_url(&params.text_document.uri) else { return };
        db.override_file_content(file, None);
        drop(db);
        self.refresh_diagnostics().await.ok();
    }

    #[tracing::instrument(level = "trace", skip_all)]
    async fn completion(&self, params: CompletionParams) -> LSPResult<Option<CompletionResponse>> {
        self.with_db(|db| ide::completion::complete(params, db)).await
    }

    #[tracing::instrument(level = "trace", skip_all)]
    async fn semantic_tokens_full(
        &self,
        params: SemanticTokensParams,
    ) -> LSPResult<Option<SemanticTokensResult>> {
        self.with_db(|db| ide::semantic_highlighting::semantic_highlight_full(params, db)).await
    }

    #[tracing::instrument(level = "trace", skip_all)]
    async fn formatting(
        &self,
        params: DocumentFormattingParams,
    ) -> LSPResult<Option<Vec<TextEdit>>> {
        self.with_db(|db| ide::formatter::format(params, db)).await
    }

    #[tracing::instrument(level = "trace", skip_all)]
    async fn hover(&self, params: HoverParams) -> LSPResult<Option<Hover>> {
        self.with_db(|db| ide::hover::hover(params, db)).await
    }

    #[tracing::instrument(level = "trace", skip_all)]
    async fn goto_definition(
        &self,
        params: GotoDefinitionParams,
    ) -> LSPResult<Option<GotoDefinitionResponse>> {
        self.with_db(|db| ide::navigation::goto_definition::goto_definition(params, db)).await
    }

    #[tracing::instrument(level = "trace", skip_all)]
    async fn code_action(&self, params: CodeActionParams) -> LSPResult<Option<CodeActionResponse>> {
        self.with_db(|db| ide::code_actions::code_actions(params, db)).await
    }
}

/// Extracts [`MemberId`] if the [`ast::TerminalIdentifier`] points to
/// right-hand side of access member expression e.g., to `xyz` in `self.xyz`.
fn try_extract_member(
    db: &AnalysisDatabase,
    identifier: &ast::TerminalIdentifier,
    lookup_items: &[LookupItemId],
) -> Option<MemberId> {
    let syntax_node = identifier.as_syntax_node();
    let binary_expr_syntax_node =
        db.first_ancestor_of_kind(syntax_node.clone(), SyntaxKind::ExprBinary)?;
    let binary_expr = ast::ExprBinary::from_syntax_node(db, binary_expr_syntax_node);

    let function_with_body = lookup_items.first()?.function_with_body()?;

    let expr_id =
        db.lookup_expr_by_ptr(function_with_body, binary_expr.stable_ptr().into()).ok()?;
    let semantic_expr = db.expr_semantic(function_with_body, expr_id);

    if let Expr::MemberAccess(expr_member_access) = semantic_expr {
        let pointer_to_rhs = binary_expr.rhs(db).stable_ptr().untyped();

        let mut current_node = syntax_node;
        // Check if the terminal identifier points to a member, not a struct variable.
        while pointer_to_rhs != current_node.stable_ptr() {
            // If we found the node with the binary expression, then we are sure we won't find the
            // node with the member.
            if current_node.stable_ptr() == binary_expr.stable_ptr().untyped() {
                return None;
            }
            current_node = current_node.parent().unwrap();
        }

        Some(expr_member_access.member)
    } else {
        None
    }
}

/// Either [`ResolvedGenericItem`], [`ResolvedConcreteItem`] or [`MemberId`].
enum ResolvedItem {
    Generic(ResolvedGenericItem),
    Concrete(ResolvedConcreteItem),
    Member(MemberId),
}

// TODO(mkaput): Move this to crate::lang::inspect::defs and make private.
#[tracing::instrument(level = "trace", skip_all)]
fn find_definition(
    db: &AnalysisDatabase,
    identifier: &ast::TerminalIdentifier,
    lookup_items: &[LookupItemId],
) -> Option<(ResolvedItem, SyntaxStablePtrId)> {
    if let Some(parent) = identifier.as_syntax_node().parent() {
        if parent.kind(db) == SyntaxKind::ItemModule {
            let Some(containing_module_file_id) = db.find_module_file_containing_node(&parent)
            else {
                error!("`find_definition` failed: could not find module");
                return None;
            };

            let submodule_id = SubmoduleLongId(
                containing_module_file_id,
                ast::ItemModule::from_syntax_node(db, parent).stable_ptr(),
            )
            .intern(db);
            let item = ResolvedGenericItem::Module(ModuleId::Submodule(submodule_id));
            return Some((
                ResolvedItem::Generic(item.clone()),
                resolved_generic_item_def(db, item)?,
            ));
        }
    }

    if let Some(member_id) = try_extract_member(db, identifier, lookup_items) {
        return Some((ResolvedItem::Member(member_id), member_id.untyped_stable_ptr(db)));
    }

    for lookup_item_id in lookup_items.iter().copied() {
        if let Some(item) =
            db.lookup_resolved_generic_item_by_ptr(lookup_item_id, identifier.stable_ptr())
        {
            return Some((
                ResolvedItem::Generic(item.clone()),
                resolved_generic_item_def(db, item)?,
            ));
        }

        if let Some(item) =
            db.lookup_resolved_concrete_item_by_ptr(lookup_item_id, identifier.stable_ptr())
        {
            let stable_ptr = resolved_concrete_item_def(db.upcast(), item.clone())?;
            return Some((ResolvedItem::Concrete(item), stable_ptr));
        }
    }

    // Skip variable definition, otherwise we would get parent ModuleItem for variable.
    if db.first_ancestor_of_kind(identifier.as_syntax_node(), SyntaxKind::StatementLet).is_none() {
        let item = match lookup_items.first().copied()? {
            LookupItemId::ModuleItem(item) => {
                ResolvedGenericItem::from_module_item(db, item).to_option()?
            }
            LookupItemId::TraitItem(trait_item) => {
                if let TraitItemId::Function(trait_fn) = trait_item {
                    ResolvedGenericItem::TraitFunction(trait_fn)
                } else {
                    ResolvedGenericItem::Trait(trait_item.trait_id(db))
                }
            }
            LookupItemId::ImplItem(impl_item) => {
                ResolvedGenericItem::Impl(impl_item.impl_def_id(db))
            }
        };

        Some((ResolvedItem::Generic(item.clone()), resolved_generic_item_def(db, item)?))
    } else {
        None
    }
}

#[tracing::instrument(level = "trace", skip_all)]
fn resolved_concrete_item_def(
    db: &AnalysisDatabase,
    item: ResolvedConcreteItem,
) -> Option<SyntaxStablePtrId> {
    match item {
        ResolvedConcreteItem::Type(ty) => {
            if let TypeLongId::GenericParameter(param) = ty.lookup_intern(db) {
                Some(param.untyped_stable_ptr(db.upcast()))
            } else {
                None
            }
        }
        ResolvedConcreteItem::Impl(imp) => {
            if let ImplLongId::GenericParameter(param) = imp.lookup_intern(db) {
                Some(param.untyped_stable_ptr(db.upcast()))
            } else {
                None
            }
        }
        _ => None,
    }
}

#[tracing::instrument(level = "trace", skip_all)]
fn resolved_generic_item_def(
    db: &AnalysisDatabase,
    item: ResolvedGenericItem,
) -> Option<SyntaxStablePtrId> {
    let defs_db = db.upcast();
    Some(match item {
        ResolvedGenericItem::GenericConstant(item) => item.untyped_stable_ptr(defs_db),
        ResolvedGenericItem::Module(module_id) => {
            // Check if the module is an inline submodule.
            if let ModuleId::Submodule(submodule_id) = module_id {
                if let ast::MaybeModuleBody::Some(submodule_id) =
                    submodule_id.stable_ptr(defs_db).lookup(db.upcast()).body(db.upcast())
                {
                    // Inline module.
                    return Some(submodule_id.stable_ptr().untyped());
                }
            }
            let module_file = db.module_main_file(module_id).ok()?;
            let file_syntax = db.file_module_syntax(module_file).ok()?;
            file_syntax.as_syntax_node().stable_ptr()
        }
        ResolvedGenericItem::GenericFunction(item) => {
            let title = match item {
                GenericFunctionId::Free(id) => FunctionTitleId::Free(id),
                GenericFunctionId::Extern(id) => FunctionTitleId::Extern(id),
                GenericFunctionId::Impl(id) => {
                    // Note: Only the trait title is returned.
                    FunctionTitleId::Trait(id.function)
                }
                GenericFunctionId::Trait(id) => FunctionTitleId::Trait(id.trait_function(db)),
            };
            title.untyped_stable_ptr(defs_db)
        }
        ResolvedGenericItem::GenericType(generic_type) => generic_type.untyped_stable_ptr(defs_db),
        ResolvedGenericItem::GenericTypeAlias(type_alias) => type_alias.untyped_stable_ptr(defs_db),
        ResolvedGenericItem::GenericImplAlias(impl_alias) => impl_alias.untyped_stable_ptr(defs_db),
        ResolvedGenericItem::Variant(variant) => variant.id.stable_ptr(defs_db).untyped(),
        ResolvedGenericItem::Trait(trt) => trt.stable_ptr(defs_db).untyped(),
        ResolvedGenericItem::Impl(imp) => imp.stable_ptr(defs_db).untyped(),
        ResolvedGenericItem::TraitFunction(trait_function) => {
            trait_function.stable_ptr(defs_db).untyped()
        }
        ResolvedGenericItem::Variable(var) => var.untyped_stable_ptr(defs_db),
    })
}

fn is_cairo_file_path(file_path: &Url) -> bool {
    file_path.path().ends_with(".cairo")
}

/// Returns the file id and span of the definition of an expression from its position.
///
/// # Arguments
///
/// * `db` - Preloaded compilation database
/// * `uri` - Uri of the expression position
/// * `position` - Position of the expression
///
/// # Returns
///
/// The [FileId] and [TextSpan] of the expression definition if found.
fn get_definition_location(
    db: &AnalysisDatabase,
    file: FileId,
    position: TextPosition,
) -> Option<(FileId, TextSpan)> {
    let identifier = db.find_identifier_at_position(file, position)?;

    let syntax_db = db.upcast();
    let node = db.find_syntax_node_at_position(file, position)?;
    let lookup_items = db.collect_lookup_items_stack(&node)?;
    let (_, stable_ptr) = find_definition(db, &identifier, &lookup_items)?;
    let node = stable_ptr.lookup(syntax_db);
    let found_file = stable_ptr.file_id(syntax_db);
    let span = node.span_without_trivia(syntax_db);
    let width = span.width();
    let (file_id, mut span) = get_originating_location(db.upcast(), found_file, span.start_only());
    span.end = span.end.add_width(width);
    Some((file_id, span))
}<|MERGE_RESOLUTION|>--- conflicted
+++ resolved
@@ -78,12 +78,8 @@
 use cairo_lang_syntax::node::{ast, TypedStablePtr, TypedSyntaxNode};
 use cairo_lang_utils::ordered_hash_map::OrderedHashMap;
 use cairo_lang_utils::{Intern, LookupIntern, Upcast};
-<<<<<<< HEAD
 use itertools::Itertools;
-use salsa::ParallelDatabase;
-=======
 use salsa::{Cancelled, ParallelDatabase};
->>>>>>> 98aa21d6
 use serde_json::Value;
 use tokio::sync::Semaphore;
 use tokio::task::spawn_blocking;
@@ -538,11 +534,6 @@
         state.file_diagnostics.insert(*file, new_file_diagnostics.clone());
 
         let mut diags = Vec::new();
-<<<<<<< HEAD
-        map_cairo_diagnostics_to_lsp((*db).upcast(), &mut diags, &new_file_diagnostics.semantic);
-        map_cairo_diagnostics_to_lsp((*db).upcast(), &mut diags, &new_file_diagnostics.lowering);
-        map_cairo_diagnostics_to_lsp((*db).upcast(), &mut diags, &new_file_diagnostics.parser);
-=======
         let trace_macro_diagnostics = self.config.read().await.trace_macro_diagnostics;
         map_cairo_diagnostics_to_lsp(
             (*db).upcast(),
@@ -565,7 +556,6 @@
 
         // Drop database snapshot before we wait for the client responding to our notification.
         drop(db);
->>>>>>> 98aa21d6
 
         self.client
             .publish_diagnostics(db.url_for_file(*file), diags, None)
