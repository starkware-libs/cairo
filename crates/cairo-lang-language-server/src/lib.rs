//! Cairo language server.
//!
//! Implements the LSP protocol over stdin/out.

use std::collections::{HashMap, HashSet};
use std::path::PathBuf;
use std::sync::Arc;

use cairo_lang_compiler::db::RootDatabase;
use cairo_lang_compiler::project::{setup_project, update_crate_roots_from_project_config};
use cairo_lang_defs::db::DefsGroup;
use cairo_lang_defs::ids::{
    ConstantLongId, EnumLongId, ExternFunctionLongId, ExternTypeLongId, FileIndex,
    FreeFunctionLongId, FunctionTitleId, FunctionWithBodyId, ImplDefLongId, ImplFunctionLongId,
    LanguageElementId, LookupItemId, ModuleFileId, ModuleId, ModuleItemId, StructLongId,
    TraitLongId, UseLongId,
};
use cairo_lang_diagnostics::{DiagnosticEntry, Diagnostics, ToOption};
use cairo_lang_filesystem::cfg::{Cfg, CfgSet};
use cairo_lang_filesystem::db::{
    init_dev_corelib, AsFilesGroupMut, FilesGroup, FilesGroupEx, PrivRawFileContentQuery,
};
use cairo_lang_filesystem::detect::detect_corelib;
use cairo_lang_filesystem::ids::{CrateLongId, Directory, FileId, FileLongId};
use cairo_lang_filesystem::span::{TextPosition, TextWidth};
use cairo_lang_formatter::{get_formatted_file, FormatterConfig};
use cairo_lang_lowering::db::LoweringGroup;
use cairo_lang_lowering::diagnostic::LoweringDiagnostic;
use cairo_lang_parser::db::ParserGroup;
use cairo_lang_parser::ParserDiagnostic;
use cairo_lang_project::ProjectConfig;
use cairo_lang_semantic::db::SemanticGroup;
use cairo_lang_semantic::items::function_with_body::SemanticExprLookup;
use cairo_lang_semantic::items::functions::GenericFunctionId;
use cairo_lang_semantic::resolve::ResolvedGenericItem;
use cairo_lang_semantic::SemanticDiagnostic;
use cairo_lang_starknet::plugin::StarkNetPlugin;
use cairo_lang_syntax::node::db::SyntaxGroup;
use cairo_lang_syntax::node::helpers::GetIdentifier;
use cairo_lang_syntax::node::kind::SyntaxKind;
use cairo_lang_syntax::node::stable_ptr::SyntaxStablePtr;
use cairo_lang_syntax::node::utils::is_grandparent_of_kind;
use cairo_lang_syntax::node::{ast, SyntaxNode, TypedSyntaxNode};
use cairo_lang_utils::logging::init_logging;
use cairo_lang_utils::ordered_hash_set::OrderedHashSet;
use cairo_lang_utils::{try_extract_matches, OptionHelper, Upcast};
use log::warn;
use lsp::notification::Notification;
use salsa::InternKey;
use semantic_highlighting::token_kind::SemanticTokenKind;
use semantic_highlighting::SemanticTokensTraverser;
use serde::{Deserialize, Serialize};
use serde_json::Value;
use tower_lsp::jsonrpc::Result;
use tower_lsp::lsp_types::*;
use tower_lsp::{Client, LanguageServer, LspService, Server};
use vfs::{ProvideVirtualFileRequest, ProvideVirtualFileResponse};

use crate::completions::method_completions;
use crate::scarb_service::ScarbService;

mod scarb_service;
mod semantic_highlighting;

pub mod completions;
pub mod vfs;

const MAX_CRATE_DETECTION_DEPTH: usize = 20;

pub async fn serve_language_service() {
    init_logging(log::LevelFilter::Warn);

    #[cfg(feature = "runtime-agnostic")]
    use tokio_util::compat::{TokioAsyncReadCompatExt, TokioAsyncWriteCompatExt};

    let (stdin, stdout) = (tokio::io::stdin(), tokio::io::stdout());
    #[cfg(feature = "runtime-agnostic")]
    let (stdin, stdout) = (stdin.compat(), stdout.compat_write());

    let db = RootDatabase::builder()
        .with_cfg(CfgSet::from_iter([Cfg::name("test")]))
        .with_semantic_plugin(Arc::new(StarkNetPlugin::default()))
        .build()
        .expect("Failed to initialize Cairo compiler database.");

    let (service, socket) = LspService::build(|client| Backend::new(client, db.into()))
        .custom_method("vfs/provide", Backend::vfs_provide)
        .finish();
    Server::new(stdin, stdout, socket).serve(service).await;
}

#[derive(Default, PartialEq, Eq)]
pub struct FileDiagnostics {
    pub parser: Diagnostics<ParserDiagnostic>,
    pub semantic: Diagnostics<SemanticDiagnostic>,
    pub lowering: Diagnostics<LoweringDiagnostic>,
}
#[derive(Default)]
pub struct State {
    pub file_diagnostics: HashMap<FileId, FileDiagnostics>,
    pub open_files: HashSet<FileId>,
}
pub struct Backend {
    pub client: Client,
    // TODO(spapini): Remove this once we support ParallelDatabase.
    pub db_mutex: tokio::sync::Mutex<RootDatabase>,
    pub state_mutex: tokio::sync::Mutex<State>,
    pub scarb: ScarbService,
}
fn from_pos(pos: TextPosition) -> Position {
    Position { line: pos.line as u32, character: pos.col as u32 }
}
impl Backend {
    pub fn new(client: Client, db_mutex: tokio::sync::Mutex<RootDatabase>) -> Self {
        Self {
            client,
            db_mutex,
            state_mutex: State::default().into(),
            scarb: ScarbService::default(),
        }
    }

    /// Locks and gets a database instance.
    async fn db(&self) -> tokio::sync::MutexGuard<'_, RootDatabase> {
        self.db_mutex.lock().await
    }
    /// Gets a FileId from a URI.
    fn file(&self, db: &RootDatabase, uri: Url) -> FileId {
        match uri.scheme() {
            "file" => {
                let path = uri.to_file_path().unwrap();
                FileId::new(db, path)
            }
            "vfs" => {
                let id = uri.host_str().unwrap().parse::<usize>().unwrap();
                FileId::from_intern_id(id.into())
            }
            _ => panic!(),
        }
    }

    fn get_uri(&self, db: &RootDatabase, file_id: FileId) -> Url {
        let virtual_file = match db.lookup_intern_file(file_id) {
            FileLongId::OnDisk(path) => return Url::from_file_path(path).unwrap(),
            FileLongId::Virtual(virtual_file) => virtual_file,
        };
        let uri = Url::parse(
            format!("vfs://{}/{}.cairo", file_id.as_intern_id().as_usize(), virtual_file.name)
                .as_str(),
        )
        .unwrap();
        uri
    }

    // TODO(spapini): Consider managing vfs in a different way, using the
    // client.send_notification::<UpdateVirtualFile> call.

    // Refresh diagnostics and send diffs to client.
    async fn refresh_diagnostics(&self) {
        let mut state = self.state_mutex.lock().await;

        // Get all files. Try to go over open files first.
        let mut files_set: OrderedHashSet<_> = state.open_files.iter().copied().collect();
        let db = self.db().await;
        for crate_id in db.crates() {
            for module_id in db.crate_modules(crate_id).iter() {
                for file_id in db.module_files(*module_id).unwrap_or_default() {
                    files_set.insert(file_id);
                }
            }
        }

        // Get all diagnostics.
        for file_id in files_set.iter().copied() {
            let uri = self.get_uri(&db, file_id);
            let new_file_diagnostics = FileDiagnostics {
                parser: db.file_syntax_diagnostics(file_id),
                semantic: db.file_semantic_diagnostics(file_id).unwrap_or_default(),
                lowering: db.file_lowering_diagnostics(file_id).unwrap_or_default(),
            };
            // Since we are using Arcs, this comparison should be efficient.
            if let Some(old_file_diagnostics) = state.file_diagnostics.get(&file_id) {
                if old_file_diagnostics == &new_file_diagnostics {
                    continue;
                }
            }
            let mut diags = Vec::new();
            self.get_diagnostics((*db).upcast(), &mut diags, &new_file_diagnostics.parser);
            self.get_diagnostics((*db).upcast(), &mut diags, &new_file_diagnostics.semantic);
            self.get_diagnostics((*db).upcast(), &mut diags, &new_file_diagnostics.lowering);
            state.file_diagnostics.insert(file_id, new_file_diagnostics);

            self.client.publish_diagnostics(uri, diags, None).await
        }

        // Clear old diagnostics.
        let old_files: Vec<_> = state.file_diagnostics.keys().copied().collect();
        for file_id in old_files {
            if files_set.contains(&file_id) {
                continue;
            }
            state.file_diagnostics.remove(&file_id);
            let uri = self.get_uri(&db, file_id);
            self.client.publish_diagnostics(uri, Vec::new(), None).await;
        }
    }

    /// Converts internal format diagnostics to LSP format.
    fn get_diagnostics<T: DiagnosticEntry>(
        &self,
        db: &T::DbType,
        diags: &mut Vec<Diagnostic>,
        diagnostics: &Diagnostics<T>,
    ) {
        for diagnostic in diagnostics.get_all() {
            let location = diagnostic.location(db);
            let message = diagnostic.format(db);
            let start = from_pos(
                location.span.start.position_in_file(db.upcast(), location.file_id).unwrap(),
            );
            let end = from_pos(
                location.span.start.position_in_file(db.upcast(), location.file_id).unwrap(),
            );
            diags.push(Diagnostic {
                range: Range { start, end },
                message,
                ..Diagnostic::default()
            });
        }
    }

    pub async fn vfs_provide(
        &self,
        params: ProvideVirtualFileRequest,
    ) -> Result<ProvideVirtualFileResponse> {
        let db = self.db().await;
        let file_id = self.file(&db, params.uri);
        Ok(ProvideVirtualFileResponse { content: db.file_content(file_id).map(|s| (*s).clone()) })
    }

    pub async fn notify_scarb_missing(&self) {
        self.client.send_notification::<ScarbPathMissing>(ScarbPathMissingParams {}).await;
    }

    /// Tries to detect the crate root the config that contains a cairo file, and add it to the
    /// system.
    async fn detect_crate_for(&self, db: &mut RootDatabase, file_path: &str) {
        if self.scarb.is_scarb_project(file_path.into()) {
            if self.scarb.is_scarb_found() {
                // Carrying out Scarb based setup.
                let corelib = match self.scarb.corelib_path(file_path.into()) {
                    Ok(corelib) => corelib,
                    Err(err) => {
                        let err =
                            err.context("Failed to obtain scarb corelib path from manifest file.");
                        warn!("{err:?}");
                        None
                    }
                };
                if let Some(corelib) = corelib.or_else(detect_corelib) {
                    init_dev_corelib(db, corelib);
                } else {
                    warn!("Failed to find corelib path.");
                }

                match self.scarb.crate_roots(file_path.into()) {
                    Ok(create_roots) => update_crate_roots(db, create_roots),
                    Err(err) => {
                        let err =
                            err.context("Failed to obtain scarb metadata from manifest file.");
                        warn!("{err:?}");
                    }
                };
                return;
            } else {
                warn!("Not resolving Scarb metadata from manifest file due to missing Scarb path.");
                self.notify_scarb_missing().await;
            }
        }

        // Scarb based setup not possible.
        if let Some(corelib) = detect_corelib() {
            init_dev_corelib(db, corelib);
        } else {
            warn!("Failed to find corelib path.");
        }

        // Fallback to cairo_project manifest format.
        let mut path = PathBuf::from(file_path);
        for _ in 0..MAX_CRATE_DETECTION_DEPTH {
            path.pop();
            // Check for a cairo project file.
            if let Ok(config) = ProjectConfig::from_directory(path.as_path()) {
                update_crate_roots_from_project_config(db, config);
                return;
            };
        }

        // Fallback to a single file.
        if let Err(err) = setup_project(&mut *db, PathBuf::from(file_path).as_path()) {
            eprintln!("Error loading file {file_path} as a single crate: {err}");
        }
    }
}

#[derive(Debug)]
pub struct ScarbPathMissing {}

#[derive(Debug, Eq, PartialEq, Clone, Deserialize, Serialize)]
pub struct ScarbPathMissingParams {}

impl Notification for ScarbPathMissing {
    type Params = ScarbPathMissingParams;
    const METHOD: &'static str = "scarb/could-not-find-scarb-executable";
}

#[tower_lsp::async_trait]
impl LanguageServer for Backend {
    async fn initialize(&self, _: InitializeParams) -> Result<InitializeResult> {
        Ok(InitializeResult {
            server_info: None,
            capabilities: ServerCapabilities {
                text_document_sync: Some(TextDocumentSyncCapability::Kind(
                    TextDocumentSyncKind::FULL,
                )),
                completion_provider: Some(CompletionOptions {
                    resolve_provider: Some(false),
                    trigger_characters: Some(vec![".".to_string()]),
                    work_done_progress_options: Default::default(),
                    all_commit_characters: None,
                }),
                execute_command_provider: Some(ExecuteCommandOptions {
                    commands: vec!["dummy.do_something".to_string()],
                    work_done_progress_options: Default::default(),
                }),
                workspace: Some(WorkspaceServerCapabilities {
                    workspace_folders: Some(WorkspaceFoldersServerCapabilities {
                        supported: Some(true),
                        change_notifications: Some(OneOf::Left(true)),
                    }),
                    file_operations: None,
                }),
                semantic_tokens_provider: Some(
                    SemanticTokensOptions {
                        legend: SemanticTokensLegend {
                            token_types: SemanticTokenKind::legend(),
                            token_modifiers: vec![],
                        },
                        full: Some(SemanticTokensFullOptions::Bool(true)),
                        ..SemanticTokensOptions::default()
                    }
                    .into(),
                ),
                document_formatting_provider: Some(OneOf::Left(true)),
                hover_provider: Some(HoverProviderCapability::Simple(true)),
                definition_provider: Some(OneOf::Left(true)),
                ..ServerCapabilities::default()
            },
        })
    }

    async fn initialized(&self, _: InitializedParams) {}

    async fn shutdown(&self) -> Result<()> {
        Ok(())
    }

    async fn did_change_workspace_folders(&self, _: DidChangeWorkspaceFoldersParams) {}

    async fn did_change_configuration(&self, _: DidChangeConfigurationParams) {}

    async fn did_change_watched_files(&self, params: DidChangeWatchedFilesParams) {
        let mut db = self.db().await;
        for change in params.changes {
            let file = self.file(&db, change.uri);
            PrivRawFileContentQuery.in_db_mut(db.as_files_group_mut()).invalidate(&file);
        }
    }

    async fn execute_command(&self, _: ExecuteCommandParams) -> Result<Option<Value>> {
        match self.client.apply_edit(WorkspaceEdit::default()).await {
            Ok(res) if res.applied => self.client.log_message(MessageType::INFO, "applied").await,
            Ok(_) => self.client.log_message(MessageType::INFO, "rejected").await,
            Err(err) => self.client.log_message(MessageType::ERROR, err).await,
        }

        Ok(None)
    }

    async fn did_open(&self, params: DidOpenTextDocumentParams) {
        let mut db = self.db().await;
        let uri = params.text_document.uri;
        let path = uri.path();
        self.detect_crate_for(&mut db, path).await;

        let file = self.file(&db, uri.clone());
        self.state_mutex.lock().await.open_files.insert(file);
        drop(db);
        self.refresh_diagnostics().await;
    }

    async fn did_change(&self, params: DidChangeTextDocumentParams) {
        let text =
            if let [TextDocumentContentChangeEvent { text, .. }] = &params.content_changes[..] {
                text
            } else {
                eprintln!("Unexpected format of document change.");
                return;
            };
        let mut db = self.db().await;
        let uri = params.text_document.uri;
        let file = self.file(&db, uri.clone());
        db.override_file_content(file, Some(Arc::new(text.into())));
        drop(db);
        self.refresh_diagnostics().await;
    }

    async fn did_save(&self, params: DidSaveTextDocumentParams) {
        let mut db = self.db().await;
        let file = self.file(&db, params.text_document.uri);
        PrivRawFileContentQuery.in_db_mut(db.as_files_group_mut()).invalidate(&file);
        db.override_file_content(file, None);
    }

    async fn did_close(&self, params: DidCloseTextDocumentParams) {
        let mut db = self.db().await;
        let file = self.file(&db, params.text_document.uri);
        self.state_mutex.lock().await.open_files.remove(&file);
        db.override_file_content(file, None);
        drop(db);
        self.refresh_diagnostics().await;
    }

    async fn completion(&self, params: CompletionParams) -> Result<Option<CompletionResponse>> {
        let db = self.db().await;
        let db = &*db;
        let text_document_position = params.text_document_position;
        let file_uri = text_document_position.text_document.uri;
        eprintln!("Complete {file_uri}");
        let file = self.file(db, file_uri);
        let position = text_document_position.position;

        let completions =
            if params.context.and_then(|x| x.trigger_character).map(|x| x == *".") == Some(true) {
                method_completions(db, file, position)
            } else {
                Some(vec![])
            };
        Ok(completions.map(CompletionResponse::Array))
    }

    async fn semantic_tokens_full(
        &self,
        params: SemanticTokensParams,
    ) -> Result<Option<SemanticTokensResult>> {
        let db = self.db().await;
        let file_uri = params.text_document.uri;
        let file = self.file(&db, file_uri.clone());
        let syntax = if let Ok(syntax) = db.file_syntax(file) {
            syntax
        } else {
            eprintln!("Semantic analysis failed. File '{file_uri}' does not exist.");
            return Ok(None);
        };

        let node = syntax.as_syntax_node();
        let mut data: Vec<SemanticToken> = Vec::new();
        SemanticTokensTraverser::default().find_semantic_tokens((*db).upcast(), &mut data, node);
        Ok(Some(SemanticTokensResult::Tokens(SemanticTokens { result_id: None, data })))
    }

    async fn formatting(&self, params: DocumentFormattingParams) -> Result<Option<Vec<TextEdit>>> {
        let db = self.db().await;
        let file_uri = params.text_document.uri;
        let file = self.file(&db, file_uri.clone());
        let syntax = if let Ok(syntax) = db.file_syntax(file) {
            syntax
        } else {
            eprintln!("Formatting failed. File '{file_uri}' does not exist.");
            return Ok(None);
        };
        let new_text = get_formatted_file(
            (*db).upcast(),
            &syntax.as_syntax_node(),
            FormatterConfig::default(),
        );

        let file_summary = if let Some(summary) = db.file_summary(file) {
            summary
        } else {
            eprintln!("Formatting failed. Cannot get summary for file '{file_uri}'.");
            return Ok(None);
        };
        let old_line_count = if let Ok(count) = file_summary.line_count().try_into() {
            count
        } else {
            eprintln!("Formatting failed. Line count out of bound in file '{file_uri}'.");
            return Ok(None);
        };

        Ok(Some(vec![TextEdit {
            range: Range {
                start: Position { line: 0, character: 0 },
                end: Position { line: old_line_count, character: 0 },
            },
            new_text,
        }]))
    }

    async fn hover(&self, params: HoverParams) -> Result<Option<Hover>> {
        let db = self.db().await;
        let file_uri = params.text_document_position_params.text_document.uri;
        eprintln!("Hover {file_uri}");
        let file = self.file(&db, file_uri);
        let position = params.text_document_position_params.position;
        let Some((node, lookup_items)) =
            get_node_and_lookup_items(&*db, file, position) else { return Ok(None); };
        let Some(lookup_item_id) = lookup_items.into_iter().next() else {
                return Ok(None);
            };
        let function_id = match lookup_item_id {
            LookupItemId::ModuleItem(ModuleItemId::FreeFunction(free_function_id)) => {
                FunctionWithBodyId::Free(free_function_id)
            }
            LookupItemId::ImplFunction(impl_function_id) => {
                FunctionWithBodyId::Impl(impl_function_id)
            }
            _ => {
                return Ok(None);
            }
        };

        // Build texts.
        let mut hints = Vec::new();
        if let Some(hint) = get_expr_hint(&*db, function_id, node.clone()) {
            hints.push(MarkedString::String(hint));
        };
        if let Some(hint) = get_identifier_hint(&*db, lookup_item_id, node) {
            hints.push(MarkedString::String(hint));
        };

        Ok(Some(Hover { contents: HoverContents::Array(hints), range: None }))
    }
    async fn goto_definition(
        &self,
        params: GotoDefinitionParams,
    ) -> Result<Option<GotoDefinitionResponse>> {
        let db = self.db().await;
        let syntax_db = (*db).upcast();
        let file_uri = params.text_document_position_params.text_document.uri;
        let file = self.file(&db, file_uri.clone());
        let position = params.text_document_position_params.position;
        let Some((node, lookup_items)) = get_node_and_lookup_items(&*db, file, position) else {return Ok(None)};
        for lookup_item_id in lookup_items {
            if node.kind(syntax_db) != SyntaxKind::TokenIdentifier {
                continue;
            }
            let identifier =
                ast::TerminalIdentifier::from_syntax_node(syntax_db, node.parent().unwrap());
            let Some(item) = db.lookup_resolved_generic_item_by_ptr(
                lookup_item_id, identifier.stable_ptr())
            else { continue; };

            let defs_db = (*db).upcast();
            let (module_id, file_index, stable_ptr) = match item {
                ResolvedGenericItem::Constant(item) => (
                    item.parent_module(defs_db),
                    item.file_index(defs_db),
                    item.untyped_stable_ptr(defs_db),
                ),
                ResolvedGenericItem::Module(item) => {
                    (item, FileIndex(0), db.intern_stable_ptr(SyntaxStablePtr::Root))
                }
                ResolvedGenericItem::GenericFunction(item) => {
                    let title = match item {
                        GenericFunctionId::Free(id) => FunctionTitleId::Free(id),
                        GenericFunctionId::Extern(id) => FunctionTitleId::Extern(id),
                        GenericFunctionId::Impl(id) => {
                            // Note: Only the trait title is returned.
                            FunctionTitleId::Trait(id.function)
                        }
                    };
                    (
                        title.parent_module(defs_db),
                        title.file_index(defs_db),
                        title.untyped_stable_ptr(defs_db),
                    )
                }
                ResolvedGenericItem::GenericType(generic_type) => (
                    generic_type.parent_module(defs_db),
                    generic_type.file_index(defs_db),
                    generic_type.untyped_stable_ptr(defs_db),
                ),
                ResolvedGenericItem::GenericTypeAlias(type_alias) => (
                    type_alias.parent_module(defs_db),
                    type_alias.file_index(defs_db),
                    type_alias.untyped_stable_ptr(defs_db),
                ),
                ResolvedGenericItem::GenericImplAlias(impl_alias) => (
                    impl_alias.parent_module(defs_db),
                    impl_alias.file_index(defs_db),
                    impl_alias.untyped_stable_ptr(defs_db),
                ),
                ResolvedGenericItem::Variant(variant) => (
                    variant.id.parent_module(defs_db),
                    variant.id.file_index(defs_db),
                    variant.id.stable_ptr(defs_db).untyped(),
                ),
                ResolvedGenericItem::Trait(trt) => (
                    trt.parent_module(defs_db),
                    trt.file_index(defs_db),
                    trt.stable_ptr(defs_db).untyped(),
                ),
                ResolvedGenericItem::Impl(imp) => (
                    imp.parent_module(defs_db),
                    imp.file_index(defs_db),
                    imp.stable_ptr(defs_db).untyped(),
                ),
                ResolvedGenericItem::TraitFunction(trait_function) => (
                    trait_function.parent_module(defs_db),
                    trait_function.file_index(defs_db),
                    trait_function.stable_ptr(defs_db).untyped(),
                ),
            };

            let file = if let Ok(files) = db.module_files(module_id) {
                files[file_index.0]
            } else {
                return Ok(None);
            };

            let uri = self.get_uri(&db, file);
            let syntax = if let Ok(syntax) = db.file_syntax(file) {
                syntax
            } else {
                eprintln!("Formatting failed. File '{file_uri}' does not exist.");
                return Ok(None);
            };
            let node = syntax.as_syntax_node().lookup_ptr(syntax_db, stable_ptr);
            let span = node.span_without_trivia(syntax_db);

            let start = from_pos(span.start.position_in_file((*db).upcast(), file).unwrap());
            let end = from_pos(span.end.position_in_file((*db).upcast(), file).unwrap());

            return Ok(Some(GotoDefinitionResponse::Scalar(Location {
                uri,
                range: Range { start, end },
            })));
        }
        return Ok(None);
    }
}

/// If the ast node is a lookup item, return the corresponding id. Otherwise, return None.
/// See [LookupItemId].
fn lookup_item_from_ast(
    db: &dyn SemanticGroup,
    module_file_id: ModuleFileId,
    node: SyntaxNode,
) -> Option<LookupItemId> {
    let syntax_db = db.upcast();
    // TODO(spapini): Handle trait items.
    match node.kind(syntax_db) {
        SyntaxKind::ItemConstant => Some(LookupItemId::ModuleItem(ModuleItemId::Constant(
            db.intern_constant(ConstantLongId(
                module_file_id,
                ast::ItemConstant::from_syntax_node(syntax_db, node).stable_ptr(),
            )),
        ))),
        SyntaxKind::FunctionWithBody => {
            if is_grandparent_of_kind(syntax_db, &node, SyntaxKind::ImplBody) {
                Some(LookupItemId::ImplFunction(db.intern_impl_function(ImplFunctionLongId(
                    module_file_id,
                    ast::FunctionWithBody::from_syntax_node(syntax_db, node).stable_ptr(),
                ))))
            } else {
                Some(LookupItemId::ModuleItem(ModuleItemId::FreeFunction(db.intern_free_function(
                    FreeFunctionLongId(
                        module_file_id,
                        ast::FunctionWithBody::from_syntax_node(syntax_db, node).stable_ptr(),
                    ),
                ))))
            }
        }
        SyntaxKind::ItemExternFunction => Some(LookupItemId::ModuleItem(
            ModuleItemId::ExternFunction(db.intern_extern_function(ExternFunctionLongId(
                module_file_id,
                ast::ItemExternFunction::from_syntax_node(syntax_db, node).stable_ptr(),
            ))),
        )),
        SyntaxKind::ItemExternType => Some(LookupItemId::ModuleItem(ModuleItemId::ExternType(
            db.intern_extern_type(ExternTypeLongId(
                module_file_id,
                ast::ItemExternType::from_syntax_node(syntax_db, node).stable_ptr(),
            )),
        ))),
        SyntaxKind::ItemTrait => {
            Some(LookupItemId::ModuleItem(ModuleItemId::Trait(db.intern_trait(TraitLongId(
                module_file_id,
                ast::ItemTrait::from_syntax_node(syntax_db, node).stable_ptr(),
            )))))
        }
        SyntaxKind::ItemImpl => {
            Some(LookupItemId::ModuleItem(ModuleItemId::Impl(db.intern_impl(ImplDefLongId(
                module_file_id,
                ast::ItemImpl::from_syntax_node(syntax_db, node).stable_ptr(),
            )))))
        }
        SyntaxKind::ItemStruct => {
            Some(LookupItemId::ModuleItem(ModuleItemId::Struct(db.intern_struct(StructLongId(
                module_file_id,
                ast::ItemStruct::from_syntax_node(syntax_db, node).stable_ptr(),
            )))))
        }
        SyntaxKind::ItemEnum => {
            Some(LookupItemId::ModuleItem(ModuleItemId::Enum(db.intern_enum(EnumLongId(
                module_file_id,
                ast::ItemEnum::from_syntax_node(syntax_db, node).stable_ptr(),
            )))))
        }
        SyntaxKind::UsePathLeaf => {
            Some(LookupItemId::ModuleItem(ModuleItemId::Use(db.intern_use(UseLongId(
                module_file_id,
                ast::UsePathLeaf::from_syntax_node(syntax_db, node).stable_ptr(),
            )))))
        }
        _ => None,
    }
}

/// Given a position in a file, return the syntax node for the token at that position, and all the
/// lookup items above this node.
fn get_node_and_lookup_items(
    db: &(dyn SemanticGroup + 'static),
    file: FileId,
    position: Position,
) -> Option<(SyntaxNode, Vec<LookupItemId>)> {
    let mut res = Vec::new();
    let syntax_db = db.upcast();
    let filename = file.file_name(db.upcast());

    // Get syntax for file.
    let syntax = db.file_syntax(file).to_option().on_none(|| {
        eprintln!("Formatting failed. File '{filename}' does not exist.");
    })?;

    // Get file summary and content.
    let file_summary = db.file_summary(file).on_none(|| {
        eprintln!("Hover failed. File '{filename}' does not exist.");
    })?;
    let content = db.file_content(file).on_none(|| {
        eprintln!("Hover failed. File '{filename}' does not exist.");
    })?;

    // Find offset for position.
    let mut offset = *file_summary.line_offsets.get(position.line as usize).on_none(|| {
        eprintln!("Hover failed. Position out of bounds.");
    })?;
    let mut chars_it = offset.take_from(&content).chars();
    for _ in 0..position.character {
        let c = chars_it.next().on_none(|| {
            eprintln!("Position does not exist.");
        })?;
        offset = offset.add_width(TextWidth::from_char(c));
    }
    let node = syntax.as_syntax_node().lookup_offset(syntax_db, offset);

    // Find module.
    let module_id = find_node_module(db, file, node.clone()).on_none(|| {
        eprintln!("Hover failed. Failed to find module.");
    })?;
    let file_index = FileIndex(0);
    let module_file_id = ModuleFileId(module_id, file_index);

    // Find containing function.
    let mut item_node = node.clone();
    loop {
        if let Some(item) = lookup_item_from_ast(db, module_file_id, item_node.clone()) {
            res.push(item);
        }
        match item_node.parent() {
            Some(next_node) => {
                item_node = next_node;
            }
            None => return Some((node, res)),
        }
    }
}

fn find_node_module(
    db: &(dyn SemanticGroup + 'static),
    main_file: FileId,
    mut node: SyntaxNode,
) -> Option<ModuleId> {
    let modules: Vec<_> = db.file_modules(main_file).into_iter().flatten().collect();
    let mut module = *modules.first()?;
    let syntax_db = db.upcast();

    let mut inner_module_names = vec![];
    while let Some(parent) = node.parent() {
        node = parent;
        if node.kind(syntax_db) == SyntaxKind::ItemModule {
            inner_module_names.push(
                ast::ItemModule::from_syntax_node(syntax_db, node.clone())
                    .stable_ptr()
                    .name_green(syntax_db)
                    .identifier(syntax_db),
            );
        }
    }
    for name in inner_module_names.into_iter().rev() {
        let submodule = try_extract_matches!(
            db.module_item_by_name(module, name).ok()??,
            ModuleItemId::Submodule
        )?;
        module = ModuleId::Submodule(submodule);
    }
    Some(module)
}

/// If the node is an identifier, retrieves a hover hint for it.
fn get_identifier_hint(
    db: &(dyn SemanticGroup + 'static),
    lookup_item_id: LookupItemId,
    node: SyntaxNode,
) -> Option<String> {
    let syntax_db = db.upcast();
    if node.kind(syntax_db) != SyntaxKind::TokenIdentifier {
        return None;
    }
    let identifier = ast::TerminalIdentifier::from_syntax_node(syntax_db, node.parent().unwrap());
    let item = db.lookup_resolved_generic_item_by_ptr(lookup_item_id, identifier.stable_ptr())?;

    // TODO(spapini): Also include concrete item hints.
    // TODO(spapini): Format this better.
    Some(format!("`{}`", item.full_path(db)))
}

/// If the node is an expression, retrieves a hover hint for it.
fn get_expr_hint(
    db: &(dyn SemanticGroup + 'static),
    function_id: FunctionWithBodyId,
    node: SyntaxNode,
) -> Option<String> {
    let semantic_expr = nearest_semantic_expr(db, node, function_id)?;
    // Format the hover text.
    Some(format!("Type: `{}`", semantic_expr.ty().format(db)))
}

/// Returns the semantic expression for the current node.
fn nearest_semantic_expr(
    db: &dyn SemanticGroup,
    mut node: SyntaxNode,
    function_id: FunctionWithBodyId,
) -> Option<cairo_lang_semantic::Expr> {
    loop {
        let syntax_db = db.upcast();
        if ast::Expr::is_variant(node.kind(syntax_db)) {
            let expr_node = ast::Expr::from_syntax_node(syntax_db, node.clone());
            if let Some(expr_id) =
                db.lookup_expr_by_ptr(function_id, expr_node.stable_ptr()).to_option()
            {
                let semantic_expr = db.expr_semantic(function_id, expr_id);
                return Some(semantic_expr);
            }
        }
        node = node.parent()?;
    }
}

<<<<<<< HEAD
/// Tries to detect the crate root the config that contains a cairo file, and add it to the system.
fn detect_crate_for(db: &mut RootDatabase, file_path: &str) {
    let mut path = PathBuf::from(file_path);
    for _ in 0..MAX_CRATE_DETECTION_DEPTH {
        path.pop();

        // Check for a Scarb manifest file.
        let manifest_path = path.join(SCARB_PROJECT_FILE_NAME);
        if manifest_path.exists() {
            match read_scarb_metadata(manifest_path) {
                Ok(metadata) => {
                    update_crate_roots_from_metadata(db, metadata);
                }
                Err(err) => {
                    warn!("Failed to obtain scarb metadata from manifest file. {err}");
                }
            };
            // Scarb manifest takes precedence over cairo project file.
            return;
        };

        // TODO essa
        // Check for a cairo project file.
        if let Ok(config) = ProjectConfig::from_directory(path.as_path()) {
            update_crate_roots_from_project_config(db, config);
            return;
        };
    }
    // Fallback to a single file.
    if let Err(err) = setup_project(&mut *db, PathBuf::from(file_path).as_path()) {
        eprintln!("Error loading file {file_path} as a single crate: {err}");
=======
fn update_crate_roots(db: &mut dyn SemanticGroup, crate_roots: Vec<(CrateLongId, Directory)>) {
    for (crate_long_id, crate_root) in crate_roots {
        let crate_id = db.intern_crate(crate_long_id);
        db.set_crate_root(crate_id, Some(crate_root));
>>>>>>> 1c80457f
    }
}<|MERGE_RESOLUTION|>--- conflicted
+++ resolved
@@ -868,43 +868,9 @@
     }
 }
 
-<<<<<<< HEAD
-/// Tries to detect the crate root the config that contains a cairo file, and add it to the system.
-fn detect_crate_for(db: &mut RootDatabase, file_path: &str) {
-    let mut path = PathBuf::from(file_path);
-    for _ in 0..MAX_CRATE_DETECTION_DEPTH {
-        path.pop();
-
-        // Check for a Scarb manifest file.
-        let manifest_path = path.join(SCARB_PROJECT_FILE_NAME);
-        if manifest_path.exists() {
-            match read_scarb_metadata(manifest_path) {
-                Ok(metadata) => {
-                    update_crate_roots_from_metadata(db, metadata);
-                }
-                Err(err) => {
-                    warn!("Failed to obtain scarb metadata from manifest file. {err}");
-                }
-            };
-            // Scarb manifest takes precedence over cairo project file.
-            return;
-        };
-
-        // TODO essa
-        // Check for a cairo project file.
-        if let Ok(config) = ProjectConfig::from_directory(path.as_path()) {
-            update_crate_roots_from_project_config(db, config);
-            return;
-        };
-    }
-    // Fallback to a single file.
-    if let Err(err) = setup_project(&mut *db, PathBuf::from(file_path).as_path()) {
-        eprintln!("Error loading file {file_path} as a single crate: {err}");
-=======
 fn update_crate_roots(db: &mut dyn SemanticGroup, crate_roots: Vec<(CrateLongId, Directory)>) {
     for (crate_long_id, crate_root) in crate_roots {
         let crate_id = db.intern_crate(crate_long_id);
         db.set_crate_root(crate_id, Some(crate_root));
->>>>>>> 1c80457f
     }
 }