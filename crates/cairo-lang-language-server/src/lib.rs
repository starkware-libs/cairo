//! Cairo language server.
//!
//! Implements the LSP protocol over stdin/out.

mod semantic_highlighting;

use std::collections::{HashMap, HashSet};
use std::path::PathBuf;
use std::sync::Arc;

use cairo_lang_compiler::db::{RootDatabase, RootDatabaseBuilder};
use cairo_lang_debug::DebugWithDb;
use cairo_lang_defs::db::DefsGroup;
use cairo_lang_defs::ids::{
    ConstantLongId, EnumLongId, ExternFunctionLongId, ExternTypeLongId, FileIndex,
    FreeFunctionLongId, FunctionWithBodyId, ImplFunctionLongId, ImplLongId, LanguageElementId,
    LookupItemId, ModuleFileId, ModuleId, ModuleItemId, StructLongId, TraitLongId, UseLongId,
};
use cairo_lang_diagnostics::{DiagnosticEntry, Diagnostics, ToOption};
use cairo_lang_filesystem::db::{
    AsFilesGroupMut, FilesGroup, FilesGroupEx, PrivRawFileContentQuery,
};
use cairo_lang_filesystem::ids::{FileId, FileLongId};
use cairo_lang_filesystem::span::TextPosition;
use cairo_lang_formatter::{get_formatted_file, FormatterConfig};
use cairo_lang_lowering::db::LoweringGroup;
use cairo_lang_lowering::diagnostic::LoweringDiagnostic;
use cairo_lang_parser::db::ParserGroup;
use cairo_lang_parser::ParserDiagnostic;
use cairo_lang_project::ProjectConfig;
use cairo_lang_semantic::db::SemanticGroup;
use cairo_lang_semantic::items::function_with_body::SemanticExprLookup;
use cairo_lang_semantic::resolve_path::ResolvedGenericItem;
use cairo_lang_semantic::SemanticDiagnostic;
use cairo_lang_syntax::node::db::SyntaxGroup;
use cairo_lang_syntax::node::helpers::GetIdentifier;
use cairo_lang_syntax::node::kind::SyntaxKind;
use cairo_lang_syntax::node::stable_ptr::SyntaxStablePtr;
use cairo_lang_syntax::node::utils::is_grandparent_of_kind;
use cairo_lang_syntax::node::{ast, SyntaxNode, TypedSyntaxNode};
use cairo_lang_utils::ordered_hash_set::OrderedHashSet;
use cairo_lang_utils::{try_extract_matches, OptionHelper, Upcast};
use salsa::InternKey;
use semantic_highlighting::token_kind::SemanticTokenKind;
use semantic_highlighting::SemanticTokensTraverser;
use serde_json::Value;
use tower_lsp::jsonrpc::Result;
use tower_lsp::lsp_types::*;
use tower_lsp::{Client, LanguageServer};
use vfs::{ProvideVirtualFileRequest, ProvideVirtualFileResponse};
pub mod vfs;

const MAX_CRATE_DETECTION_DEPTH: usize = 20;

#[derive(Default, PartialEq, Eq)]
pub struct FileDiagnostics {
    pub parser: Diagnostics<ParserDiagnostic>,
    pub semantic: Diagnostics<SemanticDiagnostic>,
    pub lowering: Diagnostics<LoweringDiagnostic>,
}
#[derive(Default)]
pub struct State {
    pub file_diagnostics: HashMap<FileId, FileDiagnostics>,
    pub open_files: HashSet<FileId>,
}
pub struct Backend {
    pub client: Client,
    // TODO(spapini): Remove this once we support ParallelDatabase.
    pub db_mutex: tokio::sync::Mutex<RootDatabase>,
    pub state_mutex: tokio::sync::Mutex<State>,
}
fn from_pos(pos: TextPosition) -> Position {
    Position { line: pos.line as u32, character: pos.col as u32 }
}
impl Backend {
    /// Locks and gets a database instance.
    async fn db(&self) -> tokio::sync::MutexGuard<'_, RootDatabase> {
        self.db_mutex.lock().await
    }
    /// Gets a FileId from a URI.
    fn file(&self, db: &RootDatabase, uri: Url) -> FileId {
        match uri.scheme() {
            "file" => {
                let path = uri.to_file_path().unwrap();
                FileId::new(db, path)
            }
            "vfs" => {
                let id = uri.host_str().unwrap().parse::<usize>().unwrap();
                FileId::from_intern_id(id.into())
            }
            _ => panic!(),
        }
    }

    fn get_uri(&self, db: &RootDatabase, file_id: FileId) -> Url {
        let virtual_file = match db.lookup_intern_file(file_id) {
            FileLongId::OnDisk(path) => return Url::from_file_path(path).unwrap(),
            FileLongId::Virtual(virtual_file) => virtual_file,
        };
        let uri = Url::parse(
            format!("vfs://{}/{}.cairo", file_id.as_intern_id().as_usize(), virtual_file.name)
                .as_str(),
        )
        .unwrap();
        uri
    }

    // TODO(spapini): Consider managing vfs in a different way, using the
    // client.send_notification::<UpdateVirtualFile> call.

    // Refresh diagnostics and send diffs to client.
    async fn refresh_diagnostics(&self) {
        let mut state = self.state_mutex.lock().await;

        // Get all files. Try to go over open files first.
        let mut files_set: OrderedHashSet<_> = state.open_files.iter().copied().collect();
        let db = self.db().await;
        for crate_id in db.crates() {
            for module_id in db.crate_modules(crate_id).iter() {
                for file_id in db.module_files(*module_id).unwrap_or_default() {
                    files_set.insert(file_id);
                }
            }
        }

        // Get all diagnostics.
        for file_id in files_set.iter().copied() {
            let uri = self.get_uri(&db, file_id);
            let new_file_diagnostics = FileDiagnostics {
                parser: db.file_syntax_diagnostics(file_id),
                semantic: db.file_semantic_diagnostics(file_id).unwrap_or_default(),
                lowering: db.file_lowering_diagnostics(file_id).unwrap_or_default(),
            };
            // Since we are using Arcs, this comparison should be efficient.
            if let Some(old_file_diagnostics) = state.file_diagnostics.get(&file_id) {
                if old_file_diagnostics == &new_file_diagnostics {
                    continue;
                }
            }
            let mut diags = Vec::new();
            self.get_diagnostics((*db).upcast(), &mut diags, &new_file_diagnostics.parser);
            self.get_diagnostics((*db).upcast(), &mut diags, &new_file_diagnostics.semantic);
            self.get_diagnostics((*db).upcast(), &mut diags, &new_file_diagnostics.lowering);
            state.file_diagnostics.insert(file_id, new_file_diagnostics);

            self.client.publish_diagnostics(uri, diags, None).await
        }

        // Clear old diagnostics.
        let old_files: Vec<_> = state.file_diagnostics.keys().copied().collect();
        for file_id in old_files {
            if files_set.contains(&file_id) {
                continue;
            }
            state.file_diagnostics.remove(&file_id);
            let uri = self.get_uri(&db, file_id);
            self.client.publish_diagnostics(uri, Vec::new(), None).await;
        }
    }

    /// Converts internal format diagnostics to LSP format.
    fn get_diagnostics<T: DiagnosticEntry>(
        &self,
        db: &T::DbType,
        diags: &mut Vec<Diagnostic>,
        diagnostics: &Diagnostics<T>,
    ) {
        for diagnostic in diagnostics.get_all() {
            let location = diagnostic.location(db);
            let message = diagnostic.format(db);
            let start = from_pos(
                location.span.start.position_in_file(db.upcast(), location.file_id).unwrap(),
            );
            let end = from_pos(
                location.span.start.position_in_file(db.upcast(), location.file_id).unwrap(),
            );
            diags.push(Diagnostic {
                range: Range { start, end },
                message,
                ..Diagnostic::default()
            });
        }
    }

    pub async fn vfs_provide(
        &self,
        params: ProvideVirtualFileRequest,
    ) -> Result<ProvideVirtualFileResponse> {
        let db = self.db().await;
        let file_id = self.file(&db, params.uri);
        Ok(ProvideVirtualFileResponse { content: db.file_content(file_id).map(|s| (*s).clone()) })
    }
}

#[tower_lsp::async_trait]
impl LanguageServer for Backend {
    async fn initialize(&self, _: InitializeParams) -> Result<InitializeResult> {
        Ok(InitializeResult {
            server_info: None,
            capabilities: ServerCapabilities {
                text_document_sync: Some(TextDocumentSyncCapability::Kind(
                    TextDocumentSyncKind::FULL,
                )),
                completion_provider: Some(CompletionOptions {
                    resolve_provider: Some(false),
                    trigger_characters: Some(vec![".".to_string()]),
                    work_done_progress_options: Default::default(),
                    all_commit_characters: None,
                }),
                execute_command_provider: Some(ExecuteCommandOptions {
                    commands: vec!["dummy.do_something".to_string()],
                    work_done_progress_options: Default::default(),
                }),
                workspace: Some(WorkspaceServerCapabilities {
                    workspace_folders: Some(WorkspaceFoldersServerCapabilities {
                        supported: Some(true),
                        change_notifications: Some(OneOf::Left(true)),
                    }),
                    file_operations: None,
                }),
                semantic_tokens_provider: Some(
                    SemanticTokensOptions {
                        legend: SemanticTokensLegend {
                            token_types: SemanticTokenKind::legend(),
                            token_modifiers: vec![],
                        },
                        full: Some(SemanticTokensFullOptions::Bool(true)),
                        ..SemanticTokensOptions::default()
                    }
                    .into(),
                ),
                document_formatting_provider: Some(OneOf::Left(true)),
                hover_provider: Some(HoverProviderCapability::Simple(true)),
                definition_provider: Some(OneOf::Left(true)),
                ..ServerCapabilities::default()
            },
        })
    }

    async fn initialized(&self, _: InitializedParams) {}

    async fn shutdown(&self) -> Result<()> {
        Ok(())
    }

    async fn did_change_workspace_folders(&self, _: DidChangeWorkspaceFoldersParams) {}

    async fn did_change_configuration(&self, _: DidChangeConfigurationParams) {}

    async fn did_change_watched_files(&self, params: DidChangeWatchedFilesParams) {
        let mut db = self.db().await;
        for change in params.changes {
            let file = self.file(&db, change.uri);
            PrivRawFileContentQuery.in_db_mut(db.as_files_group_mut()).invalidate(&file);
        }
    }

    async fn execute_command(&self, _: ExecuteCommandParams) -> Result<Option<Value>> {
        match self.client.apply_edit(WorkspaceEdit::default()).await {
            Ok(res) if res.applied => self.client.log_message(MessageType::INFO, "applied").await,
            Ok(_) => self.client.log_message(MessageType::INFO, "rejected").await,
            Err(err) => self.client.log_message(MessageType::ERROR, err).await,
        }

        Ok(None)
    }

    async fn did_open(&self, params: DidOpenTextDocumentParams) {
        let mut db = self.db().await;
        let uri = params.text_document.uri;
        let path = uri.path();

        let mut builder = RootDatabaseBuilder::new(std::mem::take(&mut db));
        detect_crate_for(&mut builder, path);
        *db = builder.build();

        let file = self.file(&db, uri.clone());
        self.state_mutex.lock().await.open_files.insert(file);
        drop(db);
        self.refresh_diagnostics().await;
    }

    async fn did_change(&self, params: DidChangeTextDocumentParams) {
        let text =
            if let [TextDocumentContentChangeEvent { text, .. }] = &params.content_changes[..] {
                text
            } else {
                eprintln!("Unexpected format of document change.");
                return;
            };
        let mut db = self.db().await;
        let uri = params.text_document.uri;
        let file = self.file(&db, uri.clone());
        db.override_file_content(file, Some(Arc::new(text.into())));
        drop(db);
        self.refresh_diagnostics().await;
    }

    async fn did_save(&self, params: DidSaveTextDocumentParams) {
        let mut db = self.db().await;
        let file = self.file(&db, params.text_document.uri);
        PrivRawFileContentQuery.in_db_mut(db.as_files_group_mut()).invalidate(&file);
        db.override_file_content(file, None);
    }

    async fn did_close(&self, params: DidCloseTextDocumentParams) {
        let mut db = self.db().await;
        let file = self.file(&db, params.text_document.uri);
        self.state_mutex.lock().await.open_files.remove(&file);
        db.override_file_content(file, None);
        drop(db);
        self.refresh_diagnostics().await;
    }

    async fn completion(&self, _: CompletionParams) -> Result<Option<CompletionResponse>> {
        Ok(Some(CompletionResponse::Array(vec![
            CompletionItem::new_simple("Hello".to_string(), "Some detail".to_string()),
            CompletionItem::new_simple("Bye".to_string(), "More detail".to_string()),
        ])))
    }

    async fn semantic_tokens_full(
        &self,
        params: SemanticTokensParams,
    ) -> Result<Option<SemanticTokensResult>> {
        let db = self.db().await;
        let file_uri = params.text_document.uri;
        let file = self.file(&db, file_uri.clone());
        let syntax = if let Ok(syntax) = db.file_syntax(file) {
            syntax
        } else {
            eprintln!("Semantic analysis failed. File '{file_uri}' does not exist.");
            return Ok(None);
        };

        let node = syntax.as_syntax_node();
        let mut data: Vec<SemanticToken> = Vec::new();
        SemanticTokensTraverser::default().find_semantic_tokens((*db).upcast(), &mut data, node);
        Ok(Some(SemanticTokensResult::Tokens(SemanticTokens { result_id: None, data })))
    }

    async fn formatting(&self, params: DocumentFormattingParams) -> Result<Option<Vec<TextEdit>>> {
        let db = self.db().await;
        let file_uri = params.text_document.uri;
        let file = self.file(&db, file_uri.clone());
        let syntax = if let Ok(syntax) = db.file_syntax(file) {
            syntax
        } else {
            eprintln!("Formatting failed. File '{file_uri}' does not exist.");
            return Ok(None);
        };
        let new_text = get_formatted_file(
            (*db).upcast(),
            &syntax.as_syntax_node(),
            FormatterConfig::default(),
        );

        let file_summary = if let Some(summary) = db.file_summary(file) {
            summary
        } else {
            eprintln!("Formatting failed. Cannot get summary for file '{file_uri}'.");
            return Ok(None);
        };
        let old_line_count = if let Ok(count) = file_summary.line_count().try_into() {
            count
        } else {
            eprintln!("Formatting failed. Line count out of bound in file '{file_uri}'.");
            return Ok(None);
        };

        Ok(Some(vec![TextEdit {
            range: Range {
                start: Position { line: 0, character: 0 },
                end: Position { line: old_line_count, character: 0 },
            },
            new_text,
        }]))
    }

    async fn hover(&self, params: HoverParams) -> Result<Option<Hover>> {
        let db = self.db().await;
        let file_uri = params.text_document_position_params.text_document.uri;
        eprintln!("Hover {file_uri}");
        let file = self.file(&db, file_uri);
        let position = params.text_document_position_params.position;
        let Some((node, lookup_items)) =
            get_node_and_lookup_items(&*db, file, position) else { return Ok(None); };
        let Some(lookup_item_id) = lookup_items.into_iter().next() else {
                return Ok(None);
            };
        let function_id = match lookup_item_id {
            LookupItemId::ModuleItem(ModuleItemId::FreeFunction(free_function_id)) => {
                FunctionWithBodyId::Free(free_function_id)
            }
            LookupItemId::ImplFunction(impl_function_id) => {
                FunctionWithBodyId::Impl(impl_function_id)
            }
            _ => {
                return Ok(None);
            }
        };

        // Build texts.
        let mut hints = Vec::new();
        if let Some(hint) = get_expr_hint(&*db, function_id, node.clone()) {
            hints.push(MarkedString::String(hint));
        };
        if let Some(hint) = get_identifier_hint(&*db, lookup_item_id, node) {
            hints.push(MarkedString::String(hint));
        };

        Ok(Some(Hover { contents: HoverContents::Array(hints), range: None }))
    }
    async fn goto_definition(
        &self,
        params: GotoDefinitionParams,
    ) -> Result<Option<GotoDefinitionResponse>> {
        let db = self.db().await;
        let syntax_db = (*db).upcast();
        let file_uri = params.text_document_position_params.text_document.uri;
        let file = self.file(&db, file_uri.clone());
        let position = params.text_document_position_params.position;
        let Some((node, lookup_items)) = get_node_and_lookup_items(&*db, file, position) else {return Ok(None)};
        for lookup_item_id in lookup_items {
            if node.kind(syntax_db) != SyntaxKind::TokenIdentifier {
                continue;
            }
            let identifier =
                ast::TerminalIdentifier::from_syntax_node(syntax_db, node.parent().unwrap());
            let Some(item) = db.lookup_resolved_generic_item_by_ptr(
                lookup_item_id, identifier.stable_ptr())
            else { continue; };

            let defs_db = (*db).upcast();
            let (module_id, file_index, stable_ptr) = match item {
                ResolvedGenericItem::Constant(item) => (
                    item.parent_module(defs_db),
                    item.file_index(defs_db),
                    item.untyped_stable_ptr(defs_db),
                ),
                ResolvedGenericItem::Module(item) => {
                    (item, FileIndex(0), db.intern_stable_ptr(SyntaxStablePtr::Root))
                }
                ResolvedGenericItem::GenericFunction(item) => {
                    let sig = item.signature((*db).upcast());
                    (
                        sig.parent_module(defs_db),
                        sig.file_index(defs_db),
                        sig.untyped_stable_ptr(defs_db),
                    )
                }
                ResolvedGenericItem::GenericType(generic_type) => (
                    generic_type.parent_module(defs_db),
                    generic_type.file_index(defs_db),
                    generic_type.untyped_stable_ptr(defs_db),
                ),
                ResolvedGenericItem::GenericTypeAlias(type_alias) => (
                    type_alias.parent_module(defs_db),
                    type_alias.file_index(defs_db),
                    type_alias.untyped_stable_ptr(defs_db),
                ),
                ResolvedGenericItem::Variant(variant) => (
                    variant.id.parent_module(defs_db),
                    variant.id.file_index(defs_db),
                    variant.id.stable_ptr(defs_db).untyped(),
                ),
                ResolvedGenericItem::Trait(trt) => (
                    trt.parent_module(defs_db),
                    trt.file_index(defs_db),
                    trt.stable_ptr(defs_db).untyped(),
                ),
                ResolvedGenericItem::Impl(imp) => (
                    imp.parent_module(defs_db),
                    imp.file_index(defs_db),
                    imp.stable_ptr(defs_db).untyped(),
                ),
                ResolvedGenericItem::TraitFunction(trait_function) => (
                    trait_function.parent_module(defs_db),
                    trait_function.file_index(defs_db),
                    trait_function.stable_ptr(defs_db).untyped(),
                ),
            };

            let file = if let Ok(files) = db.module_files(module_id) {
                files[file_index.0]
            } else {
                return Ok(None);
            };

            let uri = self.get_uri(&db, file);
            let syntax = if let Ok(syntax) = db.file_syntax(file) {
                syntax
            } else {
                eprintln!("Formatting failed. File '{file_uri}' does not exist.");
                return Ok(None);
            };
            let node = syntax.as_syntax_node().lookup_ptr(syntax_db, stable_ptr);
            let span = node.span_without_trivia(syntax_db);

            let start = from_pos(span.start.position_in_file((*db).upcast(), file).unwrap());
            let end = from_pos(span.end.position_in_file((*db).upcast(), file).unwrap());

            return Ok(Some(GotoDefinitionResponse::Scalar(Location {
                uri,
                range: Range { start, end },
            })));
        }
        return Ok(None);
    }
}

/// If the ast node is a lookup item, return the corresponding id. Otherwise, return None.
/// See [LookupItemId].
fn lookup_item_from_ast(
    db: &dyn SemanticGroup,
    module_file_id: ModuleFileId,
    node: SyntaxNode,
) -> Option<LookupItemId> {
    let syntax_db = db.upcast();
    // TODO(spapini): Handle trait items.
    match node.kind(syntax_db) {
        SyntaxKind::ItemConstant => Some(LookupItemId::ModuleItem(ModuleItemId::Constant(
            db.intern_constant(ConstantLongId(
                module_file_id,
                ast::ItemConstant::from_syntax_node(syntax_db, node).stable_ptr(),
            )),
        ))),
        SyntaxKind::FunctionWithBody => {
            if is_grandparent_of_kind(syntax_db, &node, SyntaxKind::ImplBody) {
                Some(LookupItemId::ImplFunction(db.intern_impl_function(ImplFunctionLongId(
                    module_file_id,
                    ast::FunctionWithBody::from_syntax_node(syntax_db, node).stable_ptr(),
                ))))
            } else {
                Some(LookupItemId::ModuleItem(ModuleItemId::FreeFunction(db.intern_free_function(
                    FreeFunctionLongId(
                        module_file_id,
                        ast::FunctionWithBody::from_syntax_node(syntax_db, node).stable_ptr(),
                    ),
                ))))
            }
        }
        SyntaxKind::ItemExternFunction => Some(LookupItemId::ModuleItem(
            ModuleItemId::ExternFunction(db.intern_extern_function(ExternFunctionLongId(
                module_file_id,
                ast::ItemExternFunction::from_syntax_node(syntax_db, node).stable_ptr(),
            ))),
        )),
        SyntaxKind::ItemExternType => Some(LookupItemId::ModuleItem(ModuleItemId::ExternType(
            db.intern_extern_type(ExternTypeLongId(
                module_file_id,
                ast::ItemExternType::from_syntax_node(syntax_db, node).stable_ptr(),
            )),
        ))),
        SyntaxKind::ItemTrait => {
            Some(LookupItemId::ModuleItem(ModuleItemId::Trait(db.intern_trait(TraitLongId(
                module_file_id,
                ast::ItemTrait::from_syntax_node(syntax_db, node).stable_ptr(),
            )))))
        }
        SyntaxKind::ItemImpl => {
            Some(LookupItemId::ModuleItem(ModuleItemId::Impl(db.intern_impl(ImplLongId(
                module_file_id,
                ast::ItemImpl::from_syntax_node(syntax_db, node).stable_ptr(),
            )))))
        }
        SyntaxKind::ItemStruct => {
            Some(LookupItemId::ModuleItem(ModuleItemId::Struct(db.intern_struct(StructLongId(
                module_file_id,
                ast::ItemStruct::from_syntax_node(syntax_db, node).stable_ptr(),
            )))))
        }
        SyntaxKind::ItemEnum => {
            Some(LookupItemId::ModuleItem(ModuleItemId::Enum(db.intern_enum(EnumLongId(
                module_file_id,
                ast::ItemEnum::from_syntax_node(syntax_db, node).stable_ptr(),
            )))))
        }
        SyntaxKind::ItemUse => Some(LookupItemId::ModuleItem(ModuleItemId::Use(db.intern_use(
            UseLongId(module_file_id, ast::ItemUse::from_syntax_node(syntax_db, node).stable_ptr()),
        )))),
        _ => None,
    }
}

/// Given a position in a file, return the syntax node for the token at that position, and all the
/// lookup items above this node.
fn get_node_and_lookup_items(
    db: &(dyn SemanticGroup + 'static),
    file: FileId,
    position: Position,
) -> Option<(SyntaxNode, Vec<LookupItemId>)> {
    let mut res = Vec::new();
    let syntax_db = db.upcast();
    let filename = file.file_name(db.upcast());

    // Get syntax for file.
    let syntax = db.file_syntax(file).to_option().on_none(|| {
        eprintln!("Formatting failed. File '{filename}' does not exist.");
    })?;

    // Get file summary.
    let file_summary = db.file_summary(file).on_none(|| {
        eprintln!("Hover failed. File '{filename}' does not exist.");
    })?;

    // Find offset for position.
    let line_offset = file_summary.line_offsets.get(position.line as usize).on_none(|| {
        eprintln!("Hover failed. Position out of bounds.");
    })?;
    // TODO(spapini): Check that character is not larger than line_length.
    let node = syntax
        .as_syntax_node()
        .lookup_offset(syntax_db, line_offset.add(position.character as usize));

    // Find module.
    let module_id = find_node_module(db, file, node.clone()).on_none(|| {
        eprintln!("Hover failed. Failed to find module.");
    })?;
    let file_index = FileIndex(0);
    let module_file_id = ModuleFileId(module_id, file_index);

    // Find containing function.
    let mut item_node = node.clone();
    loop {
        if let Some(item) = lookup_item_from_ast(db, module_file_id, item_node.clone()) {
            res.push(item);
        }
        match item_node.parent() {
            Some(next_node) => {
                item_node = next_node;
            }
            None => return Some((node, res)),
        }
    }
}

fn find_node_module(
    db: &(dyn SemanticGroup + 'static),
    main_file: FileId,
    mut node: SyntaxNode,
) -> Option<ModuleId> {
    let modules: Vec<_> = db.file_modules(main_file).into_iter().flatten().collect();
    let mut module = *modules.first()?;
    let syntax_db = db.upcast();

    let mut inner_module_names = vec![];
    while let Some(parent) = node.parent() {
        node = parent;
        if node.kind(syntax_db) == SyntaxKind::ItemModule {
            inner_module_names.push(
                ast::ItemModule::from_syntax_node(syntax_db, node.clone())
                    .stable_ptr()
                    .name_green(syntax_db)
                    .identifier(syntax_db),
            );
        }
    }
    for name in inner_module_names.into_iter().rev() {
        let submodule = try_extract_matches!(
            db.module_item_by_name(module, name).ok()??,
            ModuleItemId::Submodule
        )?;
        module = ModuleId::Submodule(submodule);
    }
    Some(module)
}

/// If the node is an identifier, retrieves a hover hint for it.
fn get_identifier_hint(
    db: &(dyn SemanticGroup + 'static),
    lookup_item_id: LookupItemId,
    node: SyntaxNode,
) -> Option<String> {
    let syntax_db = db.upcast();
    if node.kind(syntax_db) != SyntaxKind::TokenIdentifier {
        return None;
    }
    let identifier = ast::TerminalIdentifier::from_syntax_node(syntax_db, node.parent().unwrap());
    let item = db.lookup_resolved_generic_item_by_ptr(lookup_item_id, identifier.stable_ptr())?;

    // TODO(spapini): Also include concrete item hints.
    // TODO(spapini): Format this better.
    Some(format!("`{:?}`", item.debug(db)))
}

/// If the node is an expression, retrieves a hover hint for it.
fn get_expr_hint(
    db: &(dyn SemanticGroup + 'static),
    function_id: FunctionWithBodyId,
    mut node: SyntaxNode,
) -> Option<String> {
    let syntax_db = db.upcast();
    // Add type info if exists.
    while !is_expr(node.kind(syntax_db)) {
        node = node.parent()?;
    }
    let expr_node = ast::Expr::from_syntax_node(syntax_db, node);
    // Lookup semantic expression.
    let expr_id =
        db.lookup_expr_by_ptr(function_id, expr_node.stable_ptr()).to_option().on_none(|| {
            eprintln!("Hover failed. Semantic model not found for expression.");
        })?;
    let semantic_expr = db.expr_semantic(function_id, expr_id);
    // Format the hover text.
    Some(format!("Type: `{}`", semantic_expr.ty().format(db)))
}

/// Returns true if the current ast node is an expression.
fn is_expr(kind: SyntaxKind) -> bool {
    matches!(
        kind,
        SyntaxKind::ExprBinary
            | SyntaxKind::ExprBlock
            | SyntaxKind::ExprParenthesized
            | SyntaxKind::ExprFunctionCall
            | SyntaxKind::ExprIf
            | SyntaxKind::ExprMatch
            | SyntaxKind::ExprMissing
            | SyntaxKind::ExprStructCtorCall
            | SyntaxKind::ExprUnary
            | SyntaxKind::ExprTuple
            | SyntaxKind::ExprPath
    )
}

/// Tries to detect the crate root the config that contains a cairo file, and add it to the system.
fn detect_crate_for(builder: &mut RootDatabaseBuilder, file_path: &str) {
    let mut path = PathBuf::from(file_path);
    for _ in 0..MAX_CRATE_DETECTION_DEPTH {
        path.pop();
        if let Ok(config) = ProjectConfig::from_directory(path.as_path()) {
            builder.with_project_config(config);
            return;
        };
    }
    // Fallback to a single file.
<<<<<<< HEAD
    if let Err(err) = builder.with_project_setup(PathBuf::from(file_path).as_path()) {
        eprintln!("Error loading file {} as a single crate: {}", file_path, err);
=======
    if let Err(err) = setup_project(&mut *db, PathBuf::from(file_path).as_path()) {
        eprintln!("Error loading file {file_path} as a single crate: {err}");
>>>>>>> 3b926824
    }
}<|MERGE_RESOLUTION|>--- conflicted
+++ resolved
@@ -735,12 +735,7 @@
         };
     }
     // Fallback to a single file.
-<<<<<<< HEAD
     if let Err(err) = builder.with_project_setup(PathBuf::from(file_path).as_path()) {
-        eprintln!("Error loading file {} as a single crate: {}", file_path, err);
-=======
-    if let Err(err) = setup_project(&mut *db, PathBuf::from(file_path).as_path()) {
         eprintln!("Error loading file {file_path} as a single crate: {err}");
->>>>>>> 3b926824
     }
 }