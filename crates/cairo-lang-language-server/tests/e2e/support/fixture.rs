--- conflicted
+++ resolved
@@ -2,12 +2,8 @@
 use std::path::{Path, PathBuf};
 
 use assert_fs::TempDir;
-<<<<<<< HEAD
+use assert_fs::prelude::*;
 use lsp_types::Url;
-=======
-use assert_fs::prelude::*;
-use tower_lsp::lsp_types::Url;
->>>>>>> 737cc88d
 
 /// A temporary directory that is a context for testing the language server.
 pub struct Fixture {
