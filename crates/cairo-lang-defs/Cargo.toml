[package]
name = "cairo-lang-defs"
version.workspace = true
edition.workspace = true
repository.workspace = true
license-file.workspace = true
description = "Handling of definitions of language items in Cairo."

[dependencies]
<<<<<<< HEAD
cairo-lang-debug = { path = "../cairo-lang-debug", version = "1.0.0-alpha.4" }
cairo-lang-diagnostics = { path = "../cairo-lang-diagnostics", version = "1.0.0-alpha.4" }
cairo-lang-filesystem = { path = "../cairo-lang-filesystem", version = "1.0.0-alpha.4" }
indexmap.workspace = true
itertools.workspace = true
salsa.workspace = true
cairo-lang-syntax = { path = "../cairo-lang-syntax", version = "1.0.0-alpha.4" }
cairo-lang-parser = { path = "../cairo-lang-parser", version = "1.0.0-alpha.4" }
smol_str.workspace = true
cairo-lang-utils = { path = "../cairo-lang-utils", version = "1.0.0-alpha.4" }

[dev-dependencies]
env_logger.workspace = true
cairo-lang-test-utils = { path = "../cairo-lang-test-utils", version = "1.0.0-alpha.4" }
=======
cairo-lang-debug = { path = "../cairo-lang-debug", version = "1.0.0-alpha.6" }
cairo-lang-diagnostics = { path = "../cairo-lang-diagnostics", version = "1.0.0-alpha.6" }
cairo-lang-filesystem = { path = "../cairo-lang-filesystem", version = "1.0.0-alpha.6" }
indexmap.workspace = true
itertools.workspace = true
salsa.workspace = true
cairo-lang-syntax = { path = "../cairo-lang-syntax", version = "1.0.0-alpha.6" }
cairo-lang-parser = { path = "../cairo-lang-parser", version = "1.0.0-alpha.6" }
smol_str.workspace = true
cairo-lang-utils = { path = "../cairo-lang-utils", version = "1.0.0-alpha.6" }

[dev-dependencies]
env_logger.workspace = true
cairo-lang-test-utils = { path = "../cairo-lang-test-utils", version = "1.0.0-alpha.6" }
>>>>>>> 439da05a
indoc.workspace = true
pretty_assertions.workspace = true
test-log.workspace = true<|MERGE_RESOLUTION|>--- conflicted
+++ resolved
@@ -7,22 +7,6 @@
 description = "Handling of definitions of language items in Cairo."
 
 [dependencies]
-<<<<<<< HEAD
-cairo-lang-debug = { path = "../cairo-lang-debug", version = "1.0.0-alpha.4" }
-cairo-lang-diagnostics = { path = "../cairo-lang-diagnostics", version = "1.0.0-alpha.4" }
-cairo-lang-filesystem = { path = "../cairo-lang-filesystem", version = "1.0.0-alpha.4" }
-indexmap.workspace = true
-itertools.workspace = true
-salsa.workspace = true
-cairo-lang-syntax = { path = "../cairo-lang-syntax", version = "1.0.0-alpha.4" }
-cairo-lang-parser = { path = "../cairo-lang-parser", version = "1.0.0-alpha.4" }
-smol_str.workspace = true
-cairo-lang-utils = { path = "../cairo-lang-utils", version = "1.0.0-alpha.4" }
-
-[dev-dependencies]
-env_logger.workspace = true
-cairo-lang-test-utils = { path = "../cairo-lang-test-utils", version = "1.0.0-alpha.4" }
-=======
 cairo-lang-debug = { path = "../cairo-lang-debug", version = "1.0.0-alpha.6" }
 cairo-lang-diagnostics = { path = "../cairo-lang-diagnostics", version = "1.0.0-alpha.6" }
 cairo-lang-filesystem = { path = "../cairo-lang-filesystem", version = "1.0.0-alpha.6" }
@@ -37,7 +21,6 @@
 [dev-dependencies]
 env_logger.workspace = true
 cairo-lang-test-utils = { path = "../cairo-lang-test-utils", version = "1.0.0-alpha.6" }
->>>>>>> 439da05a
 indoc.workspace = true
 pretty_assertions.workspace = true
 test-log.workspace = true