use std::fmt::Write as _;
use std::sync::Arc;

use cairo_lang_debug::debug::DebugWithDb;
use cairo_lang_filesystem::db::{
    CrateConfiguration, ExternalFiles, FilesDatabase, FilesGroup, FilesGroupEx, init_files_group,
};
use cairo_lang_filesystem::ids::{CrateId, Directory, FileLongId, VirtualFile};
use cairo_lang_parser::db::{ParserDatabase, ParserGroup};
use cairo_lang_syntax::node::db::{SyntaxDatabase, SyntaxGroup};
use cairo_lang_syntax::node::helpers::QueryAttrs;
use cairo_lang_syntax::node::kind::SyntaxKind;
use cairo_lang_syntax::node::{SyntaxNode, Terminal, TypedSyntaxNode, ast};
use cairo_lang_test_utils::parse_test_file::TestRunnerResult;
use cairo_lang_utils::ordered_hash_map::OrderedHashMap;
use cairo_lang_utils::{Intern, LookupIntern, Upcast, extract_matches, try_extract_matches};
use indoc::indoc;

use crate::db::{DefsDatabase, DefsGroup, init_defs_group, try_ext_as_virtual_impl};
use crate::ids::{
    FileIndex, GenericParamLongId, MacroPluginLongId, ModuleFileId, ModuleId, ModuleItemId,
    NamedLanguageElementId, SubmoduleLongId,
};
use crate::plugin::{
    MacroPlugin, MacroPluginMetadata, PluginDiagnostic, PluginGeneratedFile, PluginResult,
};

#[salsa::database(DefsDatabase, ParserDatabase, SyntaxDatabase, FilesDatabase)]
pub struct DatabaseForTesting {
    storage: salsa::Storage<DatabaseForTesting>,
}
impl salsa::Database for DatabaseForTesting {}
impl ExternalFiles for DatabaseForTesting {
    fn try_ext_as_virtual(&self, external_id: salsa::InternId) -> Option<VirtualFile> {
        try_ext_as_virtual_impl(self.upcast(), external_id)
    }
}
impl Default for DatabaseForTesting {
    fn default() -> Self {
        let mut res = Self { storage: Default::default() };
        init_files_group(&mut res);
        init_defs_group(&mut res);
        res.set_default_macro_plugins(Arc::new([
            res.intern_macro_plugin(MacroPluginLongId(Arc::new(FooToBarPlugin))),
            res.intern_macro_plugin(MacroPluginLongId(Arc::new(RemoveOrigPlugin))),
            res.intern_macro_plugin(MacroPluginLongId(Arc::new(DummyPlugin))),
        ]));
        res
    }
}
impl Upcast<dyn DefsGroup> for DatabaseForTesting {
    fn upcast(&self) -> &(dyn DefsGroup + 'static) {
        self
    }
}
impl Upcast<dyn FilesGroup> for DatabaseForTesting {
    fn upcast(&self) -> &(dyn FilesGroup + 'static) {
        self
    }
}
impl Upcast<dyn SyntaxGroup> for DatabaseForTesting {
    fn upcast(&self) -> &(dyn SyntaxGroup + 'static) {
        self
    }
}

cairo_lang_test_utils::test_file_test!(
    defs,
    "src/test_data",
    {
        generic_item_id: "generic_item_id",
    },
    test_generic_item_id
);
fn test_generic_item_id(
    inputs: &OrderedHashMap<String, String>,
    _args: &OrderedHashMap<String, String>,
) -> TestRunnerResult {
    let mut db_val = DatabaseForTesting::default();
    let module_id = setup_test_module(&mut db_val, inputs["module_code"].as_str());

    let module_file_id = ModuleFileId(module_id, FileIndex(0));
    let db = &db_val;
    let file_id = db.module_main_file(module_id).unwrap();
    let node = db.file_syntax(file_id).unwrap();
    let mut output = String::new();

    fn find_generics(
        db: &DatabaseForTesting,
        mut module_file_id: ModuleFileId,
        node: &SyntaxNode,
        output: &mut String,
    ) {
        match node.kind(db) {
            SyntaxKind::ItemModule => {
                let submodule_id =
                    SubmoduleLongId(module_file_id, ast::ItemModulePtr(node.stable_ptr(db)))
                        .intern(db);
                module_file_id = ModuleFileId(ModuleId::Submodule(submodule_id), FileIndex(0));
            }
            SyntaxKind::GenericParamType
            | SyntaxKind::GenericParamConst
            | SyntaxKind::GenericParamImplNamed
            | SyntaxKind::GenericParamImplAnonymous => {
                let param_id =
                    GenericParamLongId(module_file_id, ast::GenericParamPtr(node.stable_ptr(db)))
                        .intern(db);
                let generic_item = param_id.generic_item(db);
                writeln!(output, "{:?} -> {:?}", param_id.debug(db), generic_item.debug(db))
                    .unwrap();
            }
            _ => {}
        }
        for child in node.get_children(db) {
            find_generics(db, module_file_id, &child, output);
        }
    }
    find_generics(db, module_file_id, &node, &mut output);

    TestRunnerResult::success(OrderedHashMap::from([("output".into(), output)]))
}

pub fn setup_test_module(db: &mut dyn DefsGroup, content: &str) -> ModuleId {
    let crate_id = CrateId::plain(db, "test");
    let directory = Directory::Real("src".into());
    db.set_crate_config(crate_id, Some(CrateConfiguration::default_for_root(directory)));
    let file = db.module_main_file(ModuleId::CrateRoot(crate_id)).unwrap();
    db.override_file_content(file, Some(content.into()));
    let syntax_diagnostics = db.file_syntax_diagnostics(file).format(Upcast::upcast(db));
    assert_eq!(syntax_diagnostics, "");
    ModuleId::CrateRoot(crate_id)
}

#[test]
fn test_module_file() {
    let mut db_val = DatabaseForTesting::default();
    let module_id = setup_test_module(
        &mut db_val,
        indoc! {"
            mod mysubmodule;
        "},
    );
    let db = &db_val;
    let item_id =
        extract_matches!(db.module_items(module_id).ok().unwrap()[0], ModuleItemId::Submodule);
    assert_eq!(item_id.name(db), "mysubmodule");

    let submodule_id = ModuleId::Submodule(item_id);
    assert_eq!(
        db.module_main_file(module_id).unwrap().lookup_intern(db),
        FileLongId::OnDisk("src/lib.cairo".into())
    );
    assert_eq!(
        db.module_main_file(submodule_id).unwrap().lookup_intern(db),
        FileLongId::OnDisk("src/mysubmodule.cairo".into())
    );
}

fn set_file_content(db: &mut DatabaseForTesting, path: &str, content: &str) {
    let file_id = FileLongId::OnDisk(path.into()).intern(db);
    db.override_file_content(file_id, Some(content.into()));
}

#[test]
fn test_submodules() {
    let mut db_val = DatabaseForTesting::default();
    let db = &mut db_val;

    let crate_id = CrateId::plain(db, "test");
    let root = Directory::Real("src".into());
    db.set_crate_config(crate_id, Some(CrateConfiguration::default_for_root(root)));

    // Main module file.
    set_file_content(db, "src/lib.cairo", "mod submod;");
    set_file_content(db, "src/submod.cairo", "mod subsubmod;");
    set_file_content(db, "src/submod/subsubmod.cairo", "fn foo() {}");

    // Find submodules.
    let module_id = ModuleId::CrateRoot(crate_id);
    let submodule_id =
        ModuleId::Submodule(*db.module_submodules_ids(module_id).unwrap().first().unwrap());
    let subsubmodule_id =
        ModuleId::Submodule(*db.module_submodules_ids(submodule_id).unwrap().first().unwrap());

    assert_eq!(
        format!("{:?}", db.module_items(subsubmodule_id).unwrap().debug(db)),
        "[FreeFunctionId(test::submod::subsubmod::foo), ExternTypeId(test::submod::subsubmod::B)]"
    );

    // Test file mappings.
    assert_eq!(
        &db.file_modules(db.module_main_file(module_id).unwrap()).unwrap()[..],
        vec![module_id]
    );
    assert_eq!(
        &db.file_modules(db.module_main_file(submodule_id).unwrap()).unwrap()[..],
        vec![submodule_id]
    );
    assert_eq!(
        &db.file_modules(db.module_main_file(subsubmodule_id).unwrap()).unwrap()[..],
        vec![subsubmodule_id]
    );
}

#[derive(Debug)]
struct DummyPlugin;
impl MacroPlugin for DummyPlugin {
    fn generate_code(
        &self,
        db: &dyn SyntaxGroup,
        item_ast: ast::ModuleItem,
        _metadata: &MacroPluginMetadata<'_>,
    ) -> PluginResult {
        match item_ast {
            ast::ModuleItem::Struct(struct_ast) => {
                let remove_original_item = struct_ast.has_attr(db, "remove_original");
                PluginResult {
                    code: Some(PluginGeneratedFile {
                        name: "virt".into(),
                        content: format!("fn f(x:{}){{}}", struct_ast.name(db).text(db)),
                        code_mappings: Default::default(),
                        aux_data: None,
                        diagnostics_note: Default::default(),
                    }),
                    diagnostics: vec![],
                    remove_original_item,
                }
            }
            ast::ModuleItem::FreeFunction(free_function_ast) => PluginResult {
                code: Some(PluginGeneratedFile {
                    name: "virt2".into(),
                    content: "extern type B;".into(),
                    code_mappings: Default::default(),
                    aux_data: None,
                    diagnostics_note: Default::default(),
                }),
                diagnostics: vec![PluginDiagnostic::error(
                    free_function_ast.stable_ptr(db),
                    "bla".into(),
                )],
                remove_original_item: false,
            },
            _ => PluginResult::default(),
        }
    }

    fn declared_attributes(&self) -> Vec<String> {
        vec!["remove_original".to_string()]
    }
}

#[test]
fn test_plugin() {
    let mut db_val = DatabaseForTesting::default();
    let db = &mut db_val;

    let crate_id = CrateId::plain(db, "test");
    let root = Directory::Real("src".into());
    db.set_crate_config(crate_id, Some(CrateConfiguration::default_for_root(root)));

    // Main module file.
    set_file_content(db, "src/lib.cairo", "struct A{}");

    // Find submodules.
    let module_id = ModuleId::CrateRoot(crate_id);

    // Verify that:
    // 1. The original struct still exists.
    // 2. The expected items were generated.
    assert_eq!(
        format!("{:?}", db.module_items(module_id).unwrap().debug(db)),
        "[StructId(test::A), FreeFunctionId(test::f), ExternTypeId(test::B)]"
    );
}

#[test]
fn test_plugin_remove_original() {
    let mut db_val = DatabaseForTesting::default();
    let db = &mut db_val;

    let crate_id = CrateId::plain(db, "test");
    let root = Directory::Real("src".into());
    db.set_crate_config(crate_id, Some(CrateConfiguration::default_for_root(root)));

    // Main module file.
    set_file_content(db, "src/lib.cairo", "#[remove_original] struct A{}");

    // Find submodules.
    let module_id = ModuleId::CrateRoot(crate_id);

    // Verify that:
    // 1. The original struct was removed.
    // 2. The expected items were generated.
    assert_eq!(
        format!("{:?}", db.module_items(module_id).unwrap().debug(db)),
        "[FreeFunctionId(test::f), ExternTypeId(test::B)]"
    );
}

/// If the original item is a function that is marked with #[remove_orig], only removes it, without
/// generating any new code.
#[derive(Debug)]
struct RemoveOrigPlugin;
impl MacroPlugin for RemoveOrigPlugin {
    fn generate_code(
        &self,
        db: &dyn SyntaxGroup,
        item_ast: ast::ModuleItem,
        _metadata: &MacroPluginMetadata<'_>,
    ) -> PluginResult {
        let Some(free_function_ast) = try_extract_matches!(item_ast, ast::ModuleItem::FreeFunction)
        else {
            return PluginResult::default();
        };
        if !free_function_ast.has_attr(db, "remove_orig") {
            return PluginResult::default();
        }
        PluginResult { code: None, diagnostics: vec![], remove_original_item: true }
    }

    fn declared_attributes(&self) -> Vec<String> {
        vec!["remove_orig".to_string()]
    }
}

/// Changes a function 'foo' to 'bar' if annotated with #[foo_to_bar]. Doesn't remove the original
/// item.
#[derive(Debug)]
struct FooToBarPlugin;
impl MacroPlugin for FooToBarPlugin {
    fn generate_code(
        &self,
        db: &dyn SyntaxGroup,
        item_ast: ast::ModuleItem,
        _metadata: &MacroPluginMetadata<'_>,
    ) -> PluginResult {
        let Some(free_function_ast) = try_extract_matches!(item_ast, ast::ModuleItem::FreeFunction)
        else {
            return PluginResult::default();
        };
        if free_function_ast.declaration(db).name(db).text(db) != "foo" {
            return PluginResult::default();
        }
        if !free_function_ast.has_attr(db, "foo_to_bar") {
            return PluginResult::default();
        }

        PluginResult {
            code: Some(PluginGeneratedFile {
                name: "virt".into(),
                content: "fn bar() {}".to_string(),
                code_mappings: vec![],
                aux_data: None,
                diagnostics_note: Default::default(),
            }),
            diagnostics: vec![],
            remove_original_item: false,
        }
    }

    fn declared_attributes(&self) -> Vec<String> {
        vec!["foo_to_bar".to_string()]
    }
}

#[test]
fn test_foo_to_bar() {
    let mut db_val = DatabaseForTesting::default();
    let db = &mut db_val;
    let crate_id = CrateId::plain(db, "test");
    let root = Directory::Real("src".into());
    db.set_crate_config(crate_id, Some(CrateConfiguration::default_for_root(root)));

    // Main module file.
    set_file_content(db, "src/lib.cairo", "#[foo_to_bar] fn foo() {}");

    // Find submodules.
    let module_id = ModuleId::CrateRoot(crate_id);

    // Verify that:
    // 1. The original function remained.
    // 2. The expected items were generated.
    assert_eq!(
        format!("{:?}", db.module_items(module_id).unwrap().debug(db)),
        "[FreeFunctionId(test::foo), FreeFunctionId(test::bar), ExternTypeId(test::B), \
         ExternTypeId(test::B)]"
    );
}

// Verify that if the first plugin removed the original item, the second item doesn't act on the
// original item.
#[test]
fn test_first_plugin_removes() {
    let mut db_val = DatabaseForTesting::default();
    let db = &mut db_val;
    let crate_id = CrateId::plain(db, "test");
    let root = Directory::Real("src".into());
    db.set_crate_config(crate_id, Some(CrateConfiguration::default_for_root(root)));

    // Main module file.
    set_file_content(db, "src/lib.cairo", "#[remove_orig] fn foo() {}");

    // Find submodules.
    let module_id = ModuleId::CrateRoot(crate_id);

    // Verify that:
    // 1. The original function was removed.
    // 2. No 'B' was generated by DummyPlugin.
    // Note RemoveOrigPlugin is before DummyPlugin in the plugins order. RemoveOrigPlugin already
    // acted on 'foo', so DummyPlugin shouldn't.
    assert_eq!(format!("{:?}", db.module_items(module_id).unwrap().debug(db)), "[]");
}

// Verify that if the first plugin generates new code, the later plugins don't act on the
// original // item.
#[test]
fn test_first_plugin_generates() {
    let mut db_val = DatabaseForTesting::default();
    let db = &mut db_val;
    let crate_id = CrateId::plain(db, "test");
    let root = Directory::Real("src".into());
    db.set_crate_config(crate_id, Some(CrateConfiguration::default_for_root(root)));

    // Main module file.
    set_file_content(db, "src/lib.cairo", "#[foo_to_bar] #[remove_orig] fn foo() {}");

    // Find submodules.
    let module_id = ModuleId::CrateRoot(crate_id);

    // Verify that:
    // 1. 'bar' was generated by FooToBarPlugin.
    // 2. the original function was removed.
    assert_eq!(
        format!("{:?}", db.module_items(module_id).unwrap().debug(db)),
        "[FreeFunctionId(test::bar), ExternTypeId(test::B)]"
    );
}

// Verify that the later plugins do act on items generated by earlier plugins.
#[test]
fn test_plugin_chain() {
    let mut db_val = DatabaseForTesting::default();
    let db = &mut db_val;
    let crate_id = CrateId::plain(db, "test");
    let root = Directory::Real("src".into());
    db.set_crate_config(crate_id, Some(CrateConfiguration::default_for_root(root)));

    // Main module file.
    set_file_content(db, "src/lib.cairo", "#[foo_to_bar] fn foo() {}");

    // Find submodules.
    let module_id = ModuleId::CrateRoot(crate_id);

    // Verify that:
    // 1. The original function remained.
    // 2. 'bar' was generated by FooToBarPlugin.
    // 3. 'B' were generated by DummyPlugin for foo and bar.
    assert_eq!(
        format!("{:?}", db.module_items(module_id).unwrap().debug(db)),
        "[FreeFunctionId(test::foo), FreeFunctionId(test::bar), ExternTypeId(test::B), \
         ExternTypeId(test::B)]"
    )
}

// Test that unknown inline item macros are raising an error.
#[test]
fn test_unknown_item_macro() {
    let mut db_val = DatabaseForTesting::default();
    let db = &mut db_val;
    let crate_id = CrateId::plain(db, "test");
    let root = Directory::Real("src".into());
    db.set_crate_config(crate_id, Some(CrateConfiguration::default_for_root(root)));

    // Main module file.
    set_file_content(db, "src/lib.cairo", "unknown_item_macro!();");

    // Find submodules.
    let module_id = ModuleId::CrateRoot(crate_id);
    assert_eq!(
        format!("{:?}", db.module_plugin_diagnostics(module_id).unwrap()),
        "[(ModuleFileId(CrateRoot(CrateId(0)), FileIndex(0)), PluginDiagnostic { stable_ptr: \
<<<<<<< HEAD
         SyntaxStablePtrId(3), message: \"Unknown inline item macro: 'unknown_item_macro'.\", \
         severity: Error, inner_span: None })]"
=======
         SyntaxStablePtrId(3), relative_span: None, message: \"Unknown inline item macro: \
         'unknown_item_macro'.\", severity: Error })]"
>>>>>>> e08485ef
    )
}<|MERGE_RESOLUTION|>--- conflicted
+++ resolved
@@ -134,12 +134,9 @@
 #[test]
 fn test_module_file() {
     let mut db_val = DatabaseForTesting::default();
-    let module_id = setup_test_module(
-        &mut db_val,
-        indoc! {"
+    let module_id = setup_test_module(&mut db_val, indoc! {"
             mod mysubmodule;
-        "},
-    );
+        "});
     let db = &db_val;
     let item_id =
         extract_matches!(db.module_items(module_id).ok().unwrap()[0], ModuleItemId::Submodule);
@@ -188,18 +185,15 @@
     );
 
     // Test file mappings.
-    assert_eq!(
-        &db.file_modules(db.module_main_file(module_id).unwrap()).unwrap()[..],
-        vec![module_id]
-    );
-    assert_eq!(
-        &db.file_modules(db.module_main_file(submodule_id).unwrap()).unwrap()[..],
-        vec![submodule_id]
-    );
-    assert_eq!(
-        &db.file_modules(db.module_main_file(subsubmodule_id).unwrap()).unwrap()[..],
-        vec![subsubmodule_id]
-    );
+    assert_eq!(&db.file_modules(db.module_main_file(module_id).unwrap()).unwrap()[..], vec![
+        module_id
+    ]);
+    assert_eq!(&db.file_modules(db.module_main_file(submodule_id).unwrap()).unwrap()[..], vec![
+        submodule_id
+    ]);
+    assert_eq!(&db.file_modules(db.module_main_file(subsubmodule_id).unwrap()).unwrap()[..], vec![
+        subsubmodule_id
+    ]);
 }
 
 #[derive(Debug)]
@@ -479,12 +473,7 @@
     assert_eq!(
         format!("{:?}", db.module_plugin_diagnostics(module_id).unwrap()),
         "[(ModuleFileId(CrateRoot(CrateId(0)), FileIndex(0)), PluginDiagnostic { stable_ptr: \
-<<<<<<< HEAD
-         SyntaxStablePtrId(3), message: \"Unknown inline item macro: 'unknown_item_macro'.\", \
-         severity: Error, inner_span: None })]"
-=======
          SyntaxStablePtrId(3), relative_span: None, message: \"Unknown inline item macro: \
          'unknown_item_macro'.\", severity: Error })]"
->>>>>>> e08485ef
     )
 }