use std::collections::VecDeque;
use std::sync::Arc;

use cairo_lang_diagnostics::{DiagnosticNote, Maybe, PluginFileDiagnosticNotes, ToMaybe};
use cairo_lang_filesystem::db::FilesGroup;
use cairo_lang_filesystem::ids::{CrateId, Directory, FileId, FileKind, FileLongId, VirtualFile};
use cairo_lang_parser::db::ParserGroup;
use cairo_lang_syntax::attribute::consts::{
    ALLOW_ATTR, ALLOW_ATTR_ATTR, DEPRECATED_ATTR, FEATURE_ATTR, FMT_SKIP_ATTR,
    IMPLICIT_PRECEDENCE_ATTR, INLINE_ATTR, INTERNAL_ATTR, MUST_USE_ATTR, PHANTOM_ATTR,
    STARKNET_INTERFACE_ATTR, UNSTABLE_ATTR,
};
use cairo_lang_syntax::attribute::structured::AttributeStructurize;
use cairo_lang_syntax::node::ast::MaybeModuleBody;
use cairo_lang_syntax::node::db::SyntaxGroup;
use cairo_lang_syntax::node::element_list::ElementList;
use cairo_lang_syntax::node::helpers::QueryAttrs;
use cairo_lang_syntax::node::ids::SyntaxStablePtrId;
use cairo_lang_syntax::node::{Terminal, TypedStablePtr, TypedSyntaxNode, ast};
use cairo_lang_utils::ordered_hash_map::OrderedHashMap;
use cairo_lang_utils::ordered_hash_set::OrderedHashSet;
use cairo_lang_utils::{Intern, LookupIntern, Upcast};
use itertools::{Itertools, chain};
use salsa::InternKey;

use crate::cache::{DefCacheLoadingData, load_cached_crate_modules};
use crate::ids::*;
use crate::plugin::{DynGeneratedFileAuxData, MacroPlugin, MacroPluginMetadata, PluginDiagnostic};
use crate::plugin_utils::try_extract_unnamed_arg;

/// Salsa database interface.
/// See [`super::ids`] for further details.
#[salsa::query_group(DefsDatabase)]
pub trait DefsGroup:
    FilesGroup + SyntaxGroup + Upcast<dyn SyntaxGroup> + ParserGroup + Upcast<dyn FilesGroup>
{
    #[salsa::interned]
    fn intern_constant(&self, id: ConstantLongId) -> ConstantId;
    #[salsa::interned]
    fn intern_submodule(&self, id: SubmoduleLongId) -> SubmoduleId;
    #[salsa::interned]
    fn intern_use(&self, id: UseLongId) -> UseId;
    #[salsa::interned]
    fn intern_global_use(&self, id: GlobalUseLongId) -> GlobalUseId;
    #[salsa::interned]
    fn intern_free_function(&self, id: FreeFunctionLongId) -> FreeFunctionId;
    #[salsa::interned]
    fn intern_impl_type_def(&self, id: ImplTypeDefLongId) -> ImplTypeDefId;
    #[salsa::interned]
    fn intern_impl_constant_def(&self, id: ImplConstantDefLongId) -> ImplConstantDefId;
    #[salsa::interned]
    fn intern_impl_impl_def(&self, id: ImplImplDefLongId) -> ImplImplDefId;
    #[salsa::interned]
    fn intern_impl_function(&self, id: ImplFunctionLongId) -> ImplFunctionId;
    #[salsa::interned]
    fn intern_struct(&self, id: StructLongId) -> StructId;
    #[salsa::interned]
    fn intern_enum(&self, id: EnumLongId) -> EnumId;
    #[salsa::interned]
    fn intern_module_type_alias(&self, id: ModuleTypeAliasLongId) -> ModuleTypeAliasId;
    #[salsa::interned]
    fn intern_impl_alias(&self, id: ImplAliasLongId) -> ImplAliasId;
    #[salsa::interned]
    fn intern_member(&self, id: MemberLongId) -> MemberId;
    #[salsa::interned]
    fn intern_variant(&self, id: VariantLongId) -> VariantId;
    #[salsa::interned]
    fn intern_trait(&self, id: TraitLongId) -> TraitId;
    #[salsa::interned]
    fn intern_trait_type(&self, id: TraitTypeLongId) -> TraitTypeId;
    #[salsa::interned]
    fn intern_trait_constant(&self, id: TraitConstantLongId) -> TraitConstantId;
    #[salsa::interned]
    fn intern_trait_impl(&self, id: TraitImplLongId) -> TraitImplId;
    #[salsa::interned]
    fn intern_trait_function(&self, id: TraitFunctionLongId) -> TraitFunctionId;
    #[salsa::interned]
    fn intern_impl_def(&self, id: ImplDefLongId) -> ImplDefId;
    #[salsa::interned]
    fn intern_extern_type(&self, id: ExternTypeLongId) -> ExternTypeId;
    #[salsa::interned]
    fn intern_extern_function(&self, id: ExternFunctionLongId) -> ExternFunctionId;
    #[salsa::interned]
    fn intern_macro_declaration(&self, id: MacroDeclarationLongId) -> MacroDeclarationId;
    #[salsa::interned]
    fn intern_param(&self, id: ParamLongId) -> ParamId;
    #[salsa::interned]
    fn intern_generic_param(&self, id: GenericParamLongId) -> GenericParamId;
    #[salsa::interned]
    fn intern_local_var(&self, id: LocalVarLongId) -> LocalVarId;
    #[salsa::interned]
    fn intern_statement_const(&self, id: StatementConstLongId) -> StatementConstId;
    #[salsa::interned]
    fn intern_statement_use(&self, id: StatementUseLongId) -> StatementUseId;
    #[salsa::interned]
    fn intern_plugin_generated_file(&self, id: PluginGeneratedFileLongId) -> PluginGeneratedFileId;

    // Plugins.
    // ========

    #[salsa::input]
    fn default_macro_plugins(&self) -> Arc<[MacroPluginId]>;

    #[salsa::input]
    fn macro_plugin_overrides(&self) -> Arc<OrderedHashMap<CrateId, Arc<[MacroPluginId]>>>;

    #[salsa::interned]
    fn intern_macro_plugin(&self, plugin: MacroPluginLongId) -> MacroPluginId;

    /// Returns [`MacroPluginId`]s of the plugins set for the crate with [`CrateId`].
    /// Provides an override if it has been set with
    /// [`DefsGroupEx::set_override_crate_macro_plugins`] or the default
    /// ([`DefsGroup::default_macro_plugins`]) otherwise.
    fn crate_macro_plugins(&self, crate_id: CrateId) -> Arc<[MacroPluginId]>;

    #[salsa::input]
    fn default_inline_macro_plugins(&self) -> Arc<OrderedHashMap<String, InlineMacroExprPluginId>>;

    #[salsa::input]
    fn inline_macro_plugin_overrides(
        &self,
    ) -> Arc<OrderedHashMap<CrateId, Arc<OrderedHashMap<String, InlineMacroExprPluginId>>>>;

    #[salsa::interned]
    fn intern_inline_macro_plugin(
        &self,
        plugin: InlineMacroExprPluginLongId,
    ) -> InlineMacroExprPluginId;

    /// Returns [`InlineMacroExprPluginId`]s of the plugins set for the crate with [`CrateId`].
    /// Provides an override if it has been set with
    /// [`DefsGroupEx::set_override_crate_inline_macro_plugins`] or the default
    /// ([`DefsGroup::default_inline_macro_plugins`]) otherwise.
    fn crate_inline_macro_plugins(
        &self,
        crate_id: CrateId,
    ) -> Arc<OrderedHashMap<String, InlineMacroExprPluginId>>;

    /// Returns the set of attributes allowed anywhere.
    /// An attribute on any item that is not in this set will be handled as an unknown attribute.
    fn allowed_attributes(&self, crate_id: CrateId) -> Arc<OrderedHashSet<String>>;

    /// Returns the set of attributes allowed on statements.
    /// An attribute on a statement that is not in this set will be handled as an unknown attribute.
    fn allowed_statement_attributes(&self) -> Arc<OrderedHashSet<String>>;

    /// Returns the set of `derive` that were declared as by a plugin.
    /// A derive that is not in this set will be handled as an unknown derive.
    fn declared_derives(&self, crate_id: CrateId) -> Arc<OrderedHashSet<String>>;

    /// Returns the set of attributes that were declared as phantom type attributes by a plugin,
    /// i.e. a type marked with this attribute is considered a phantom type.
    fn declared_phantom_type_attributes(&self, crate_id: CrateId) -> Arc<OrderedHashSet<String>>;

    /// Checks whether the submodule is defined as inline.
    fn is_submodule_inline(&self, submodule_id: SubmoduleId) -> bool;

    // Module to syntax.
    /// Gets the main file of the module.
    /// A module might have more virtual files generated by plugins.
    fn module_main_file(&self, module_id: ModuleId) -> Maybe<FileId>;
    /// Gets all the files of a module - main files and generated virtual files.
    fn module_files(&self, module_id: ModuleId) -> Maybe<Arc<[FileId]>>;
    /// Gets a file from a module and a FileIndex (i.e. ModuleFileId).
    fn module_file(&self, module_id: ModuleFileId) -> Maybe<FileId>;
    /// Gets the directory of a module.
    fn module_dir(&self, module_id: ModuleId) -> Maybe<Directory>;

    // File to module.
    fn crate_modules(&self, crate_id: CrateId) -> Arc<[ModuleId]>;
    fn priv_file_to_module_mapping(&self) -> Arc<OrderedHashMap<FileId, Vec<ModuleId>>>;
    fn file_modules(&self, file_id: FileId) -> Maybe<Arc<[ModuleId]>>;

    /// Returns the [ModuleData] of all modules in the crate's cache, and the loading data of the
    /// [DefsGroup] in the crate.
    fn cached_crate_modules(&self, crate_id: CrateId) -> Option<ModuleDataCacheAndLoadingData>;
    // Module level resolving.
    fn priv_module_data(&self, module_id: ModuleId) -> Maybe<ModuleData>;
    // Returns the information about sub-files generated by the file in the module.
    fn priv_module_sub_files(
        &self,
        module_id: ModuleId,
        file_id: FileId,
    ) -> Maybe<Arc<PrivModuleSubFiles>>;
    fn module_submodules(
        &self,
        module_id: ModuleId,
    ) -> Maybe<Arc<OrderedHashMap<SubmoduleId, ast::ItemModule>>>;
    fn module_submodules_ids(&self, module_id: ModuleId) -> Maybe<Arc<[SubmoduleId]>>;
    fn module_constants(
        &self,
        module_id: ModuleId,
    ) -> Maybe<Arc<OrderedHashMap<ConstantId, ast::ItemConstant>>>;
    fn module_constants_ids(&self, module_id: ModuleId) -> Maybe<Arc<[ConstantId]>>;
    fn module_constant_by_id(&self, constant_id: ConstantId) -> Maybe<Option<ast::ItemConstant>>;
    fn module_free_functions(
        &self,
        module_id: ModuleId,
    ) -> Maybe<Arc<OrderedHashMap<FreeFunctionId, ast::FunctionWithBody>>>;
    fn module_free_functions_ids(&self, module_id: ModuleId) -> Maybe<Arc<[FreeFunctionId]>>;
    fn module_free_function_by_id(
        &self,
        free_function_id: FreeFunctionId,
    ) -> Maybe<Option<ast::FunctionWithBody>>;
    fn module_items(&self, module_id: ModuleId) -> Maybe<Arc<[ModuleItemId]>>;
    fn module_global_uses(
        &self,
        module_id: ModuleId,
    ) -> Maybe<Arc<OrderedHashMap<GlobalUseId, ast::UsePathStar>>>;
    /// Returns the stable ptr of the name of a module item.
    fn module_item_name_stable_ptr(
        &self,
        module_id: ModuleId,
        item_id: ModuleItemId,
    ) -> Maybe<SyntaxStablePtrId>;
    fn module_uses(
        &self,
        module_id: ModuleId,
    ) -> Maybe<Arc<OrderedHashMap<UseId, ast::UsePathLeaf>>>;
    fn module_uses_ids(&self, module_id: ModuleId) -> Maybe<Arc<[UseId]>>;
    fn module_use_by_id(&self, use_id: UseId) -> Maybe<Option<ast::UsePathLeaf>>;
    fn module_global_use_by_id(
        &self,
        global_use_id: GlobalUseId,
    ) -> Maybe<Option<ast::UsePathStar>>;
    fn module_structs(
        &self,
        module_id: ModuleId,
    ) -> Maybe<Arc<OrderedHashMap<StructId, ast::ItemStruct>>>;
    fn module_structs_ids(&self, module_id: ModuleId) -> Maybe<Arc<[StructId]>>;
    fn module_struct_by_id(&self, struct_id: StructId) -> Maybe<Option<ast::ItemStruct>>;
    fn module_enums(
        &self,
        module_id: ModuleId,
    ) -> Maybe<Arc<OrderedHashMap<EnumId, ast::ItemEnum>>>;
    fn module_enums_ids(&self, module_id: ModuleId) -> Maybe<Arc<[EnumId]>>;
    fn module_enum_by_id(&self, enum_id: EnumId) -> Maybe<Option<ast::ItemEnum>>;
    fn module_type_aliases(
        &self,
        module_id: ModuleId,
    ) -> Maybe<Arc<OrderedHashMap<ModuleTypeAliasId, ast::ItemTypeAlias>>>;
    fn module_type_aliases_ids(&self, module_id: ModuleId) -> Maybe<Arc<[ModuleTypeAliasId]>>;
    fn module_type_alias_by_id(
        &self,
        module_type_alias_id: ModuleTypeAliasId,
    ) -> Maybe<Option<ast::ItemTypeAlias>>;
    fn module_impl_aliases(
        &self,
        module_id: ModuleId,
    ) -> Maybe<Arc<OrderedHashMap<ImplAliasId, ast::ItemImplAlias>>>;
    fn module_impl_aliases_ids(&self, module_id: ModuleId) -> Maybe<Arc<[ImplAliasId]>>;
    fn module_impl_alias_by_id(
        &self,
        impl_alias_id: ImplAliasId,
    ) -> Maybe<Option<ast::ItemImplAlias>>;
    fn module_traits(
        &self,
        module_id: ModuleId,
    ) -> Maybe<Arc<OrderedHashMap<TraitId, ast::ItemTrait>>>;
    fn module_traits_ids(&self, module_id: ModuleId) -> Maybe<Arc<[TraitId]>>;
    fn module_trait_by_id(&self, trait_id: TraitId) -> Maybe<Option<ast::ItemTrait>>;
    fn module_impls(
        &self,
        module_id: ModuleId,
    ) -> Maybe<Arc<OrderedHashMap<ImplDefId, ast::ItemImpl>>>;
    fn module_impls_ids(&self, module_id: ModuleId) -> Maybe<Arc<[ImplDefId]>>;
    fn module_impl_by_id(&self, impl_id: ImplDefId) -> Maybe<Option<ast::ItemImpl>>;
    fn module_extern_types(
        &self,
        module_id: ModuleId,
    ) -> Maybe<Arc<OrderedHashMap<ExternTypeId, ast::ItemExternType>>>;
    fn module_extern_types_ids(&self, module_id: ModuleId) -> Maybe<Arc<[ExternTypeId]>>;
    fn module_extern_type_by_id(
        &self,
        extern_type_id: ExternTypeId,
    ) -> Maybe<Option<ast::ItemExternType>>;
    fn module_extern_functions(
        &self,
        module_id: ModuleId,
    ) -> Maybe<Arc<OrderedHashMap<ExternFunctionId, ast::ItemExternFunction>>>;
    fn module_extern_functions_ids(&self, module_id: ModuleId) -> Maybe<Arc<[ExternFunctionId]>>;
    fn module_extern_function_by_id(
        &self,
        extern_function_id: ExternFunctionId,
    ) -> Maybe<Option<ast::ItemExternFunction>>;
    /// Returns the macro declarations in the module.
    fn module_macro_declarations(
        &self,
        module_id: ModuleId,
    ) -> Maybe<Arc<OrderedHashMap<MacroDeclarationId, ast::ItemMacroDeclaration>>>;
    /// Returns the IDs of the macro declarations in the module.
    fn module_macro_declarations_ids(
        &self,
        module_id: ModuleId,
    ) -> Maybe<Arc<[MacroDeclarationId]>>;
    /// Returns the macro declaration by its ID.
    fn module_macro_declaration_by_id(
        &self,
        macro_declaration_id: MacroDeclarationId,
    ) -> Maybe<Option<ast::ItemMacroDeclaration>>;
    fn module_ancestors(&self, module_id: ModuleId) -> OrderedHashSet<ModuleId>;
    fn module_generated_file_aux_data(
        &self,
        module_id: ModuleId,
    ) -> Maybe<Arc<[Option<DynGeneratedFileAuxData>]>>;
    fn module_plugin_diagnostics(
        &self,
        module_id: ModuleId,
    ) -> Maybe<Arc<[(ModuleFileId, PluginDiagnostic)]>>;
    /// Diagnostic notes for diagnostics originating in the plugin generated files identified by
    /// [`FileId`].
    fn module_plugin_diagnostics_notes(
        &self,
        module_id: ModuleId,
    ) -> Maybe<Arc<PluginFileDiagnosticNotes>>;
}

/// Initializes the [`DefsGroup`] database to a proper state.
pub fn init_defs_group(db: &mut dyn DefsGroup) {
    db.set_macro_plugin_overrides(Arc::new(OrderedHashMap::default()));
    db.set_inline_macro_plugin_overrides(Arc::new(OrderedHashMap::default()));
}

fn crate_macro_plugins(db: &dyn DefsGroup, crate_id: CrateId) -> Arc<[MacroPluginId]> {
    db.macro_plugin_overrides()
        .get(&crate_id)
        .cloned()
        .unwrap_or_else(|| db.default_macro_plugins())
}

fn crate_inline_macro_plugins(
    db: &dyn DefsGroup,
    crate_id: CrateId,
) -> Arc<OrderedHashMap<String, InlineMacroExprPluginId>> {
    db.inline_macro_plugin_overrides()
        .get(&crate_id)
        .cloned()
        .unwrap_or_else(|| db.default_inline_macro_plugins())
}

fn allowed_attributes(db: &dyn DefsGroup, crate_id: CrateId) -> Arc<OrderedHashSet<String>> {
    let base_attrs = [
        INLINE_ATTR,
        MUST_USE_ATTR,
        UNSTABLE_ATTR,
        DEPRECATED_ATTR,
        INTERNAL_ATTR,
        ALLOW_ATTR,
        ALLOW_ATTR_ATTR,
        FEATURE_ATTR,
        PHANTOM_ATTR,
        IMPLICIT_PRECEDENCE_ATTR,
        FMT_SKIP_ATTR,
        // TODO(orizi): Remove this once `starknet` is removed from corelib.
        STARKNET_INTERFACE_ATTR,
    ];

    let crate_plugins = db.crate_macro_plugins(crate_id);

    Arc::new(OrderedHashSet::from_iter(chain!(
        base_attrs.map(|attr| attr.into()),
        crate_plugins
            .iter()
            .flat_map(|plugin| db.lookup_intern_macro_plugin(*plugin).declared_attributes())
    )))
}

fn allowed_statement_attributes(_db: &dyn DefsGroup) -> Arc<OrderedHashSet<String>> {
    let all_attributes = [FMT_SKIP_ATTR, ALLOW_ATTR, FEATURE_ATTR];
    Arc::new(OrderedHashSet::from_iter(all_attributes.map(|attr| attr.into())))
}

fn declared_derives(db: &dyn DefsGroup, crate_id: CrateId) -> Arc<OrderedHashSet<String>> {
    Arc::new(OrderedHashSet::from_iter(
        db.crate_macro_plugins(crate_id)
            .iter()
            .flat_map(|plugin| db.lookup_intern_macro_plugin(*plugin).declared_derives()),
    ))
}

fn declared_phantom_type_attributes(
    db: &dyn DefsGroup,
    crate_id: CrateId,
) -> Arc<OrderedHashSet<String>> {
    let crate_plugins = db.crate_macro_plugins(crate_id);

    Arc::new(OrderedHashSet::from_iter(chain!(
        [PHANTOM_ATTR.into()],
        crate_plugins
            .iter()
            .flat_map(|plugin| db.lookup_intern_macro_plugin(*plugin).phantom_type_attributes())
    )))
}

fn is_submodule_inline(db: &dyn DefsGroup, submodule_id: SubmoduleId) -> bool {
    match submodule_id.stable_ptr(db).lookup(db.upcast()).body(db.upcast()) {
        MaybeModuleBody::Some(_) => true,
        MaybeModuleBody::None(_) => false,
    }
}

fn module_main_file(db: &dyn DefsGroup, module_id: ModuleId) -> Maybe<FileId> {
    Ok(match module_id {
        ModuleId::CrateRoot(crate_id) => {
            db.crate_config(crate_id).to_maybe()?.root.file(db.upcast(), "lib.cairo".into())
        }
        ModuleId::Submodule(submodule_id) => {
            let parent = submodule_id.parent_module(db);
            if db.is_submodule_inline(submodule_id) {
                // This is an inline module, we return the file where the inline module was
                // defined. It can be either the file of the parent module
                // or a plugin-generated virtual file.
                db.module_file(submodule_id.module_file_id(db))?
            } else {
                let name = submodule_id.name(db);
                db.module_dir(parent)?.file(db.upcast(), format!("{name}.cairo").into())
            }
        }
    })
}

fn module_files(db: &dyn DefsGroup, module_id: ModuleId) -> Maybe<Arc<[FileId]>> {
    Ok(db.priv_module_data(module_id)?.files)
}

fn module_file(db: &dyn DefsGroup, module_file_id: ModuleFileId) -> Maybe<FileId> {
    Ok(db.module_files(module_file_id.0)?[module_file_id.1.0])
}

fn module_dir(db: &dyn DefsGroup, module_id: ModuleId) -> Maybe<Directory> {
    match module_id {
        ModuleId::CrateRoot(crate_id) => {
            db.crate_config(crate_id).to_maybe().map(|config| config.root)
        }
        ModuleId::Submodule(submodule_id) => {
            let parent = submodule_id.parent_module(db);
            let name = submodule_id.name(db);
            Ok(db.module_dir(parent)?.subdir(name))
        }
    }
}

/// Appends all the modules under the given module, including nested modules.
fn collect_modules_under(db: &dyn DefsGroup, modules: &mut Vec<ModuleId>, module_id: ModuleId) {
    modules.push(module_id);
    if let Ok(submodule_ids) = db.module_submodules_ids(module_id) {
        for submodule_module_id in submodule_ids.iter().copied() {
            collect_modules_under(db, modules, ModuleId::Submodule(submodule_module_id));
        }
    }
}

/// Returns all the modules in the crate, including recursively.
fn crate_modules(db: &dyn DefsGroup, crate_id: CrateId) -> Arc<[ModuleId]> {
    let mut modules = Vec::new();
    collect_modules_under(db, &mut modules, ModuleId::CrateRoot(crate_id));
    modules.into()
}

fn priv_file_to_module_mapping(db: &dyn DefsGroup) -> Arc<OrderedHashMap<FileId, Vec<ModuleId>>> {
    let mut mapping = OrderedHashMap::<FileId, Vec<ModuleId>>::default();
    for crate_id in db.crates() {
        for module_id in db.crate_modules(crate_id).iter().copied() {
            if let Ok(files) = db.module_files(module_id) {
                for file_id in files.iter().copied() {
                    match mapping.get_mut(&file_id) {
                        Some(file_modules) => {
                            file_modules.push(module_id);
                        }
                        None => {
                            mapping.insert(file_id, vec![module_id]);
                        }
                    }
                }
            }
        }
    }
    mapping.into()
}
fn file_modules(db: &dyn DefsGroup, file_id: FileId) -> Maybe<Arc<[ModuleId]>> {
    Ok(db.priv_file_to_module_mapping().get(&file_id).to_maybe()?.clone().into())
}

#[derive(Clone, Debug, PartialEq, Eq)]
pub struct ModuleData {
    /// The list of IDs of all items in the module. Each ID here is guaranteed to be a key in one
    /// of the specific-item-kind maps.
    pub(crate) items: Arc<[ModuleItemId]>,

    // Specific-item-kind maps
<<<<<<< HEAD
    constants: Arc<OrderedHashMap<ConstantId, ast::ItemConstant>>,
    submodules: Arc<OrderedHashMap<SubmoduleId, ast::ItemModule>>,
    uses: Arc<OrderedHashMap<UseId, ast::UsePathLeaf>>,
    free_functions: Arc<OrderedHashMap<FreeFunctionId, ast::FunctionWithBody>>,
    structs: Arc<OrderedHashMap<StructId, ast::ItemStruct>>,
    enums: Arc<OrderedHashMap<EnumId, ast::ItemEnum>>,
    type_aliases: Arc<OrderedHashMap<ModuleTypeAliasId, ast::ItemTypeAlias>>,
    impl_aliases: Arc<OrderedHashMap<ImplAliasId, ast::ItemImplAlias>>,
    traits: Arc<OrderedHashMap<TraitId, ast::ItemTrait>>,
    impls: Arc<OrderedHashMap<ImplDefId, ast::ItemImpl>>,
    extern_types: Arc<OrderedHashMap<ExternTypeId, ast::ItemExternType>>,
    extern_functions: Arc<OrderedHashMap<ExternFunctionId, ast::ItemExternFunction>>,
    macro_declarations: Arc<OrderedHashMap<MacroDeclarationId, ast::ItemMacroDeclaration>>,
    global_uses: Arc<OrderedHashMap<GlobalUseId, ast::UsePathStar>>,

    files: Vec<FileId>,
=======
    pub(crate) constants: Arc<OrderedHashMap<ConstantId, ast::ItemConstant>>,
    pub(crate) submodules: Arc<OrderedHashMap<SubmoduleId, ast::ItemModule>>,
    pub(crate) uses: Arc<OrderedHashMap<UseId, ast::UsePathLeaf>>,
    pub(crate) free_functions: Arc<OrderedHashMap<FreeFunctionId, ast::FunctionWithBody>>,
    pub(crate) structs: Arc<OrderedHashMap<StructId, ast::ItemStruct>>,
    pub(crate) enums: Arc<OrderedHashMap<EnumId, ast::ItemEnum>>,
    pub(crate) type_aliases: Arc<OrderedHashMap<ModuleTypeAliasId, ast::ItemTypeAlias>>,
    pub(crate) impl_aliases: Arc<OrderedHashMap<ImplAliasId, ast::ItemImplAlias>>,
    pub(crate) traits: Arc<OrderedHashMap<TraitId, ast::ItemTrait>>,
    pub(crate) impls: Arc<OrderedHashMap<ImplDefId, ast::ItemImpl>>,
    pub(crate) extern_types: Arc<OrderedHashMap<ExternTypeId, ast::ItemExternType>>,
    pub(crate) extern_functions: Arc<OrderedHashMap<ExternFunctionId, ast::ItemExternFunction>>,
    pub(crate) global_uses: Arc<OrderedHashMap<GlobalUseId, ast::UsePathStar>>,

    pub(crate) files: Arc<[FileId]>,
>>>>>>> 1519ee17
    /// Generation info for each file. Virtual files have Some. Other files have None.
    pub(crate) generated_file_aux_data: Arc<[Option<DynGeneratedFileAuxData>]>,
    pub(crate) plugin_diagnostics: Arc<[(ModuleFileId, PluginDiagnostic)]>,
    /// Diagnostic notes for diagnostics originating in the plugin generated files identified by
    /// [`FileId`].
    /// Diagnostic notes are added with `note: ` prefix at the end of diagnostic display.
    pub(crate) diagnostics_notes: PluginFileDiagnosticNotes,
}

/// Information about generated files from running on a module file.
#[derive(Clone, Debug, Eq, PartialEq)]
pub struct PrivModuleSubFiles {
    /// The files generated by plugins running on items.
    files: OrderedHashMap<FileId, VirtualFile>,
    /// The aux data per such file.
    aux_data: Vec<Option<DynGeneratedFileAuxData>>,
    /// The items not filtered out by plugins.
    items: Vec<ast::ModuleItem>,
    /// The diagnostics generated by the plugins.
    plugin_diagnostics: Vec<PluginDiagnostic>,
    /// Diagnostic notes for diagnostics originating in the plugin generated files identified by
    /// [`FileId`].
    /// Diagnostic notes are added with `note: ` prefix at the end of diagnostic display.
    diagnostics_notes: PluginFileDiagnosticNotes,
}

fn priv_module_data(db: &dyn DefsGroup, module_id: ModuleId) -> Maybe<ModuleData> {
    let crate_id = module_id.owning_crate(db);

    if let Some((map, _)) = db.cached_crate_modules(crate_id) {
        if let Some(module_data) = map.get(&module_id) {
            return Ok(module_data.clone());
        } else {
            panic!("module not found in cached modules_data {:?}", module_id.name(db));
        }
    };

    let syntax_db = db.upcast();
    let module_file = db.module_main_file(module_id)?;
    let main_file_aux_data = if let ModuleId::Submodule(submodule_id) = module_id {
        let parent_module_data = db.priv_module_data(submodule_id.parent_module(db))?;
        let item_module_ast = &parent_module_data.submodules[&submodule_id];
        if matches!(item_module_ast.body(syntax_db), MaybeModuleBody::Some(_)) {
            // TODO(spapini): Diagnostics in this module that get mapped to parent module
            // should lie in that modules ModuleData, or somehow collected by its
            // diagnostics collector function.

            // If this is an inline module, copy its generation file info from the parent
            // module, from the file where this submodule was defined.
            parent_module_data.generated_file_aux_data[submodule_id.file_index(db).0].clone()
        } else {
            None
        }
    } else {
        None
    };
    let mut file_queue = VecDeque::new();
    file_queue.push_back(module_file);
    let mut constants = OrderedHashMap::default();
    let mut submodules = OrderedHashMap::default();
    let mut uses = OrderedHashMap::default();
    let mut free_functions = OrderedHashMap::default();
    let mut structs = OrderedHashMap::default();
    let mut enums = OrderedHashMap::default();
    let mut type_aliases = OrderedHashMap::default();
    let mut impl_aliases = OrderedHashMap::default();
    let mut traits = OrderedHashMap::default();
    let mut impls = OrderedHashMap::default();
    let mut extern_types = OrderedHashMap::default();
    let mut extern_functions = OrderedHashMap::default();
    let mut macro_declarations = OrderedHashMap::default();
    let mut global_uses = OrderedHashMap::default();
    let mut aux_data = Vec::new();
    let mut files = Vec::new();
    let mut plugin_diagnostics = Vec::new();
    let mut diagnostics_notes = OrderedHashMap::default();

    let mut items = vec![];
    aux_data.push(main_file_aux_data);
    while let Some(file_id) = file_queue.pop_front() {
        let file_index = FileIndex(files.len());
        let module_file_id = ModuleFileId(module_id, file_index);
        files.push(file_id);

        let priv_module_data = db.priv_module_sub_files(module_id, file_id)?;
        diagnostics_notes.extend(priv_module_data.diagnostics_notes.clone().into_iter());
        file_queue.extend(priv_module_data.files.keys().copied());
        for diag in &priv_module_data.plugin_diagnostics {
            plugin_diagnostics.push((module_file_id, diag.clone()));
        }
        aux_data.extend(priv_module_data.aux_data.iter().cloned());
        for item_ast in &priv_module_data.items {
            match item_ast.clone() {
                ast::ModuleItem::Constant(constant) => {
                    let item_id =
                        ConstantLongId(module_file_id, constant.stable_ptr(syntax_db)).intern(db);
                    constants.insert(item_id, constant);
                    items.push(ModuleItemId::Constant(item_id));
                }
                ast::ModuleItem::Module(module) => {
                    let item_id =
                        SubmoduleLongId(module_file_id, module.stable_ptr(syntax_db)).intern(db);
                    submodules.insert(item_id, module);
                    items.push(ModuleItemId::Submodule(item_id));
                }
                ast::ModuleItem::Use(us) => {
                    for leaf in get_all_path_leaves(syntax_db, &us) {
                        let id = UseLongId(module_file_id, leaf.stable_ptr(syntax_db)).intern(db);
                        uses.insert(id, leaf);
                        items.push(ModuleItemId::Use(id));
                    }
                    for star in get_all_path_stars(syntax_db, &us) {
                        let id =
                            GlobalUseLongId(module_file_id, star.stable_ptr(syntax_db)).intern(db);
                        global_uses.insert(id, star);
                    }
                }
                ast::ModuleItem::FreeFunction(function) => {
                    let item_id =
                        FreeFunctionLongId(module_file_id, function.stable_ptr(syntax_db))
                            .intern(db);
                    free_functions.insert(item_id, function);
                    items.push(ModuleItemId::FreeFunction(item_id));
                }
                ast::ModuleItem::ExternFunction(extern_function) => {
                    let item_id =
                        ExternFunctionLongId(module_file_id, extern_function.stable_ptr(syntax_db))
                            .intern(db);
                    extern_functions.insert(item_id, extern_function);
                    items.push(ModuleItemId::ExternFunction(item_id));
                }
                ast::ModuleItem::ExternType(extern_type) => {
                    let item_id =
                        ExternTypeLongId(module_file_id, extern_type.stable_ptr(syntax_db))
                            .intern(db);
                    extern_types.insert(item_id, extern_type);
                    items.push(ModuleItemId::ExternType(item_id));
                }
                ast::ModuleItem::Trait(trt) => {
                    let item_id = TraitLongId(module_file_id, trt.stable_ptr(syntax_db)).intern(db);
                    traits.insert(item_id, trt);
                    items.push(ModuleItemId::Trait(item_id));
                }
                ast::ModuleItem::Impl(imp) => {
                    let item_id =
                        ImplDefLongId(module_file_id, imp.stable_ptr(syntax_db)).intern(db);
                    impls.insert(item_id, imp);
                    items.push(ModuleItemId::Impl(item_id));
                }
                ast::ModuleItem::Struct(structure) => {
                    let item_id =
                        StructLongId(module_file_id, structure.stable_ptr(syntax_db)).intern(db);
                    structs.insert(item_id, structure);
                    items.push(ModuleItemId::Struct(item_id));
                }
                ast::ModuleItem::Enum(enm) => {
                    let item_id = EnumLongId(module_file_id, enm.stable_ptr(syntax_db)).intern(db);
                    enums.insert(item_id, enm);
                    items.push(ModuleItemId::Enum(item_id));
                }
                ast::ModuleItem::TypeAlias(type_alias) => {
                    let item_id =
                        ModuleTypeAliasLongId(module_file_id, type_alias.stable_ptr(syntax_db))
                            .intern(db);
                    type_aliases.insert(item_id, type_alias);
                    items.push(ModuleItemId::TypeAlias(item_id));
                }
                ast::ModuleItem::ImplAlias(impl_alias) => {
                    let item_id = ImplAliasLongId(module_file_id, impl_alias.stable_ptr(syntax_db))
                        .intern(db);
                    impl_aliases.insert(item_id, impl_alias);
                    items.push(ModuleItemId::ImplAlias(item_id));
                }
                ast::ModuleItem::MacroDeclaration(macro_declaration) => {
                    let item_id =
                        MacroDeclarationLongId(module_file_id, macro_declaration.stable_ptr())
                            .intern(db);
                    macro_declarations.insert(item_id, macro_declaration);
                    items.push(ModuleItemId::MacroDeclaration(item_id));
                }
                ast::ModuleItem::InlineMacro(inline_macro_ast) => plugin_diagnostics.push((
                    module_file_id,
                    PluginDiagnostic::error(
                        inline_macro_ast.stable_ptr(syntax_db),
                        format!(
                            "Unknown inline item macro: '{}'.",
                            inline_macro_ast.name(db.upcast()).text(db.upcast())
                        ),
                    ),
                )),
                ast::ModuleItem::HeaderDoc(_) => {}
                ast::ModuleItem::Missing(_) => {}
            }
        }
    }
    let res = ModuleData {
        items: items.into(),
        constants: constants.into(),
        submodules: submodules.into(),
        uses: uses.into(),
        free_functions: free_functions.into(),
        structs: structs.into(),
        enums: enums.into(),
        type_aliases: type_aliases.into(),
        impl_aliases: impl_aliases.into(),
        traits: traits.into(),
        impls: impls.into(),
        extern_types: extern_types.into(),
        extern_functions: extern_functions.into(),
        macro_declarations: macro_declarations.into(),
        global_uses: global_uses.into(),
        files: files.into(),
        generated_file_aux_data: aux_data.into(),
        plugin_diagnostics: plugin_diagnostics.into(),
        diagnostics_notes,
    };
    Ok(res)
}

pub type ModuleDataCacheAndLoadingData =
    (Arc<OrderedHashMap<ModuleId, ModuleData>>, Arc<DefCacheLoadingData>);

fn cached_crate_modules(
    db: &dyn DefsGroup,
    crate_id: CrateId,
) -> Option<ModuleDataCacheAndLoadingData> {
    load_cached_crate_modules(db, crate_id)
}

/// Returns the `VirtualFile` matching the given external id.
pub fn try_ext_as_virtual_impl(
    db: &dyn DefsGroup,
    external_id: salsa::InternId,
) -> Option<VirtualFile> {
    let long_id = PluginGeneratedFileId::from_intern_id(external_id).lookup_intern(db);
    let file_id = FileLongId::External(external_id).intern(db);
    let data = db
        .priv_module_sub_files(long_id.module_id, long_id.stable_ptr.file_id(db.upcast()))
        .unwrap();
    data.files.get(&file_id).cloned()
}

fn priv_module_sub_files(
    db: &dyn DefsGroup,
    module_id: ModuleId,
    file_id: FileId,
) -> Maybe<Arc<PrivModuleSubFiles>> {
    let syntax_db = db.upcast();
    let module_main_file = db.module_main_file(module_id)?;
    let file_syntax = db.file_module_syntax(file_id)?;
    let item_asts = if module_main_file == file_id {
        if let ModuleId::Submodule(submodule_id) = module_id {
            let data = db.priv_module_data(submodule_id.parent_module(db))?;
            if let MaybeModuleBody::Some(body) = data.submodules[&submodule_id].body(db.upcast()) {
                Some(body.items(syntax_db))
            } else {
                None
            }
        } else {
            None
        }
    } else {
        None
    }
    .unwrap_or_else(|| file_syntax.items(syntax_db));

    let crate_id = module_id.owning_crate(db);

    let allowed_attributes = db.allowed_attributes(crate_id);
    // TODO(orizi): Actually extract the allowed features per module.
    let allowed_features = Default::default();

    let cfg_set = db
        .crate_config(crate_id)
        .and_then(|cfg| cfg.settings.cfg_set.map(Arc::new))
        .unwrap_or(db.cfg_set());
    let edition = db
        .crate_config(module_id.owning_crate(db))
        .map(|cfg| cfg.settings.edition)
        .unwrap_or_default();
    let metadata = MacroPluginMetadata {
        cfg_set: &cfg_set,
        declared_derives: &db.declared_derives(crate_id),
        allowed_features: &allowed_features,
        edition,
    };

    let mut files = OrderedHashMap::<_, _>::default();
    let mut aux_data = Vec::new();
    let mut items = Vec::new();
    let mut plugin_diagnostics = Vec::new();
    let mut diagnostics_notes = OrderedHashMap::default();
    for item_ast in item_asts.elements(syntax_db) {
        let mut remove_original_item = false;
        // Iterate the plugins by their order. The first one to change something (either
        // generate new code, remove the original code, or both), breaks the loop. If more
        // plugins might have act on the item, they can do it on the generated code.
        for plugin_id in db.crate_macro_plugins(crate_id).iter() {
            let plugin = db.lookup_intern_macro_plugin(*plugin_id);

            let result = plugin.generate_code(db.upcast(), item_ast.clone(), &metadata);
            plugin_diagnostics.extend(result.diagnostics);
            if result.remove_original_item {
                remove_original_item = true;
            }

            if let Some(generated) = result.code {
                let generated_file_id = FileLongId::External(
                    PluginGeneratedFileLongId {
                        module_id,
                        stable_ptr: item_ast.stable_ptr(syntax_db).untyped(),
                        name: generated.name.clone(),
                    }
                    .intern(db)
                    .as_intern_id(),
                )
                .intern(db);
                if let Some(text) = generated.diagnostics_note {
                    diagnostics_notes
                        .insert(generated_file_id, DiagnosticNote { text, location: None });
                }
                files.insert(
                    generated_file_id,
                    VirtualFile {
                        parent: Some(file_id),
                        name: generated.name,
                        content: generated.content.into(),
                        code_mappings: generated.code_mappings.into(),
                        kind: FileKind::Module,
                    },
                );
                aux_data.push(generated.aux_data);
            }
            if remove_original_item {
                break;
            }
        }
        if remove_original_item {
            // Don't add the original item to the module data.
            continue;
        }
        validate_attributes(syntax_db, &allowed_attributes, &item_ast, &mut plugin_diagnostics);
        items.push(item_ast);
    }
    let res = PrivModuleSubFiles { files, aux_data, items, plugin_diagnostics, diagnostics_notes };
    Ok(res.into())
}

/// Collects attributes allowed by `allow_attr` attribute.
fn collect_extra_allowed_attributes(
    db: &dyn SyntaxGroup,
    item: &impl QueryAttrs,
    plugin_diagnostics: &mut Vec<PluginDiagnostic>,
) -> OrderedHashSet<String> {
    let mut extra_allowed_attributes = OrderedHashSet::default();
    for attr in item.attributes_elements(db) {
        if attr.attr(db).as_syntax_node().get_text_without_trivia(db) == ALLOW_ATTR_ATTR {
            let args = attr.clone().structurize(db).args;
            if args.is_empty() {
                plugin_diagnostics.push(PluginDiagnostic::error(
                    attr.stable_ptr(db),
                    "Expected arguments.".to_string(),
                ));
                continue;
            }
            for arg in args {
                if let Some(ast::Expr::Path(path)) = try_extract_unnamed_arg(db, &arg.arg) {
                    if let [ast::PathSegment::Simple(segment)] = &path.elements(db)[..] {
                        extra_allowed_attributes.insert(segment.ident(db).text(db).into());
                        continue;
                    }
                }
                plugin_diagnostics.push(PluginDiagnostic::error(
                    arg.arg.stable_ptr(db),
                    "Expected simple identifier.".to_string(),
                ));
            }
        }
    }
    extra_allowed_attributes
}

/// Validates that all attributes on the given item are in the allowed set or adds diagnostics.
pub fn validate_attributes_flat(
    db: &dyn SyntaxGroup,
    allowed_attributes: &OrderedHashSet<String>,
    extra_allowed_attributes: &OrderedHashSet<String>,
    item: &impl QueryAttrs,
    plugin_diagnostics: &mut Vec<PluginDiagnostic>,
) {
    let local_extra_attributes = collect_extra_allowed_attributes(db, item, plugin_diagnostics);
    for attr in item.attributes_elements(db) {
        let attr_text = attr.attr(db).as_syntax_node().get_text_without_trivia(db);
        if !(allowed_attributes.contains(&attr_text)
            || extra_allowed_attributes.contains(&attr_text)
            || local_extra_attributes.contains(&attr_text))
        {
            plugin_diagnostics.push(PluginDiagnostic::error(
                attr.stable_ptr(db),
                "Unsupported attribute.".to_string(),
            ));
        }
    }
}

/// Validates that all attributes on all items in the given element list are in the allowed set or
/// adds diagnostics.
fn validate_attributes_element_list<Item: QueryAttrs + TypedSyntaxNode, const STEP: usize>(
    db: &dyn SyntaxGroup,
    allowed_attributes: &OrderedHashSet<String>,
    extra_allowed_attributes: &OrderedHashSet<String>,
    items: &ElementList<Item, STEP>,
    plugin_diagnostics: &mut Vec<PluginDiagnostic>,
) {
    for item in items.elements(db) {
        validate_attributes_flat(
            db,
            allowed_attributes,
            extra_allowed_attributes,
            &item,
            plugin_diagnostics,
        );
    }
}

/// Validates that all attributes on an item and on items contained within it are in the allowed set
/// or adds diagnostics.
fn validate_attributes(
    db: &dyn SyntaxGroup,
    allowed_attributes: &OrderedHashSet<String>,
    item_ast: &ast::ModuleItem,
    plugin_diagnostics: &mut Vec<PluginDiagnostic>,
) {
    let extra_allowed_attributes =
        collect_extra_allowed_attributes(db, item_ast, plugin_diagnostics);
    validate_attributes_flat(
        db,
        allowed_attributes,
        &extra_allowed_attributes,
        item_ast,
        plugin_diagnostics,
    );

    match item_ast {
        ast::ModuleItem::Trait(item) => {
            if let ast::MaybeTraitBody::Some(body) = item.body(db) {
                validate_attributes_element_list(
                    db,
                    allowed_attributes,
                    &extra_allowed_attributes,
                    &body.items(db),
                    plugin_diagnostics,
                );
            }
        }
        ast::ModuleItem::Impl(item) => {
            if let ast::MaybeImplBody::Some(body) = item.body(db) {
                validate_attributes_element_list(
                    db,
                    allowed_attributes,
                    &extra_allowed_attributes,
                    &body.items(db),
                    plugin_diagnostics,
                );
            }
        }
        ast::ModuleItem::Struct(item) => {
            validate_attributes_element_list(
                db,
                allowed_attributes,
                &extra_allowed_attributes,
                &item.members(db),
                plugin_diagnostics,
            );
        }
        ast::ModuleItem::Enum(item) => {
            validate_attributes_element_list(
                db,
                allowed_attributes,
                &extra_allowed_attributes,
                &item.variants(db),
                plugin_diagnostics,
            );
        }
        _ => {}
    }
}

/// Returns all the path leaves under a given use item.
pub fn get_all_path_leaves(db: &dyn SyntaxGroup, use_item: &ast::ItemUse) -> Vec<ast::UsePathLeaf> {
    let mut res = vec![];
    let mut stack = vec![use_item.use_path(db)];
    while let Some(use_path) = stack.pop() {
        match use_path {
            ast::UsePath::Leaf(use_path) => res.push(use_path),
            ast::UsePath::Single(use_path) => stack.push(use_path.use_path(db)),
            ast::UsePath::Multi(use_path) => {
                stack.extend(use_path.use_paths(db).elements(db).into_iter().rev())
            }
            ast::UsePath::Star(_) => {}
        }
    }
    res
}

/// Returns all the path stars under a given use item.
pub fn get_all_path_stars(db: &dyn SyntaxGroup, use_item: &ast::ItemUse) -> Vec<ast::UsePathStar> {
    let mut res = vec![];
    let mut stack = vec![use_item.use_path(db)];
    while let Some(use_path) = stack.pop() {
        match use_path {
            ast::UsePath::Leaf(_) => {}
            ast::UsePath::Single(use_path) => stack.push(use_path.use_path(db)),
            ast::UsePath::Multi(use_path) => {
                stack.extend(use_path.use_paths(db).elements(db).into_iter().rev())
            }
            ast::UsePath::Star(use_path) => res.push(use_path),
        }
    }
    res
}

/// Returns all the constant definitions of the given module.
pub fn module_constants(
    db: &dyn DefsGroup,
    module_id: ModuleId,
) -> Maybe<Arc<OrderedHashMap<ConstantId, ast::ItemConstant>>> {
    Ok(db.priv_module_data(module_id)?.constants)
}
pub fn module_constants_ids(db: &dyn DefsGroup, module_id: ModuleId) -> Maybe<Arc<[ConstantId]>> {
    Ok(db.module_constants(module_id)?.keys().copied().collect_vec().into())
}
pub fn module_constant_by_id(
    db: &dyn DefsGroup,
    constant_id: ConstantId,
) -> Maybe<Option<ast::ItemConstant>> {
    let module_constants = db.module_constants(constant_id.module_file_id(db.upcast()).0)?;
    Ok(module_constants.get(&constant_id).cloned())
}

/// Returns all the *direct* submodules of the given module - including those generated by macro
/// plugins. To get all the submodules including nested modules, use [`collect_modules_under`].
fn module_submodules(
    db: &dyn DefsGroup,
    module_id: ModuleId,
) -> Maybe<Arc<OrderedHashMap<SubmoduleId, ast::ItemModule>>> {
    Ok(db.priv_module_data(module_id)?.submodules)
}
fn module_submodules_ids(db: &dyn DefsGroup, module_id: ModuleId) -> Maybe<Arc<[SubmoduleId]>> {
    Ok(db.module_submodules(module_id)?.keys().copied().collect_vec().into())
}
pub fn module_submodule_by_id(
    db: &dyn DefsGroup,
    submodule_id: SubmoduleId,
) -> Maybe<Option<ast::ItemModule>> {
    let module_submodules = db.module_submodules(submodule_id.module_file_id(db.upcast()).0)?;
    Ok(module_submodules.get(&submodule_id).cloned())
}

/// Returns all the free functions of the given module.
pub fn module_free_functions(
    db: &dyn DefsGroup,
    module_id: ModuleId,
) -> Maybe<Arc<OrderedHashMap<FreeFunctionId, ast::FunctionWithBody>>> {
    Ok(db.priv_module_data(module_id)?.free_functions)
}
pub fn module_free_functions_ids(
    db: &dyn DefsGroup,
    module_id: ModuleId,
) -> Maybe<Arc<[FreeFunctionId]>> {
    Ok(db.module_free_functions(module_id)?.keys().copied().collect_vec().into())
}
pub fn module_free_function_by_id(
    db: &dyn DefsGroup,
    free_function_id: FreeFunctionId,
) -> Maybe<Option<ast::FunctionWithBody>> {
    let module_free_functions =
        db.module_free_functions(free_function_id.module_file_id(db.upcast()).0)?;
    Ok(module_free_functions.get(&free_function_id).cloned())
}

/// Returns all the uses of the given module.
pub fn module_uses(
    db: &dyn DefsGroup,
    module_id: ModuleId,
) -> Maybe<Arc<OrderedHashMap<UseId, ast::UsePathLeaf>>> {
    Ok(db.priv_module_data(module_id)?.uses)
}
pub fn module_uses_ids(db: &dyn DefsGroup, module_id: ModuleId) -> Maybe<Arc<[UseId]>> {
    Ok(db.module_uses(module_id)?.keys().copied().collect_vec().into())
}
pub fn module_use_by_id(db: &dyn DefsGroup, use_id: UseId) -> Maybe<Option<ast::UsePathLeaf>> {
    let module_uses = db.module_uses(use_id.module_file_id(db.upcast()).0)?;
    Ok(module_uses.get(&use_id).cloned())
}

/// Returns the `use *` of the given module, by its ID.
pub fn module_global_use_by_id(
    db: &dyn DefsGroup,
    global_use_id: GlobalUseId,
) -> Maybe<Option<ast::UsePathStar>> {
    let module_global_uses = db.module_global_uses(global_use_id.module_file_id(db.upcast()).0)?;
    Ok(module_global_uses.get(&global_use_id).cloned())
}

/// Returns all the structs of the given module.
pub fn module_structs(
    db: &dyn DefsGroup,
    module_id: ModuleId,
) -> Maybe<Arc<OrderedHashMap<StructId, ast::ItemStruct>>> {
    Ok(db.priv_module_data(module_id)?.structs)
}
pub fn module_structs_ids(db: &dyn DefsGroup, module_id: ModuleId) -> Maybe<Arc<[StructId]>> {
    Ok(db.module_structs(module_id)?.keys().copied().collect_vec().into())
}
pub fn module_struct_by_id(
    db: &dyn DefsGroup,
    struct_id: StructId,
) -> Maybe<Option<ast::ItemStruct>> {
    let module_structs = db.module_structs(struct_id.module_file_id(db.upcast()).0)?;
    Ok(module_structs.get(&struct_id).cloned())
}

/// Returns all the enums of the given module.
pub fn module_enums(
    db: &dyn DefsGroup,
    module_id: ModuleId,
) -> Maybe<Arc<OrderedHashMap<EnumId, ast::ItemEnum>>> {
    Ok(db.priv_module_data(module_id)?.enums)
}
pub fn module_enums_ids(db: &dyn DefsGroup, module_id: ModuleId) -> Maybe<Arc<[EnumId]>> {
    Ok(db.module_enums(module_id)?.keys().copied().collect_vec().into())
}
pub fn module_enum_by_id(db: &dyn DefsGroup, enum_id: EnumId) -> Maybe<Option<ast::ItemEnum>> {
    let module_enums = db.module_enums(enum_id.module_file_id(db.upcast()).0)?;
    Ok(module_enums.get(&enum_id).cloned())
}

/// Returns all the type aliases of the given module.
pub fn module_type_aliases(
    db: &dyn DefsGroup,
    module_id: ModuleId,
) -> Maybe<Arc<OrderedHashMap<ModuleTypeAliasId, ast::ItemTypeAlias>>> {
    Ok(db.priv_module_data(module_id)?.type_aliases)
}
pub fn module_type_aliases_ids(
    db: &dyn DefsGroup,
    module_id: ModuleId,
) -> Maybe<Arc<[ModuleTypeAliasId]>> {
    Ok(db.module_type_aliases(module_id)?.keys().copied().collect_vec().into())
}
pub fn module_type_alias_by_id(
    db: &dyn DefsGroup,
    module_type_alias_id: ModuleTypeAliasId,
) -> Maybe<Option<ast::ItemTypeAlias>> {
    let module_type_aliases =
        db.module_type_aliases(module_type_alias_id.module_file_id(db.upcast()).0)?;
    Ok(module_type_aliases.get(&module_type_alias_id).cloned())
}

/// Returns all the impl aliases of the given module.
pub fn module_impl_aliases(
    db: &dyn DefsGroup,
    module_id: ModuleId,
) -> Maybe<Arc<OrderedHashMap<ImplAliasId, ast::ItemImplAlias>>> {
    Ok(db.priv_module_data(module_id)?.impl_aliases)
}
pub fn module_impl_aliases_ids(
    db: &dyn DefsGroup,
    module_id: ModuleId,
) -> Maybe<Arc<[ImplAliasId]>> {
    Ok(db.module_impl_aliases(module_id)?.keys().copied().collect_vec().into())
}
pub fn module_impl_alias_by_id(
    db: &dyn DefsGroup,
    impl_alias_id: ImplAliasId,
) -> Maybe<Option<ast::ItemImplAlias>> {
    let module_impl_aliases =
        db.module_impl_aliases(impl_alias_id.module_file_id(db.upcast()).0)?;
    Ok(module_impl_aliases.get(&impl_alias_id).cloned())
}

/// Returns all the traits of the given module.
pub fn module_traits(
    db: &dyn DefsGroup,
    module_id: ModuleId,
) -> Maybe<Arc<OrderedHashMap<TraitId, ast::ItemTrait>>> {
    Ok(db.priv_module_data(module_id)?.traits)
}
pub fn module_traits_ids(db: &dyn DefsGroup, module_id: ModuleId) -> Maybe<Arc<[TraitId]>> {
    Ok(db.module_traits(module_id)?.keys().copied().collect_vec().into())
}
pub fn module_trait_by_id(db: &dyn DefsGroup, trait_id: TraitId) -> Maybe<Option<ast::ItemTrait>> {
    let module_traits = db.module_traits(trait_id.module_file_id(db.upcast()).0)?;
    Ok(module_traits.get(&trait_id).cloned())
}

/// Returns all the impls of the given module.
pub fn module_impls(
    db: &dyn DefsGroup,
    module_id: ModuleId,
) -> Maybe<Arc<OrderedHashMap<ImplDefId, ast::ItemImpl>>> {
    Ok(db.priv_module_data(module_id)?.impls)
}
pub fn module_impls_ids(db: &dyn DefsGroup, module_id: ModuleId) -> Maybe<Arc<[ImplDefId]>> {
    Ok(db.module_impls(module_id)?.keys().copied().collect_vec().into())
}
pub fn module_impl_by_id(
    db: &dyn DefsGroup,
    impl_def_id: ImplDefId,
) -> Maybe<Option<ast::ItemImpl>> {
    let module_impls = db.module_impls(impl_def_id.module_file_id(db.upcast()).0)?;
    Ok(module_impls.get(&impl_def_id).cloned())
}

/// Returns all the extern_types of the given module.
pub fn module_extern_types(
    db: &dyn DefsGroup,
    module_id: ModuleId,
) -> Maybe<Arc<OrderedHashMap<ExternTypeId, ast::ItemExternType>>> {
    Ok(db.priv_module_data(module_id)?.extern_types)
}
pub fn module_extern_types_ids(
    db: &dyn DefsGroup,
    module_id: ModuleId,
) -> Maybe<Arc<[ExternTypeId]>> {
    Ok(db.module_extern_types(module_id)?.keys().copied().collect_vec().into())
}
pub fn module_extern_type_by_id(
    db: &dyn DefsGroup,
    extern_type_id: ExternTypeId,
) -> Maybe<Option<ast::ItemExternType>> {
    let module_extern_types =
        db.module_extern_types(extern_type_id.module_file_id(db.upcast()).0)?;
    Ok(module_extern_types.get(&extern_type_id).cloned())
}

/// Returns all the macro declarations of the given module.
pub fn module_macro_declarations(
    db: &dyn DefsGroup,
    module_id: ModuleId,
) -> Maybe<Arc<OrderedHashMap<MacroDeclarationId, ast::ItemMacroDeclaration>>> {
    Ok(db.priv_module_data(module_id)?.macro_declarations)
}
/// Returns all the ids of the macro declarations of the given module.
pub fn module_macro_declarations_ids(
    db: &dyn DefsGroup,
    module_id: ModuleId,
) -> Maybe<Arc<[MacroDeclarationId]>> {
    Ok(db.module_macro_declarations(module_id)?.keys().copied().collect_vec().into())
}
/// Returns the macro declaration of the given id.
pub fn module_macro_declaration_by_id(
    db: &dyn DefsGroup,
    macro_declaration_id: MacroDeclarationId,
) -> Maybe<Option<ast::ItemMacroDeclaration>> {
    let module_macro_declarations =
        db.module_macro_declarations(macro_declaration_id.module_file_id(db.upcast()).0)?;
    Ok(module_macro_declarations.get(&macro_declaration_id).cloned())
}

/// Returns all the extern_functions of the given module.
pub fn module_extern_functions(
    db: &dyn DefsGroup,
    module_id: ModuleId,
) -> Maybe<Arc<OrderedHashMap<ExternFunctionId, ast::ItemExternFunction>>> {
    Ok(db.priv_module_data(module_id)?.extern_functions)
}
pub fn module_extern_functions_ids(
    db: &dyn DefsGroup,
    module_id: ModuleId,
) -> Maybe<Arc<[ExternFunctionId]>> {
    Ok(db.module_extern_functions(module_id)?.keys().copied().collect_vec().into())
}
pub fn module_extern_function_by_id(
    db: &dyn DefsGroup,
    extern_function_id: ExternFunctionId,
) -> Maybe<Option<ast::ItemExternFunction>> {
    let module_extern_functions =
        db.module_extern_functions(extern_function_id.module_file_id(db.upcast()).0)?;
    Ok(module_extern_functions.get(&extern_function_id).cloned())
}

pub fn module_ancestors(db: &dyn DefsGroup, module_id: ModuleId) -> OrderedHashSet<ModuleId> {
    let mut current = module_id;
    let mut ancestors = OrderedHashSet::default();
    while let ModuleId::Submodule(submodule_id) = current {
        let parent = submodule_id.parent_module(db);
        ancestors.insert(parent);
        current = parent
    }
    ancestors
}

/// Returns the generated_file_infos of the given module.
pub fn module_generated_file_aux_data(
    db: &dyn DefsGroup,
    module_id: ModuleId,
) -> Maybe<Arc<[Option<DynGeneratedFileAuxData>]>> {
    Ok(db.priv_module_data(module_id)?.generated_file_aux_data)
}

/// Returns all the plugin diagnostics of the given module.
pub fn module_plugin_diagnostics(
    db: &dyn DefsGroup,
    module_id: ModuleId,
) -> Maybe<Arc<[(ModuleFileId, PluginDiagnostic)]>> {
    Ok(db.priv_module_data(module_id)?.plugin_diagnostics)
}

/// Diagnostic notes for diagnostics originating in the plugin generated files identified by
/// [`FileId`].
pub fn module_plugin_diagnostics_notes(
    db: &dyn DefsGroup,
    module_id: ModuleId,
) -> Maybe<Arc<PluginFileDiagnosticNotes>> {
    Ok(db.priv_module_data(module_id)?.diagnostics_notes.into())
}

fn module_items(db: &dyn DefsGroup, module_id: ModuleId) -> Maybe<Arc<[ModuleItemId]>> {
    Ok(db.priv_module_data(module_id)?.items)
}

fn module_global_uses(
    db: &dyn DefsGroup,
    module_id: ModuleId,
) -> Maybe<Arc<OrderedHashMap<GlobalUseId, ast::UsePathStar>>> {
    Ok(db.priv_module_data(module_id)?.global_uses)
}

fn module_item_name_stable_ptr(
    db: &dyn DefsGroup,
    module_id: ModuleId,
    item_id: ModuleItemId,
) -> Maybe<SyntaxStablePtrId> {
    let data = db.priv_module_data(module_id)?;
    let db = db.upcast();
    Ok(match &item_id {
        ModuleItemId::Constant(id) => data.constants[id].name(db).stable_ptr(db).untyped(),
        ModuleItemId::Submodule(id) => data.submodules[id].name(db).stable_ptr(db).untyped(),
        ModuleItemId::Use(id) => data.uses[id].name_stable_ptr(db),
        ModuleItemId::FreeFunction(id) => {
            data.free_functions[id].declaration(db).name(db).stable_ptr(db).untyped()
        }
        ModuleItemId::Struct(id) => data.structs[id].name(db).stable_ptr(db).untyped(),
        ModuleItemId::Enum(id) => data.enums[id].name(db).stable_ptr(db).untyped(),
        ModuleItemId::TypeAlias(id) => data.type_aliases[id].name(db).stable_ptr(db).untyped(),
        ModuleItemId::ImplAlias(id) => data.impl_aliases[id].name(db).stable_ptr(db).untyped(),
        ModuleItemId::Trait(id) => data.traits[id].name(db).stable_ptr(db).untyped(),
        ModuleItemId::Impl(id) => data.impls[id].name(db).stable_ptr(db).untyped(),
        ModuleItemId::ExternType(id) => data.extern_types[id].name(db).stable_ptr(db).untyped(),
        ModuleItemId::ExternFunction(id) => {
            data.extern_functions[id].declaration(db).name(db).stable_ptr(db).untyped()
        }
        ModuleItemId::MacroDeclaration(id) => {
            data.macro_declarations[id].name(db).stable_ptr().untyped()
        }
    })
}

pub trait DefsGroupEx: DefsGroup {
    /// Overrides the default macro plugins available for [`CrateId`] with `plugins`.
    ///
    /// *Note*: Sets the following Salsa input: `DefsGroup::macro_plugin_overrides`.
    fn set_override_crate_macro_plugins(
        &mut self,
        crate_id: CrateId,
        plugins: Arc<[MacroPluginId]>,
    ) {
        let mut overrides = self.macro_plugin_overrides().as_ref().clone();
        overrides.insert(crate_id, plugins);
        self.set_macro_plugin_overrides(Arc::new(overrides));
    }

    /// Overrides the default inline macro plugins available for [`CrateId`] with `plugins`.
    ///
    /// *Note*: Sets the following Salsa input: `DefsGroup::inline_macro_plugin_overrides`.
    fn set_override_crate_inline_macro_plugins(
        &mut self,
        crate_id: CrateId,
        plugins: Arc<OrderedHashMap<String, InlineMacroExprPluginId>>,
    ) {
        let mut overrides = self.inline_macro_plugin_overrides().as_ref().clone();
        overrides.insert(crate_id, plugins);
        self.set_inline_macro_plugin_overrides(Arc::new(overrides));
    }
}

impl<T: DefsGroup + ?Sized> DefsGroupEx for T {}<|MERGE_RESOLUTION|>--- conflicted
+++ resolved
@@ -488,24 +488,6 @@
     pub(crate) items: Arc<[ModuleItemId]>,
 
     // Specific-item-kind maps
-<<<<<<< HEAD
-    constants: Arc<OrderedHashMap<ConstantId, ast::ItemConstant>>,
-    submodules: Arc<OrderedHashMap<SubmoduleId, ast::ItemModule>>,
-    uses: Arc<OrderedHashMap<UseId, ast::UsePathLeaf>>,
-    free_functions: Arc<OrderedHashMap<FreeFunctionId, ast::FunctionWithBody>>,
-    structs: Arc<OrderedHashMap<StructId, ast::ItemStruct>>,
-    enums: Arc<OrderedHashMap<EnumId, ast::ItemEnum>>,
-    type_aliases: Arc<OrderedHashMap<ModuleTypeAliasId, ast::ItemTypeAlias>>,
-    impl_aliases: Arc<OrderedHashMap<ImplAliasId, ast::ItemImplAlias>>,
-    traits: Arc<OrderedHashMap<TraitId, ast::ItemTrait>>,
-    impls: Arc<OrderedHashMap<ImplDefId, ast::ItemImpl>>,
-    extern_types: Arc<OrderedHashMap<ExternTypeId, ast::ItemExternType>>,
-    extern_functions: Arc<OrderedHashMap<ExternFunctionId, ast::ItemExternFunction>>,
-    macro_declarations: Arc<OrderedHashMap<MacroDeclarationId, ast::ItemMacroDeclaration>>,
-    global_uses: Arc<OrderedHashMap<GlobalUseId, ast::UsePathStar>>,
-
-    files: Vec<FileId>,
-=======
     pub(crate) constants: Arc<OrderedHashMap<ConstantId, ast::ItemConstant>>,
     pub(crate) submodules: Arc<OrderedHashMap<SubmoduleId, ast::ItemModule>>,
     pub(crate) uses: Arc<OrderedHashMap<UseId, ast::UsePathLeaf>>,
@@ -518,10 +500,11 @@
     pub(crate) impls: Arc<OrderedHashMap<ImplDefId, ast::ItemImpl>>,
     pub(crate) extern_types: Arc<OrderedHashMap<ExternTypeId, ast::ItemExternType>>,
     pub(crate) extern_functions: Arc<OrderedHashMap<ExternFunctionId, ast::ItemExternFunction>>,
+    pub(crate) macro_declarations:
+        Arc<OrderedHashMap<MacroDeclarationId, ast::ItemMacroDeclaration>>,
     pub(crate) global_uses: Arc<OrderedHashMap<GlobalUseId, ast::UsePathStar>>,
 
     pub(crate) files: Arc<[FileId]>,
->>>>>>> 1519ee17
     /// Generation info for each file. Virtual files have Some. Other files have None.
     pub(crate) generated_file_aux_data: Arc<[Option<DynGeneratedFileAuxData>]>,
     pub(crate) plugin_diagnostics: Arc<[(ModuleFileId, PluginDiagnostic)]>,
@@ -696,9 +679,11 @@
                     items.push(ModuleItemId::ImplAlias(item_id));
                 }
                 ast::ModuleItem::MacroDeclaration(macro_declaration) => {
-                    let item_id =
-                        MacroDeclarationLongId(module_file_id, macro_declaration.stable_ptr())
-                            .intern(db);
+                    let item_id = MacroDeclarationLongId(
+                        module_file_id,
+                        macro_declaration.stable_ptr(syntax_db),
+                    )
+                    .intern(db);
                     macro_declarations.insert(item_id, macro_declaration);
                     items.push(ModuleItemId::MacroDeclaration(item_id));
                 }
@@ -889,7 +874,8 @@
             }
             for arg in args {
                 if let Some(ast::Expr::Path(path)) = try_extract_unnamed_arg(db, &arg.arg) {
-                    if let [ast::PathSegment::Simple(segment)] = &path.elements(db)[..] {
+                    if let [ast::PathSegment::Simple(segment)] = &path.segments(db).elements(db)[..]
+                    {
                         extra_allowed_attributes.insert(segment.ident(db).text(db).into());
                         continue;
                     }
@@ -1377,7 +1363,7 @@
             data.extern_functions[id].declaration(db).name(db).stable_ptr(db).untyped()
         }
         ModuleItemId::MacroDeclaration(id) => {
-            data.macro_declarations[id].name(db).stable_ptr().untyped()
+            data.macro_declarations[id].name(db).stable_ptr(db).untyped()
         }
     })
 }
