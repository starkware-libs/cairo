--- conflicted
+++ resolved
@@ -485,24 +485,6 @@
     pub(crate) items: Arc<[ModuleItemId]>,
 
     // Specific-item-kind maps
-<<<<<<< HEAD
-    constants: Arc<OrderedHashMap<ConstantId, ast::ItemConstant>>,
-    submodules: Arc<OrderedHashMap<SubmoduleId, ast::ItemModule>>,
-    uses: Arc<OrderedHashMap<UseId, ast::UsePathLeaf>>,
-    free_functions: Arc<OrderedHashMap<FreeFunctionId, ast::FunctionWithBody>>,
-    structs: Arc<OrderedHashMap<StructId, ast::ItemStruct>>,
-    enums: Arc<OrderedHashMap<EnumId, ast::ItemEnum>>,
-    type_aliases: Arc<OrderedHashMap<ModuleTypeAliasId, ast::ItemTypeAlias>>,
-    impl_aliases: Arc<OrderedHashMap<ImplAliasId, ast::ItemImplAlias>>,
-    traits: Arc<OrderedHashMap<TraitId, ast::ItemTrait>>,
-    impls: Arc<OrderedHashMap<ImplDefId, ast::ItemImpl>>,
-    extern_types: Arc<OrderedHashMap<ExternTypeId, ast::ItemExternType>>,
-    extern_functions: Arc<OrderedHashMap<ExternFunctionId, ast::ItemExternFunction>>,
-    macro_declarations: Arc<OrderedHashMap<MacroDeclarationId, ast::ItemMacroDeclaration>>,
-    global_uses: Arc<OrderedHashMap<GlobalUseId, ast::UsePathStar>>,
-
-    files: Vec<FileId>,
-=======
     pub(crate) constants: Arc<OrderedHashMap<ConstantId, ast::ItemConstant>>,
     pub(crate) submodules: Arc<OrderedHashMap<SubmoduleId, ast::ItemModule>>,
     pub(crate) uses: Arc<OrderedHashMap<UseId, ast::UsePathLeaf>>,
@@ -515,10 +497,10 @@
     pub(crate) impls: Arc<OrderedHashMap<ImplDefId, ast::ItemImpl>>,
     pub(crate) extern_types: Arc<OrderedHashMap<ExternTypeId, ast::ItemExternType>>,
     pub(crate) extern_functions: Arc<OrderedHashMap<ExternFunctionId, ast::ItemExternFunction>>,
+    macro_declarations: Arc<OrderedHashMap<MacroDeclarationId, ast::ItemMacroDeclaration>>,
     pub(crate) global_uses: Arc<OrderedHashMap<GlobalUseId, ast::UsePathStar>>,
 
     pub(crate) files: Arc<[FileId]>,
->>>>>>> e08485ef
     /// Generation info for each file. Virtual files have Some. Other files have None.
     pub(crate) generated_file_aux_data: Arc<[Option<DynGeneratedFileAuxData>]>,
     pub(crate) plugin_diagnostics: Arc<[(ModuleFileId, PluginDiagnostic)]>,
@@ -831,16 +813,13 @@
                     diagnostics_notes
                         .insert(generated_file_id, DiagnosticNote { text, location: None });
                 }
-                files.insert(
-                    generated_file_id,
-                    VirtualFile {
-                        parent: Some(file_id),
-                        name: generated.name,
-                        content: generated.content.into(),
-                        code_mappings: generated.code_mappings.into(),
-                        kind: FileKind::Module,
-                    },
-                );
+                files.insert(generated_file_id, VirtualFile {
+                    parent: Some(file_id),
+                    name: generated.name,
+                    content: generated.content.into(),
+                    code_mappings: generated.code_mappings.into(),
+                    kind: FileKind::Module,
+                });
                 aux_data.push(generated.aux_data);
             }
             if remove_original_item {
@@ -1361,7 +1340,7 @@
         ModuleItemId::Impl(id) => data.impls[id].name(db).stable_ptr(db).untyped(),
         ModuleItemId::ExternType(id) => data.extern_types[id].name(db).stable_ptr(db).untyped(),
         ModuleItemId::ExternFunction(id) => {
-            data.extern_functions[id].declaration(db).name(db).stable_ptr(db).untyped()
+            data.extern_functions[id].declaration(db).name(db).stable_ptr().untyped()
         }
         ModuleItemId::MacroDeclaration(id) => {
             data.macro_declarations[id].name(db).stable_ptr().untyped()
