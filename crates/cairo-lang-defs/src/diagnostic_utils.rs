use std::fmt;

use cairo_lang_debug::DebugWithDb;
use cairo_lang_diagnostics::DiagnosticLocation;
use cairo_lang_filesystem::ids::FileId;
<<<<<<< HEAD
use cairo_lang_filesystem::span::{TextSpan, TextWidth};
=======
use cairo_lang_filesystem::span::TextSpan;
use cairo_lang_syntax::node::db::SyntaxGroup;
>>>>>>> 1519ee17
use cairo_lang_syntax::node::ids::SyntaxStablePtrId;
use cairo_lang_syntax::node::{SyntaxNode, TypedSyntaxNode};

use crate::db::DefsGroup;

/// A stable location of a real, concrete syntax.
#[derive(Copy, Clone, Debug, Eq, Hash, PartialEq)]
pub struct StableLocation {
    stable_ptr: SyntaxStablePtrId,
    /// An optional inner span of the stable location. Useful for diagnostics caused by inline
    /// macros, see [crate::plugin::PluginDiagnostic] for more information. The tuple is (offset,
    /// width).
    inner_span: Option<(TextWidth, TextWidth)>,
}

impl StableLocation {
    pub fn new(stable_ptr: SyntaxStablePtrId) -> Self {
        Self { stable_ptr, inner_span: None }
    }

    pub fn with_inner_span(
        stable_ptr: SyntaxStablePtrId,
        inner_span: (TextWidth, TextWidth),
    ) -> Self {
        Self { stable_ptr, inner_span: Some(inner_span) }
    }

    pub fn file_id(&self, db: &dyn DefsGroup) -> FileId {
        self.stable_ptr.file_id(db.upcast())
    }

<<<<<<< HEAD
    pub fn from_ast<TNode: TypedSyntaxNode>(node: &TNode) -> Self {
        Self::new(node.as_syntax_node().stable_ptr())
=======
    pub fn from_ast<TNode: TypedSyntaxNode>(db: &dyn SyntaxGroup, node: &TNode) -> Self {
        Self(node.as_syntax_node().stable_ptr(db))
>>>>>>> 1519ee17
    }

    /// Returns the [SyntaxNode] that corresponds to the [StableLocation].
    pub fn syntax_node(&self, db: &dyn DefsGroup) -> SyntaxNode {
        self.stable_ptr.lookup(db.upcast())
    }

    /// Returns the [SyntaxStablePtrId] of the [StableLocation].
    pub fn stable_ptr(&self) -> SyntaxStablePtrId {
        self.0
    }

    /// Returns the [DiagnosticLocation] that corresponds to the [StableLocation].
    pub fn diagnostic_location(&self, db: &dyn DefsGroup) -> DiagnosticLocation {
        match self.inner_span {
            Some((start, width)) => {
                let start = self.syntax_node(db).offset().add_width(start);
                let end = start.add_width(width);
                DiagnosticLocation { file_id: self.file_id(db), span: TextSpan { start, end } }
            }
            None => {
                let syntax_node = self.syntax_node(db);
                DiagnosticLocation {
                    file_id: self.file_id(db),
                    span: syntax_node.span_without_trivia(db.upcast()),
                }
            }
        }
    }

    /// Returns the [DiagnosticLocation] that corresponds to the [StableLocation].
    pub fn diagnostic_location_until(
        &self,
        db: &dyn DefsGroup,
        until_stable_ptr: SyntaxStablePtrId,
    ) -> DiagnosticLocation {
        let syntax_db = db.upcast();
        let start = self.stable_ptr.lookup(syntax_db).span_start_without_trivia(syntax_db);
        let end = until_stable_ptr.lookup(syntax_db).span_end_without_trivia(syntax_db);

        DiagnosticLocation {
            file_id: self.stable_ptr.file_id(syntax_db),
            span: TextSpan { start, end },
        }
    }
}

impl DebugWithDb<dyn DefsGroup> for StableLocation {
    fn fmt(&self, f: &mut fmt::Formatter<'_>, db: &dyn DefsGroup) -> fmt::Result {
        let diag_location = self.diagnostic_location(db);
        diag_location.fmt_location(f, db.upcast())
    }
}<|MERGE_RESOLUTION|>--- conflicted
+++ resolved
@@ -3,12 +3,8 @@
 use cairo_lang_debug::DebugWithDb;
 use cairo_lang_diagnostics::DiagnosticLocation;
 use cairo_lang_filesystem::ids::FileId;
-<<<<<<< HEAD
 use cairo_lang_filesystem::span::{TextSpan, TextWidth};
-=======
-use cairo_lang_filesystem::span::TextSpan;
 use cairo_lang_syntax::node::db::SyntaxGroup;
->>>>>>> 1519ee17
 use cairo_lang_syntax::node::ids::SyntaxStablePtrId;
 use cairo_lang_syntax::node::{SyntaxNode, TypedSyntaxNode};
 
@@ -40,13 +36,8 @@
         self.stable_ptr.file_id(db.upcast())
     }
 
-<<<<<<< HEAD
-    pub fn from_ast<TNode: TypedSyntaxNode>(node: &TNode) -> Self {
-        Self::new(node.as_syntax_node().stable_ptr())
-=======
     pub fn from_ast<TNode: TypedSyntaxNode>(db: &dyn SyntaxGroup, node: &TNode) -> Self {
-        Self(node.as_syntax_node().stable_ptr(db))
->>>>>>> 1519ee17
+        Self::new(node.as_syntax_node().stable_ptr(db))
     }
 
     /// Returns the [SyntaxNode] that corresponds to the [StableLocation].
@@ -56,14 +47,14 @@
 
     /// Returns the [SyntaxStablePtrId] of the [StableLocation].
     pub fn stable_ptr(&self) -> SyntaxStablePtrId {
-        self.0
+        self.stable_ptr
     }
 
     /// Returns the [DiagnosticLocation] that corresponds to the [StableLocation].
     pub fn diagnostic_location(&self, db: &dyn DefsGroup) -> DiagnosticLocation {
         match self.inner_span {
             Some((start, width)) => {
-                let start = self.syntax_node(db).offset().add_width(start);
+                let start = self.syntax_node(db).offset(db.upcast()).add_width(start);
                 let end = start.add_width(width);
                 DiagnosticLocation { file_id: self.file_id(db), span: TextSpan { start, end } }
             }
