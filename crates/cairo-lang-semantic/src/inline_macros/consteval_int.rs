--- conflicted
+++ resolved
@@ -26,14 +26,14 @@
     ) -> InlinePluginResult {
         let Some(legacy_inline_macro) = syntax.clone().as_legacy_inline_macro(db) else {
             return InlinePluginResult::diagnostic_only(not_legacy_macro_diagnostic(
-                syntax.as_syntax_node().stable_ptr(),
+                syntax.as_syntax_node().stable_ptr(db),
             ));
         };
         let constant_expression = extract_macro_single_unnamed_arg!(
             db,
             &legacy_inline_macro,
             ast::WrappedArgList::ParenthesizedArgList(_),
-            syntax.stable_ptr()
+            syntax.stable_ptr(db)
         );
 
         let mut diagnostics = vec![];
@@ -139,15 +139,8 @@
                     ^ compute_constant_expr(db, &bin_expr.rhs(db), diagnostics, macro_ast)?,
             ),
             _ => {
-<<<<<<< HEAD
-                diagnostics.push(PluginDiagnostic::error_with_inner_span(
-                    db,
-                    macro_ast.stable_ptr(),
-                    bin_expr.as_syntax_node(),
-=======
                 diagnostics.push(PluginDiagnostic::error(
                     bin_expr.stable_ptr(db),
->>>>>>> 1519ee17
                     "Unsupported binary operator in consteval_int macro".to_string(),
                 ));
                 None
@@ -158,15 +151,10 @@
                 Some(-compute_constant_expr(db, &un_expr.expr(db), diagnostics, macro_ast)?)
             }
             _ => {
-<<<<<<< HEAD
                 diagnostics.push(PluginDiagnostic::error_with_inner_span(
                     db,
-                    macro_ast.stable_ptr(),
+                    macro_ast.stable_ptr(db),
                     un_expr.as_syntax_node(),
-=======
-                diagnostics.push(PluginDiagnostic::error(
-                    un_expr.stable_ptr(db),
->>>>>>> 1519ee17
                     "Unsupported unary operator in consteval_int macro".to_string(),
                 ));
                 None
@@ -176,15 +164,10 @@
             compute_constant_expr(db, &paren_expr.expr(db), diagnostics, macro_ast)
         }
         _ => {
-<<<<<<< HEAD
             diagnostics.push(PluginDiagnostic::error_with_inner_span(
                 db,
-                macro_ast.stable_ptr(),
+                macro_ast.stable_ptr(db),
                 value.as_syntax_node(),
-=======
-            diagnostics.push(PluginDiagnostic::error(
-                value.stable_ptr(db),
->>>>>>> 1519ee17
                 "Unsupported expression in consteval_int macro".to_string(),
             ));
             None
