use cairo_lang_defs::ids::{
<<<<<<< HEAD
    ConstantId, GenericTypeId, ImplAliasId, ImplDefId, MacroDeclarationId, ModuleId, ModuleItemId,
    ModuleTypeAliasId, TopLevelLanguageElementId, TraitId, VarId,
=======
    ConstantId, GenericTypeId, ImplAliasId, ImplDefId, ModuleId, ModuleItemId, ModuleTypeAliasId,
    TopLevelLanguageElementId, TraitId, TraitItemId, VarId,
>>>>>>> 1519ee17
};
use cairo_lang_diagnostics::Maybe;
use cairo_lang_proc_macros::DebugWithDb;
use cairo_lang_utils::LookupIntern;

use crate::db::SemanticGroup;
use crate::items::constant::{ConstValue, ConstValueId};
use crate::items::functions::GenericFunctionId;
use crate::items::imp::{ImplId, ImplLongId};
use crate::items::us::SemanticUseEx;
use crate::{ConcreteTraitId, ConcreteVariant, FunctionId, TypeId, TypeLongId, Variant};

// Resolved items:
// ResolvedConcreteItem - returned by resolve_concrete_path(). Paths with generic arguments.
// ResolvedGenericItem - returned by resolve_generic_path(). Paths without generic arguments.

#[derive(Clone, PartialEq, Eq, Debug, DebugWithDb)]
#[debug_db(dyn SemanticGroup + 'static)]
pub enum ResolvedGenericItem {
    GenericConstant(ConstantId),
    Module(ModuleId),
    GenericFunction(GenericFunctionId),
    GenericType(GenericTypeId),
    GenericTypeAlias(ModuleTypeAliasId),
    GenericImplAlias(ImplAliasId),
    Variant(Variant),
    Trait(TraitId),
    Impl(ImplDefId),
    Variable(VarId),
<<<<<<< HEAD
    Macro(MacroDeclarationId),
=======
    TraitItem(TraitItemId),
>>>>>>> 1519ee17
}
impl ResolvedGenericItem {
    /// Wraps a ModuleItem with the corresponding ResolveGenericItem.
    pub fn from_module_item(
        db: &dyn SemanticGroup,
        module_item: ModuleItemId,
    ) -> Maybe<ResolvedGenericItem> {
        Ok(match module_item {
            ModuleItemId::Constant(id) => ResolvedGenericItem::GenericConstant(id),
            ModuleItemId::Submodule(id) => ResolvedGenericItem::Module(ModuleId::Submodule(id)),
            ModuleItemId::Use(id) => {
                // Note that `use_resolved_item` needs to be called before
                // `use_semantic_diagnostics` to handle cycles.
                db.use_resolved_item(id)?
            }
            ModuleItemId::FreeFunction(id) => {
                ResolvedGenericItem::GenericFunction(GenericFunctionId::Free(id))
            }
            ModuleItemId::ExternFunction(id) => {
                ResolvedGenericItem::GenericFunction(GenericFunctionId::Extern(id))
            }
            ModuleItemId::Struct(id) => ResolvedGenericItem::GenericType(GenericTypeId::Struct(id)),
            ModuleItemId::Enum(id) => ResolvedGenericItem::GenericType(GenericTypeId::Enum(id)),
            ModuleItemId::TypeAlias(id) => ResolvedGenericItem::GenericTypeAlias(id),
            ModuleItemId::ImplAlias(id) => ResolvedGenericItem::GenericImplAlias(id),
            ModuleItemId::ExternType(id) => {
                ResolvedGenericItem::GenericType(GenericTypeId::Extern(id))
            }
            ModuleItemId::Trait(id) => ResolvedGenericItem::Trait(id),
            ModuleItemId::Impl(id) => ResolvedGenericItem::Impl(id),
            ModuleItemId::MacroDeclaration(id) => ResolvedGenericItem::Macro(id),
        })
    }

    pub fn full_path(&self, db: &dyn SemanticGroup) -> String {
        let defs_db = db.upcast();
        match self {
            ResolvedGenericItem::GenericConstant(_) => "".into(),
            ResolvedGenericItem::Module(id) => id.full_path(defs_db),
            ResolvedGenericItem::GenericFunction(id) => id.format(db),
            ResolvedGenericItem::GenericType(id) => id.full_path(defs_db),
            ResolvedGenericItem::GenericTypeAlias(id) => id.full_path(defs_db),
            ResolvedGenericItem::GenericImplAlias(id) => id.full_path(defs_db),
            ResolvedGenericItem::Variant(id) => id.id.full_path(defs_db),
            ResolvedGenericItem::Trait(id) => id.full_path(defs_db),
            ResolvedGenericItem::Impl(id) => id.full_path(defs_db),
            ResolvedGenericItem::Macro(id) => id.full_path(defs_db),
            ResolvedGenericItem::Variable(_) => "".into(),
            ResolvedGenericItem::TraitItem(id) => id.full_path(defs_db),
        }
    }
}

#[derive(Clone, PartialEq, Eq, Debug, DebugWithDb)]
#[debug_db(dyn SemanticGroup + 'static)]
pub enum ResolvedConcreteItem {
    Constant(ConstValueId),
    Module(ModuleId),
    Function(FunctionId),
    Type(TypeId),
    Variant(ConcreteVariant),
    Trait(ConcreteTraitId),
    SelfTrait(ConcreteTraitId),
    Impl(ImplId),
    Macro(MacroDeclarationId),
}

impl ResolvedConcreteItem {
    pub fn generic(&self, db: &dyn SemanticGroup) -> Option<ResolvedGenericItem> {
        Some(match self {
            ResolvedConcreteItem::Constant(id) => {
                if let ConstValue::ImplConstant(impl_constant_id) = id.lookup_intern(db) {
                    ResolvedGenericItem::TraitItem(TraitItemId::Constant(
                        impl_constant_id.trait_constant_id(),
                    ))
                } else {
                    return None;
                }
            }
            ResolvedConcreteItem::Module(item) => ResolvedGenericItem::Module(*item),
            ResolvedConcreteItem::Function(function) => ResolvedGenericItem::GenericFunction(
                function.lookup_intern(db).function.generic_function,
            ),
            ResolvedConcreteItem::Type(ty) => match ty.lookup_intern(db) {
                TypeLongId::Concrete(concrete) => {
                    ResolvedGenericItem::GenericType(concrete.generic_type(db))
                }
                TypeLongId::ImplType(impl_type_id) => {
                    ResolvedGenericItem::TraitItem(TraitItemId::Type(impl_type_id.ty()))
                }
                _ => return None,
            },
            ResolvedConcreteItem::Variant(ConcreteVariant { concrete_enum_id, id, ty, idx }) => {
                ResolvedGenericItem::Variant(Variant {
                    enum_id: concrete_enum_id.enum_id(db),
                    id: *id,
                    ty: *ty,
                    idx: *idx,
                })
            }
            ResolvedConcreteItem::Trait(concrete_trait) => {
                ResolvedGenericItem::Trait(concrete_trait.lookup_intern(db).trait_id)
            }
            ResolvedConcreteItem::SelfTrait(concrete_trait_id) => {
                ResolvedGenericItem::Trait(concrete_trait_id.trait_id(db))
            }
            ResolvedConcreteItem::Impl(impl_id) => match impl_id.lookup_intern(db) {
                ImplLongId::Concrete(concrete_impl_id) => {
                    ResolvedGenericItem::Impl(concrete_impl_id.lookup_intern(db).impl_def_id)
                }
                ImplLongId::ImplImpl(impl_impl_id) => {
                    ResolvedGenericItem::TraitItem(TraitItemId::Impl(impl_impl_id.trait_impl_id()))
                }
                ImplLongId::SelfImpl(concrete_trait_id) => {
                    ResolvedGenericItem::Trait(concrete_trait_id.trait_id(db))
                }
                ImplLongId::GenericParameter(_)
                | ImplLongId::ImplVar(_)
                | ImplLongId::GeneratedImpl(_) => return None,
            },
            ResolvedConcreteItem::Macro(macro_declaration_id) => {
                ResolvedGenericItem::Macro(*macro_declaration_id)
            }
        })
    }
}<|MERGE_RESOLUTION|>--- conflicted
+++ resolved
@@ -1,11 +1,6 @@
 use cairo_lang_defs::ids::{
-<<<<<<< HEAD
     ConstantId, GenericTypeId, ImplAliasId, ImplDefId, MacroDeclarationId, ModuleId, ModuleItemId,
-    ModuleTypeAliasId, TopLevelLanguageElementId, TraitId, VarId,
-=======
-    ConstantId, GenericTypeId, ImplAliasId, ImplDefId, ModuleId, ModuleItemId, ModuleTypeAliasId,
-    TopLevelLanguageElementId, TraitId, TraitItemId, VarId,
->>>>>>> 1519ee17
+    ModuleTypeAliasId, TopLevelLanguageElementId, TraitId, TraitItemId, VarId,
 };
 use cairo_lang_diagnostics::Maybe;
 use cairo_lang_proc_macros::DebugWithDb;
@@ -35,11 +30,8 @@
     Trait(TraitId),
     Impl(ImplDefId),
     Variable(VarId),
-<<<<<<< HEAD
     Macro(MacroDeclarationId),
-=======
     TraitItem(TraitItemId),
->>>>>>> 1519ee17
 }
 impl ResolvedGenericItem {
     /// Wraps a ModuleItem with the corresponding ResolveGenericItem.
