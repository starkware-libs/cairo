use std::iter::Peekable;
use std::marker::PhantomData;
use std::ops::{Deref, DerefMut};
use std::sync::Arc;

use cairo_lang_defs::ids::{
    GenericKind, GenericParamId, GenericTypeId, ImplDefId, LanguageElementId, LookupItemId,
    ModuleFileId, ModuleId, ModuleItemId, TopLevelLanguageElementId, TraitId, TraitItemId,
    VariantId,
};
use cairo_lang_diagnostics::{Maybe, skip_diagnostic};
use cairo_lang_filesystem::db::{CORELIB_CRATE_NAME, CrateSettings};
use cairo_lang_filesystem::ids::{CrateId, CrateLongId};
use cairo_lang_proc_macros::DebugWithDb;
use cairo_lang_syntax as syntax;
use cairo_lang_syntax::node::ast::TerminalIdentifier;
use cairo_lang_syntax::node::helpers::PathSegmentEx;
use cairo_lang_syntax::node::ids::SyntaxStablePtrId;
use cairo_lang_syntax::node::{Terminal, TypedSyntaxNode, ast};
use cairo_lang_utils::ordered_hash_map::OrderedHashMap;
use cairo_lang_utils::ordered_hash_set::OrderedHashSet;
use cairo_lang_utils::unordered_hash_map::UnorderedHashMap;
use cairo_lang_utils::{Intern, LookupIntern, extract_matches, require, try_extract_matches};
pub use item::{ResolvedConcreteItem, ResolvedGenericItem};
use itertools::Itertools;
use smol_str::SmolStr;
use syntax::node::TypedStablePtr;
use syntax::node::db::SyntaxGroup;
use syntax::node::helpers::QueryAttrs;

use crate::corelib::{core_submodule, get_submodule};
use crate::db::SemanticGroup;
use crate::diagnostic::SemanticDiagnosticKind::{self, *};
use crate::diagnostic::{NotFoundItemType, SemanticDiagnostics, SemanticDiagnosticsBuilder};
use crate::expr::compute::{
    ComputationContext, ContextFunction, Environment, compute_expr_semantic,
    get_statement_item_by_name,
};
use crate::expr::inference::canonic::ResultNoErrEx;
use crate::expr::inference::conform::InferenceConform;
use crate::expr::inference::infers::InferenceEmbeddings;
use crate::expr::inference::{Inference, InferenceData, InferenceId};
use crate::items::constant::{ConstValue, ImplConstantId, resolve_const_expr_and_evaluate};
use crate::items::enm::SemanticEnumEx;
use crate::items::feature_kind::{
    FeatureConfig, FeatureKind, HasFeatureKind, extract_feature_config,
};
use crate::items::functions::{GenericFunctionId, ImplGenericFunctionId};
use crate::items::generics::generic_params_to_args;
use crate::items::imp::{
    ConcreteImplId, ConcreteImplLongId, DerefInfo, ImplImplId, ImplLongId, ImplLookupContext,
};
use crate::items::module::ModuleItemInfo;
use crate::items::trt::{
    ConcreteTraitConstantLongId, ConcreteTraitGenericFunctionLongId, ConcreteTraitId,
    ConcreteTraitImplLongId, ConcreteTraitLongId, ConcreteTraitTypeId,
};
use crate::items::{TraitOrImplContext, visibility};
use crate::keyword::{CRATE_KW, SELF_TYPE_KW, SUPER_KW};
use crate::substitution::{GenericSubstitution, SemanticRewriter};
use crate::types::{ConcreteEnumLongId, ImplTypeId, are_coupons_enabled, resolve_type};
use crate::{
    ConcreteFunction, ConcreteTypeId, ConcreteVariant, FunctionId, FunctionLongId,
    GenericArgumentId, GenericParam, Member, Mutability, TypeId, TypeLongId,
};

#[cfg(test)]
mod test;

mod item;

// Remove when this becomes an actual crate.
const STARKNET_CRATE_NAME: &str = "starknet";

// Macro related keywords. Notice that the `$` is not included here as it is only a prefix and not a
// part of the segment.
/// The modifier for a macro definition site.
pub const MACRO_DEF_SITE: &str = "defsite";

/// Lookback maps for item resolving. Can be used to quickly check what is the semantic resolution
/// of any path segment.
#[derive(Clone, Default, Debug, PartialEq, Eq, DebugWithDb)]
#[debug_db(dyn SemanticGroup + 'static)]
pub struct ResolvedItems {
    pub concrete: UnorderedHashMap<ast::TerminalIdentifierPtr, ResolvedConcreteItem>,
    pub generic: UnorderedHashMap<ast::TerminalIdentifierPtr, ResolvedGenericItem>,
}
impl ResolvedItems {
    // Relates a path segment to a ResolvedConcreteItem, and adds to a resolved_items map. This will
    // be used in "Go to definition".
    pub fn mark_concrete(
        &mut self,
        db: &dyn SemanticGroup,
        segment: &syntax::node::ast::PathSegment,
        resolved_item: ResolvedConcreteItem,
    ) -> ResolvedConcreteItem {
        let syntax_db = db.upcast();
        let identifier = segment.identifier_ast(syntax_db);
        if let Some(generic_item) = resolved_item.generic(db) {
            // Mark the generic item as well, for language server resolved_items.
            self.generic.insert(identifier.stable_ptr(syntax_db), generic_item);
        }
        self.concrete.insert(identifier.stable_ptr(syntax_db), resolved_item.clone());
        resolved_item
    }
    // Relates a path segment to a ResolvedGenericItem, and adds to a resolved_items map. This will
    // be used in "Go to definition".
    pub fn mark_generic(
        &mut self,
        db: &dyn SemanticGroup,
        segment: &syntax::node::ast::PathSegment,
        resolved_item: ResolvedGenericItem,
    ) -> ResolvedGenericItem {
        let syntax_db = db.upcast();
        let identifier = segment.identifier_ast(syntax_db);
        self.generic.insert(identifier.stable_ptr(syntax_db), resolved_item.clone());
        resolved_item
    }
}

/// The enriched members of a type, including direct members of structs, as well as members of
/// targets of `Deref` and `DerefMut` of the type.
#[derive(Debug, PartialEq, Eq, DebugWithDb, Clone)]
#[debug_db(dyn SemanticGroup + 'static)]
pub struct EnrichedMembers {
    /// A map from member names to their semantic representation and the number of deref operations
    /// needed to access them.
    pub members: OrderedHashMap<SmolStr, (Member, usize)>,
    /// The sequence of deref needed to access the members.
    pub deref_chain: Arc<[DerefInfo]>,
    // The number of derefs that were explored.
    pub explored_derefs: usize,
}
impl EnrichedMembers {
    /// Returns `EnrichedTypeMemberAccess` for a single member if exists.
    pub fn get_member(&self, name: &str) -> Option<EnrichedTypeMemberAccess> {
        let (member, n_derefs) = self.members.get(name)?;
        Some(EnrichedTypeMemberAccess {
            member: member.clone(),
            deref_functions: self
                .deref_chain
                .iter()
                .map(|deref_info| (deref_info.function_id, deref_info.self_mutability))
                .take(*n_derefs)
                .collect(),
        })
    }
}

/// The enriched member of a type, including the member itself and the deref functions needed to
/// access it.
pub struct EnrichedTypeMemberAccess {
    /// The member itself.
    pub member: Member,
    /// The sequence of deref functions needed to access the member.
    pub deref_functions: Vec<(FunctionId, Mutability)>,
}

#[derive(Debug, PartialEq, Eq, DebugWithDb)]
#[debug_db(dyn SemanticGroup + 'static)]
pub struct ResolverData {
    /// Current module in which to resolve the path.
    pub module_file_id: ModuleFileId,
    /// Named generic parameters accessible to the resolver.
    generic_param_by_name: OrderedHashMap<SmolStr, GenericParamId>,
    /// All generic parameters accessible to the resolver.
    pub generic_params: Vec<GenericParamId>,
    /// The enriched members per type and its mutability in the resolver context.
    pub type_enriched_members: OrderedHashMap<(TypeId, bool), EnrichedMembers>,
    /// Lookback map for resolved identifiers in path. Used in "Go to definition".
    pub resolved_items: ResolvedItems,
    /// Inference data for the resolver.
    pub inference_data: InferenceData,
    /// The trait/impl context the resolver is currently in. Used to resolve "Self::" paths.
    pub trait_or_impl_ctx: TraitOrImplContext,
    /// The configuration of allowed features.
    pub feature_config: FeatureConfig,
    /// The set of used items in the current context.
    pub used_items: OrderedHashSet<LookupItemId>,
}
impl ResolverData {
    pub fn new(module_file_id: ModuleFileId, inference_id: InferenceId) -> Self {
        Self {
            module_file_id,
            generic_param_by_name: Default::default(),
            generic_params: Default::default(),
            type_enriched_members: Default::default(),
            resolved_items: Default::default(),
            inference_data: InferenceData::new(inference_id),
            trait_or_impl_ctx: TraitOrImplContext::None,
            feature_config: Default::default(),
            used_items: Default::default(),
        }
    }
    pub fn clone_with_inference_id(
        &self,
        db: &dyn SemanticGroup,
        inference_id: InferenceId,
    ) -> Self {
        Self {
            module_file_id: self.module_file_id,
            generic_param_by_name: self.generic_param_by_name.clone(),
            generic_params: self.generic_params.clone(),
            type_enriched_members: self.type_enriched_members.clone(),
            resolved_items: self.resolved_items.clone(),
            inference_data: self.inference_data.clone_with_inference_id(db, inference_id),
            trait_or_impl_ctx: self.trait_or_impl_ctx,
            feature_config: self.feature_config.clone(),
            used_items: self.used_items.clone(),
        }
    }
}

/// Resolves paths semantically.
pub struct Resolver<'db> {
    db: &'db dyn SemanticGroup,
    pub data: ResolverData,
    /// The resolver data for resolving items from the definition site of a macro.
    pub macro_defsite_data: Option<Arc<ResolverData>>,
    pub owning_crate_id: CrateId,
    pub settings: CrateSettings,
}
impl Deref for Resolver<'_> {
    type Target = ResolverData;

    fn deref(&self) -> &Self::Target {
        &self.data
    }
}
impl DerefMut for Resolver<'_> {
    fn deref_mut(&mut self) -> &mut Self::Target {
        &mut self.data
    }
}
impl Resolver<'_> {
    /// Extracts the allowed node from the syntax, and sets it as the allowed features of the
    /// resolver.
    pub fn set_feature_config(
        &mut self,
        element_id: &impl LanguageElementId,
        syntax: &impl QueryAttrs,
        diagnostics: &mut SemanticDiagnostics,
    ) {
        self.feature_config =
            extract_feature_config(self.db.upcast(), element_id, syntax, diagnostics);
    }
}

pub enum ResolutionContext<'a> {
    /// Default resolution.
    Default,
    /// The resolution is of a module item.
    ModuleItem(ModuleItemId),
    /// The resolution is in a statement environment.
    Statement(&'a mut Environment),
}

/// The result of resolveing an item using `use *` imports.
enum UseStarResult {
    /// A unique path was found, considering only the `use *` imports.
    UniquePathFound(ModuleItemInfo),
    /// The path is ambiguous, considering only the `use *` imports.
    AmbiguousPath(Vec<ModuleItemId>),
    /// The path was not found, considering only the `use *` imports.
    PathNotFound,
    /// Item is not visible in the current module, considering only the `use *` imports.
    ItemNotVisible(ModuleItemId, Vec<ModuleId>),
}

/// A trait for things that can be interpreted as a path of segments.
pub trait AsSegments {
    fn to_segments(self, db: &dyn SyntaxGroup) -> Vec<ast::PathSegment>;
    /// Is the path prefixed with a `$`, indicating a resolver site modifier.
    fn is_placeholder(&self, db: &dyn SyntaxGroup) -> bool;
}
impl AsSegments for &ast::ExprPath {
    fn to_segments(self, db: &dyn SyntaxGroup) -> Vec<ast::PathSegment> {
        self.segments(db).elements(db)
    }
    fn is_placeholder(&self, db: &dyn SyntaxGroup) -> bool {
        match self.dollar(db) {
            ast::OptionTerminalDollar::Empty(_) => false,
            ast::OptionTerminalDollar::TerminalDollar(_) => true,
        }
    }
}
impl AsSegments for Vec<ast::PathSegment> {
    fn to_segments(self, _: &dyn SyntaxGroup) -> Vec<ast::PathSegment> {
        self
    }
    fn is_placeholder(&self, _: &dyn SyntaxGroup) -> bool {
        // A dollar can prefix only the first segment of a path, thus irrelevant to a list of
        // segments.
        false
    }
}

impl<'db> Resolver<'db> {
    pub fn new(
        db: &'db dyn SemanticGroup,
        module_file_id: ModuleFileId,
        inference_id: InferenceId,
    ) -> Self {
        Self::with_data(db, ResolverData::new(module_file_id, inference_id))
    }

    pub fn with_data(db: &'db dyn SemanticGroup, data: ResolverData) -> Self {
        let owning_crate_id = data.module_file_id.0.owning_crate(db.upcast());
        let settings = db.crate_config(owning_crate_id).map(|c| c.settings).unwrap_or_default();
        Self { owning_crate_id, settings, db, data, macro_defsite_data: None }
    }

    pub fn inference(&mut self) -> Inference<'_> {
        self.data.inference_data.inference(self.db)
    }

    /// Adds a generic param to an existing resolver.
    /// This is required since a resolver needs to exist before resolving the generic params,
    /// and thus, they are added to the Resolver only after they are resolved.
    pub fn add_generic_param(&mut self, generic_param_id: GenericParamId) {
        self.generic_params.push(generic_param_id);
        let db = self.db.upcast();
        if let Some(name) = generic_param_id.name(db) {
            self.generic_param_by_name.insert(name, generic_param_id);
        }
    }

    /// Resolves an item, given a path.
    /// Guaranteed to result in at most one diagnostic.
    fn resolve_path_inner<ResolvedItem: Clone>(
        &mut self,
        diagnostics: &mut SemanticDiagnostics,
        path: impl AsSegments,
        item_type: NotFoundItemType,
        mut callbacks: ResolvePathInnerCallbacks<
            ResolvedItem,
            impl FnOnce(
                &mut Resolver<'_>,
                &mut SemanticDiagnostics,
                &mut Peekable<std::slice::Iter<'_, ast::PathSegment>>,
            ) -> Maybe<ResolvedItem>,
            impl FnMut(
                &mut Resolver<'_>,
                &mut SemanticDiagnostics,
                &ResolvedItem,
                &ast::PathSegment,
                NotFoundItemType,
            ) -> Maybe<ResolvedItem>,
            impl FnMut(&mut SemanticDiagnostics, &ast::PathSegment) -> Maybe<()>,
            impl FnMut(
                &mut ResolvedItems,
                &dyn SemanticGroup,
                &syntax::node::ast::PathSegment,
                ResolvedItem,
            ),
            impl FnOnce(
                &mut Resolver<'_>,
                &mut SemanticDiagnostics,
                &mut Peekable<std::slice::Iter<'_, ast::PathSegment>>,
                NotFoundItemType,
                Option<&mut Environment>,
            ) -> Maybe<ResolvedItem>,
        >,
    ) -> Maybe<ResolvedItem> {
        let db = self.db;
        let syntax_db = db.upcast();
        let is_placeholder = path.is_placeholder(syntax_db);

        let elements_vec = path.to_segments(syntax_db);
        let mut segments = elements_vec.iter().peekable();
        if is_placeholder {
            return (callbacks.resolve_placeholder)(
                self,
                diagnostics,
                &mut segments,
                item_type,
                statement_env,
            );
        }
        // Find where the first segment lies in.
        let mut item: ResolvedItem =
            (callbacks.resolve_path_first_segment)(self, diagnostics, &mut segments)?;

        // Follow modules.
        while let Some(segment) = segments.next() {
            (callbacks.validate_segment)(diagnostics, segment)?;

            // If this is not the last segment, set the expected type to
            // [NotFoundItemType::Identifier].
            let cur_item_type =
                if segments.peek().is_some() { NotFoundItemType::Identifier } else { item_type };
            // `?` is ok here as the rest of the segments have no meaning if the current one can't
            // be resolved.
            item = (callbacks.resolve_path_next_segment)(
                self,
                diagnostics,
                &item,
                segment,
                cur_item_type,
            )?;
            (callbacks.mark)(&mut self.resolved_items, db, segment, item.clone());
        }
        Ok(item)
    }

    /// Resolves a concrete item, given a path.
    /// Guaranteed to result in at most one diagnostic.
    /// Item not inside a statement.
    pub fn resolve_concrete_path(
        &mut self,
        diagnostics: &mut SemanticDiagnostics,
        path: impl AsSegments,
        item_type: NotFoundItemType,
    ) -> Maybe<ResolvedConcreteItem> {
        self.resolve_concrete_path_ex(diagnostics, path, item_type, ResolutionContext::Default)
    }

    /// Resolves a concrete item, given a path.
    /// Guaranteed to result in at most one diagnostic.
    pub fn resolve_concrete_path_ex(
        &mut self,
        diagnostics: &mut SemanticDiagnostics,
        path: impl AsSegments,
        item_type: NotFoundItemType,
        ctx: ResolutionContext<'_>,
    ) -> Maybe<ResolvedConcreteItem> {
        self.resolve_path_inner::<ResolvedConcreteItem>(
            diagnostics,
            path,
            item_type,
            ResolvePathInnerCallbacks {
                resolved_item_type: PhantomData,
                resolve_path_first_segment: |resolver, diagnostics, segments| {
                    resolver.resolve_concrete_path_first_segment(diagnostics, segments, ctx)
                },
                resolve_path_next_segment: |resolver, diagnostics, item, segment, item_type| {
                    resolver.resolve_path_next_segment_concrete(
                        diagnostics,
                        item,
                        segment,
                        item_type,
                    )
                },
                validate_segment: |_, _| Ok(()),
                mark: |resolved_items, db, segment, item| {
                    resolved_items.mark_concrete(db, segment, item);
                },
                resolve_placeholder: |resolver, diagnostics, segments, item_type, statement_env| {
                    resolver.resolve_placeholder_concrete_path(
                        diagnostics,
                        segments,
                        item_type,
                        statement_env,
                    )
                },
            },
        )
    }

    /// Specializes the item found in the current segment, and checks its usability.
    fn specialize_generic_inner_item(
        &mut self,
        diagnostics: &mut SemanticDiagnostics,
        module_id: ModuleId,
        identifier: &TerminalIdentifier,
        inner_item_info: ModuleItemInfo,
        segment: &ast::PathSegment,
    ) -> Maybe<ResolvedConcreteItem> {
        let syntax_db = self.db.upcast();
        let generic_args_syntax = segment.generic_args(syntax_db);
        let segment_stable_ptr = segment.stable_ptr(syntax_db).untyped();
        self.validate_module_item_usability(diagnostics, module_id, identifier, &inner_item_info);
        self.data.used_items.insert(LookupItemId::ModuleItem(inner_item_info.item_id));
        let inner_generic_item =
            ResolvedGenericItem::from_module_item(self.db, inner_item_info.item_id)?;
        let mut specialized_item = self.specialize_generic_module_item(
            diagnostics,
            identifier,
            inner_generic_item.clone(),
            generic_args_syntax.clone(),
        )?;
        self.data
            .resolved_items
            .generic
            .insert(identifier.stable_ptr(syntax_db), inner_generic_item);
        self.handle_same_impl_trait(
            diagnostics,
            &mut specialized_item,
            &generic_args_syntax.unwrap_or_default(),
            segment_stable_ptr,
        );
        Ok(specialized_item)
    }

    /// Resolves the first segment of a concrete path.
    fn resolve_concrete_path_first_segment(
        &mut self,
        diagnostics: &mut SemanticDiagnostics,
        segments: &mut Peekable<std::slice::Iter<'_, ast::PathSegment>>,
        ctx: ResolutionContext<'_>,
    ) -> Maybe<ResolvedConcreteItem> {
        if let Some(base_module) = self.try_handle_super_segments(
            diagnostics,
            segments,
            |resolved_items, db, segment, module_id| {
                resolved_items.mark_concrete(db, segment, ResolvedConcreteItem::Module(module_id));
            },
        ) {
            return Ok(ResolvedConcreteItem::Module(base_module?));
        }

        let db = self.db;
        let syntax_db = db.upcast();
        Ok(match segments.peek().unwrap() {
            syntax::node::ast::PathSegment::WithGenericArgs(generic_segment) => {
                let identifier = generic_segment.ident(syntax_db);
                // Identifier with generic args cannot be a local item.
                match self.determine_base(&identifier, ctx) {
                    ResolvedBase::Module(module_id) => ResolvedConcreteItem::Module(module_id),
                    ResolvedBase::Crate(_) => {
                        // Crates do not have generics.
                        return Err(diagnostics.report(
                            generic_segment.generic_args(syntax_db).stable_ptr(syntax_db),
                            UnexpectedGenericArgs,
                        ));
                    }
                    ResolvedBase::StatementEnvironment(generic_item) => {
                        let segment = segments.next().unwrap();
                        let concrete_item = self.specialize_generic_statement_arg(
                            segment,
                            diagnostics,
                            &identifier,
                            generic_item,
                            segment.generic_args(syntax_db),
                        );
                        self.resolved_items.mark_concrete(db, segment, concrete_item)
                    }
                    ResolvedBase::FoundThroughGlobalUse {
                        item_info: inner_module_item,
                        containing_module: module_id,
                    } => {
                        let segment = segments.next().unwrap();

                        let concrete_item = self.specialize_generic_inner_item(
                            diagnostics,
                            module_id,
                            &identifier,
                            inner_module_item,
                            segment,
                        )?;
                        self.resolved_items.mark_concrete(db, segment, concrete_item)
                    }
                    ResolvedBase::Ambiguous(module_items) => {
                        return Err(diagnostics.report(
                            identifier.stable_ptr(syntax_db),
                            AmbiguousPath(module_items),
                        ));
                    }
                    ResolvedBase::ItemNotVisible(module_item_id, containing_modules) => {
                        return Err(diagnostics.report(
                            identifier.stable_ptr(syntax_db),
                            ItemNotVisible(module_item_id, containing_modules),
                        ));
                    }
                }
            }
            syntax::node::ast::PathSegment::Simple(simple_segment) => {
                let identifier = simple_segment.ident(syntax_db);

                if let Some(resolved_item) =
                    resolve_self_segment(db, diagnostics, &identifier, &self.data.trait_or_impl_ctx)
                {
                    // The first segment is `Self`. Consume it and return.
                    return Ok(self.resolved_items.mark_concrete(
                        db,
                        segments.next().unwrap(),
                        resolved_item?,
                    ));
                }

                if let Some(local_item) = self.determine_base_item_in_local_scope(&identifier) {
                    self.resolved_items.mark_concrete(db, segments.next().unwrap(), local_item)
                } else {
                    match self.determine_base(&identifier, ctx) {
                        // This item lies inside a module.
                        ResolvedBase::Module(module_id) => ResolvedConcreteItem::Module(module_id),
                        ResolvedBase::Crate(crate_id) => self.resolved_items.mark_concrete(
                            db,
                            segments.next().unwrap(),
                            ResolvedConcreteItem::Module(ModuleId::CrateRoot(crate_id)),
                        ),
                        ResolvedBase::StatementEnvironment(generic_item) => {
                            let segment = segments.next().unwrap();

                            let concrete_item = self.specialize_generic_statement_arg(
                                segment,
                                diagnostics,
                                &identifier,
                                generic_item,
                                segment.generic_args(syntax_db),
                            );
                            self.resolved_items.mark_concrete(db, segment, concrete_item)
                        }
                        ResolvedBase::FoundThroughGlobalUse {
                            item_info: inner_module_item,
                            containing_module: module_id,
                        } => {
                            let segment = segments.next().unwrap();
                            let concrete_item = self.specialize_generic_inner_item(
                                diagnostics,
                                module_id,
                                &identifier,
                                inner_module_item,
                                segment,
                            )?;
                            self.resolved_items.mark_concrete(db, segment, concrete_item)
                        }
                        ResolvedBase::Ambiguous(module_items) => {
                            return Err(diagnostics.report(
                                identifier.stable_ptr(syntax_db),
                                AmbiguousPath(module_items),
                            ));
                        }
                        ResolvedBase::ItemNotVisible(module_item_id, containing_modules) => {
                            return Err(diagnostics.report(
                                identifier.stable_ptr(syntax_db),
                                ItemNotVisible(module_item_id, containing_modules),
                            ));
                        }
                    }
                }
            }
            syntax::node::ast::PathSegment::Missing(_) => {
                // A diagnostic for the missing segment should have been reported from the syntax
                // phase.
                return Err(skip_diagnostic());
            }
        })
    }

    /// Resolves a generic item, given a path.
    /// Guaranteed to result in at most one diagnostic.
    pub fn resolve_generic_path(
        &mut self,
        diagnostics: &mut SemanticDiagnostics,
        path: impl AsSegments,
        item_type: NotFoundItemType,
        ctx: ResolutionContext<'_>,
    ) -> Maybe<ResolvedGenericItem> {
        self.resolve_generic_path_inner(diagnostics, path, item_type, false, ctx)
    }
    /// Resolves a generic item, given a concrete item path, while ignoring the generic args.
    /// Guaranteed to result in at most one diagnostic.
    pub fn resolve_generic_path_with_args(
        &mut self,
        diagnostics: &mut SemanticDiagnostics,
        path: impl AsSegments,
        item_type: NotFoundItemType,
    ) -> Maybe<ResolvedGenericItem> {
        self.resolve_generic_path_inner(
            diagnostics,
            path,
            item_type,
            true,
            ResolutionContext::Default,
        )
    }

    /// Resolves a generic item, given a path.
    /// Guaranteed to result in at most one diagnostic.
    /// If `allow_generic_args` is true a path with generic args will be processed, but the generic
    /// params will be ignored.
    fn resolve_generic_path_inner(
        &mut self,
        diagnostics: &mut SemanticDiagnostics,
        path: impl AsSegments,
        item_type: NotFoundItemType,
        allow_generic_args: bool,
        ctx: ResolutionContext<'_>,
    ) -> Maybe<ResolvedGenericItem> {
        let validate_segment =
            |diagnostics: &mut SemanticDiagnostics, segment: &ast::PathSegment| match segment {
                ast::PathSegment::WithGenericArgs(generic_args) if !allow_generic_args => {
                    Err(diagnostics
                        .report(generic_args.stable_ptr(self.db.upcast()), UnexpectedGenericArgs))
                }
                _ => Ok(()),
            };
        self.resolve_path_inner::<ResolvedGenericItem>(
            diagnostics,
            path,
            item_type,
            ResolvePathInnerCallbacks {
                resolved_item_type: PhantomData,
                resolve_path_first_segment: |resolver, diagnostics, segments| {
                    resolver.resolve_generic_path_first_segment(
                        diagnostics,
                        segments,
                        allow_generic_args,
                        ctx,
                    )
                },
                resolve_path_next_segment: |resolver, diagnostics, item, segment, item_type| {
                    let identifier = segment.identifier_ast(self.db.upcast());
                    resolver.resolve_path_next_segment_generic(
                        diagnostics,
                        item,
                        &identifier,
                        item_type,
                    )
                },
                validate_segment,
                mark: |resolved_items, db, segment, item| {
                    resolved_items.mark_generic(db, segment, item);
                },
                resolve_placeholder: |resolver, diagnostics, segments, item_type, statement_env| {
                    resolver.resolve_placeholder_generic_path(
                        diagnostics,
                        segments,
                        item_type,
                        allow_generic_args,
                        statement_env,
                    )
                },
            },
        )
    }

    /// Resolves the first segment of a generic path.
    /// If `allow_generic_args` is true the generic args will be ignored.
    fn resolve_generic_path_first_segment(
        &mut self,
        diagnostics: &mut SemanticDiagnostics,
        segments: &mut Peekable<std::slice::Iter<'_, ast::PathSegment>>,
        allow_generic_args: bool,
        ctx: ResolutionContext<'_>,
    ) -> Maybe<ResolvedGenericItem> {
        if let Some(base_module) = self.try_handle_super_segments(
            diagnostics,
            segments,
            |resolved_items, db, segment, module_id| {
                resolved_items.mark_generic(db, segment, ResolvedGenericItem::Module(module_id));
            },
        ) {
            return Ok(ResolvedGenericItem::Module(base_module?));
        }
        let db = self.db;
        let syntax_db = db.upcast();
        Ok(match segments.peek().unwrap() {
            syntax::node::ast::PathSegment::WithGenericArgs(generic_segment) => {
                if !allow_generic_args {
                    return Err(diagnostics.report(
                        generic_segment.generic_args(syntax_db).stable_ptr(syntax_db),
                        UnexpectedGenericArgs,
                    ));
                }
                let identifier = generic_segment.ident(syntax_db);
                // Identifier with generic args cannot be a local item.
                match self.determine_base(&identifier, ctx) {
                    ResolvedBase::Module(module_id) => ResolvedGenericItem::Module(module_id),
                    ResolvedBase::Crate(_) => {
                        // Crates do not have generics.
                        return Err(diagnostics.report(
                            generic_segment.generic_args(syntax_db).stable_ptr(syntax_db),
                            UnexpectedGenericArgs,
                        ));
                    }
                    ResolvedBase::StatementEnvironment(generic_item) => generic_item,
                    ResolvedBase::FoundThroughGlobalUse {
                        item_info: inner_module_item, ..
                    } => {
                        self.data
                            .used_items
                            .insert(LookupItemId::ModuleItem(inner_module_item.item_id));
                        let generic_item = ResolvedGenericItem::from_module_item(
                            self.db,
                            inner_module_item.item_id,
                        )?;
                        self.resolved_items.mark_generic(db, segments.next().unwrap(), generic_item)
                    }
                    ResolvedBase::Ambiguous(module_items) => {
                        return Err(diagnostics.report(
                            identifier.stable_ptr(syntax_db),
                            AmbiguousPath(module_items),
                        ));
                    }
                    ResolvedBase::ItemNotVisible(module_item_id, containing_modules) => {
                        return Err(diagnostics.report(
                            identifier.stable_ptr(syntax_db),
                            ItemNotVisible(module_item_id, containing_modules),
                        ));
                    }
                }
            }
            syntax::node::ast::PathSegment::Simple(simple_segment) => {
                let identifier = simple_segment.ident(syntax_db);
                match self.determine_base(&identifier, ctx) {
                    // This item lies inside a module.
                    ResolvedBase::Module(module_id) => ResolvedGenericItem::Module(module_id),
                    ResolvedBase::Crate(crate_id) => self.resolved_items.mark_generic(
                        db,
                        segments.next().unwrap(),
                        ResolvedGenericItem::Module(ModuleId::CrateRoot(crate_id)),
                    ),
                    ResolvedBase::StatementEnvironment(generic_item) => {
                        self.resolved_items.mark_generic(db, segments.next().unwrap(), generic_item)
                    }
                    ResolvedBase::FoundThroughGlobalUse {
                        item_info: inner_module_item, ..
                    } => {
                        self.data
                            .used_items
                            .insert(LookupItemId::ModuleItem(inner_module_item.item_id));

                        let generic_item = ResolvedGenericItem::from_module_item(
                            self.db,
                            inner_module_item.item_id,
                        )?;
                        self.resolved_items.mark_generic(db, segments.next().unwrap(), generic_item)
                    }
                    ResolvedBase::Ambiguous(module_items) => {
                        return Err(diagnostics.report(
                            identifier.stable_ptr(syntax_db),
                            AmbiguousPath(module_items),
                        ));
                    }
                    ResolvedBase::ItemNotVisible(module_item_id, containing_modules) => {
                        return Err(diagnostics.report(
                            identifier.stable_ptr(syntax_db),
                            ItemNotVisible(module_item_id, containing_modules),
                        ));
                    }
                }
            }
            syntax::node::ast::PathSegment::Missing(_) => {
                // A diagnostic for the missing segment should have been reported from the syntax
                // phase.
                return Err(skip_diagnostic());
            }
        })
    }

    /// Handles `super::` initial segments, by removing them, and returning the valid module if
    /// exists. If there's none - returns None.
    /// If there are, but that's an invalid path, adds to diagnostics and returns `Some(Err)`.
    fn try_handle_super_segments(
        &mut self,
        diagnostics: &mut SemanticDiagnostics,
        segments: &mut Peekable<std::slice::Iter<'_, ast::PathSegment>>,
        mut mark: impl FnMut(
            &mut ResolvedItems,
            &dyn SemanticGroup,
            &syntax::node::ast::PathSegment,
            ModuleId,
        ),
    ) -> Option<Maybe<ModuleId>> {
        let syntax_db = self.db.upcast();
        let mut module_id = self.module_file_id.0;
        for segment in segments.peeking_take_while(|segment| match segment {
            ast::PathSegment::WithGenericArgs(_) | ast::PathSegment::Missing(_) => false,
            ast::PathSegment::Simple(simple) => simple.ident(syntax_db).text(syntax_db) == SUPER_KW,
        }) {
            module_id = match module_id {
                ModuleId::CrateRoot(_) => {
                    return Some(Err(
                        diagnostics.report(segment.stable_ptr(syntax_db), SuperUsedInRootModule)
                    ));
                }
                ModuleId::Submodule(submodule_id) => {
                    let db = self.db;
                    let parent = submodule_id.parent_module(self.db.upcast());
                    mark(&mut self.resolved_items, db, segment, parent);
                    parent
                }
            };
        }
        (module_id != self.module_file_id.0).then_some(Ok(module_id))
    }

    /// Resolves the inner item of a module, given the current segment of the path.
    fn resolve_module_inner_item(
        &mut self,
        module_id: &ModuleId,
        ident: SmolStr,
        diagnostics: &mut SemanticDiagnostics,
        identifier: &TerminalIdentifier,
        item_type: NotFoundItemType,
    ) -> Maybe<ModuleItemInfo> {
        let syntax_db = self.db.upcast();
        match self.db.module_item_info_by_name(*module_id, ident)? {
            Some(info) => Ok(info),
            None => {
                match self.resolve_path_using_use_star(*module_id, identifier) {
                    UseStarResult::UniquePathFound(item_info) => Ok(item_info),
                    UseStarResult::AmbiguousPath(module_items) => Err(diagnostics
                        .report(identifier.stable_ptr(syntax_db), AmbiguousPath(module_items))),
                    UseStarResult::PathNotFound => Err(diagnostics
                        .report(identifier.stable_ptr(syntax_db), PathNotFound(item_type))),
                    UseStarResult::ItemNotVisible(module_item_id, containing_modules) => {
                        Err(diagnostics.report(
                            identifier.stable_ptr(syntax_db),
                            ItemNotVisible(module_item_id, containing_modules),
                        ))
                    }
                }
            }
        }
    }

    /// Given the current resolved item, resolves the next segment.
    fn resolve_path_next_segment_concrete(
        &mut self,
        diagnostics: &mut SemanticDiagnostics,
        containing_item: &ResolvedConcreteItem,
        segment: &ast::PathSegment,
        item_type: NotFoundItemType,
    ) -> Maybe<ResolvedConcreteItem> {
        let syntax_db = self.db.upcast();
        let identifier = &segment.identifier_ast(syntax_db);
        let generic_args_syntax = segment.generic_args(syntax_db);

        let ident = identifier.text(syntax_db);

        if identifier.text(syntax_db) == SELF_TYPE_KW {
            return Err(diagnostics.report(identifier.stable_ptr(syntax_db), SelfMustBeFirst));
        }

        match containing_item {
            ResolvedConcreteItem::Module(module_id) => {
                // Prefix `super` segments should be removed earlier. Middle `super` segments are
                // not allowed.
                if ident == SUPER_KW {
                    return Err(diagnostics.report(identifier.stable_ptr(syntax_db), InvalidPath));
                }
                let inner_item_info = self.resolve_module_inner_item(
                    module_id,
                    ident,
                    diagnostics,
                    identifier,
                    item_type,
                )?;

                self.specialize_generic_inner_item(
                    diagnostics,
                    *module_id,
                    identifier,
                    inner_item_info,
                    segment,
                )
            }
            ResolvedConcreteItem::Type(ty) => {
                if let TypeLongId::Concrete(ConcreteTypeId::Enum(concrete_enum_id)) =
                    ty.lookup_intern(self.db)
                {
                    let enum_id = concrete_enum_id.enum_id(self.db);
                    let variants = self.db.enum_variants(enum_id).map_err(|_| {
                        diagnostics.report(identifier.stable_ptr(syntax_db), UnknownEnum)
                    })?;
                    let variant_id = variants.get(&ident).ok_or_else(|| {
                        diagnostics.report(
                            identifier.stable_ptr(syntax_db),
                            NoSuchVariant { enum_id, variant_name: ident },
                        )
                    })?;
                    let variant = self.db.variant_semantic(enum_id, *variant_id)?;
                    let concrete_variant =
                        self.db.concrete_enum_variant(concrete_enum_id, &variant)?;
                    Ok(ResolvedConcreteItem::Variant(concrete_variant))
                } else {
                    Err(diagnostics.report(identifier.stable_ptr(syntax_db), InvalidPath))
                }
            }
            ResolvedConcreteItem::SelfTrait(concrete_trait_id) => {
                let impl_id = ImplLongId::SelfImpl(*concrete_trait_id).intern(self.db);
                let Some(trait_item_id) = self
                    .db
                    .trait_item_by_name(concrete_trait_id.trait_id(self.db), ident.clone())?
                else {
                    return Err(diagnostics.report(identifier.stable_ptr(syntax_db), InvalidPath));
                };
                if let Ok(Some(trait_item_info)) =
                    self.db.trait_item_info_by_name(concrete_trait_id.trait_id(self.db), ident)
                {
                    self.validate_feature_constraints(diagnostics, identifier, &trait_item_info);
                }
                self.data.used_items.insert(LookupItemId::TraitItem(trait_item_id));
                Ok(match trait_item_id {
                    TraitItemId::Function(trait_function_id) => {
                        ResolvedConcreteItem::Function(self.specialize_function(
                            diagnostics,
                            identifier.stable_ptr(syntax_db).untyped(),
                            GenericFunctionId::Impl(ImplGenericFunctionId {
                                impl_id,
                                function: trait_function_id,
                            }),
                            &generic_args_syntax.unwrap_or_default(),
                        )?)
                    }
                    TraitItemId::Type(trait_type_id) => ResolvedConcreteItem::Type(
                        TypeLongId::ImplType(ImplTypeId::new(impl_id, trait_type_id, self.db))
                            .intern(self.db),
                    ),
                    TraitItemId::Constant(trait_constant_id) => ResolvedConcreteItem::Constant(
                        ConstValue::ImplConstant(ImplConstantId::new(
                            impl_id,
                            trait_constant_id,
                            self.db,
                        ))
                        .intern(self.db),
                    ),
                    TraitItemId::Impl(trait_impl_id) => ResolvedConcreteItem::Impl(
                        ImplLongId::ImplImpl(ImplImplId::new(impl_id, trait_impl_id, self.db))
                            .intern(self.db),
                    ),
                })
            }
            ResolvedConcreteItem::Trait(concrete_trait_id) => {
                let Some(trait_item_id) = self
                    .db
                    .trait_item_by_name(concrete_trait_id.trait_id(self.db), ident.clone())?
                else {
                    return Err(diagnostics.report(identifier.stable_ptr(syntax_db), InvalidPath));
                };

                if let Ok(Some(trait_item_info)) =
                    self.db.trait_item_info_by_name(concrete_trait_id.trait_id(self.db), ident)
                {
                    self.validate_feature_constraints(diagnostics, identifier, &trait_item_info);
                }
                self.data.used_items.insert(LookupItemId::TraitItem(trait_item_id));

                match trait_item_id {
                    TraitItemId::Function(trait_function_id) => {
                        let concrete_trait_function = ConcreteTraitGenericFunctionLongId::new(
                            self.db,
                            *concrete_trait_id,
                            trait_function_id,
                        )
                        .intern(self.db);
                        let identifier_stable_ptr = identifier.stable_ptr(syntax_db).untyped();
                        let impl_lookup_context = self.impl_lookup_context();
                        let generic_function =
                            GenericFunctionId::Impl(self.inference().infer_trait_generic_function(
                                concrete_trait_function,
                                &impl_lookup_context,
                                Some(identifier_stable_ptr),
                            ));

                        Ok(ResolvedConcreteItem::Function(self.specialize_function(
                            diagnostics,
                            identifier_stable_ptr,
                            generic_function,
                            &generic_args_syntax.unwrap_or_default(),
                        )?))
                    }
                    TraitItemId::Type(trait_type_id) => {
                        let concrete_trait_type =
                            ConcreteTraitTypeId::new(self.db, *concrete_trait_id, trait_type_id);

                        let impl_lookup_context = self.impl_lookup_context();
                        let identifier_stable_ptr = identifier.stable_ptr(syntax_db).untyped();
                        let ty = self.inference().infer_trait_type(
                            concrete_trait_type,
                            &impl_lookup_context,
                            Some(identifier_stable_ptr),
                        );
                        Ok(ResolvedConcreteItem::Type(self.inference().rewrite(ty).no_err()))
                    }
                    TraitItemId::Constant(trait_constant_id) => {
                        let concrete_trait_constant = ConcreteTraitConstantLongId::new(
                            self.db,
                            *concrete_trait_id,
                            trait_constant_id,
                        )
                        .intern(self.db);

                        let impl_lookup_context = self.impl_lookup_context();
                        let identifier_stable_ptr = identifier.stable_ptr(syntax_db).untyped();
                        let imp_constant_id = self.inference().infer_trait_constant(
                            concrete_trait_constant,
                            &impl_lookup_context,
                            Some(identifier_stable_ptr),
                        );
                        // Make sure the inference is solved for successful impl lookup
                        // Ignore the result of the `solve()` call - the error, if any, will be
                        // reported later.
                        self.inference().solve().ok();

                        Ok(ResolvedConcreteItem::Constant(
                            ConstValue::ImplConstant(imp_constant_id).intern(self.db),
                        ))
                    }
                    TraitItemId::Impl(trait_impl_id) => {
                        let concrete_trait_impl = ConcreteTraitImplLongId::new(
                            self.db,
                            *concrete_trait_id,
                            trait_impl_id,
                        )
                        .intern(self.db);

                        let impl_lookup_context = self.impl_lookup_context();
                        let identifier_stable_ptr = identifier.stable_ptr(syntax_db).untyped();
                        let impl_impl_id = self.inference().infer_trait_impl(
                            concrete_trait_impl,
                            &impl_lookup_context,
                            Some(identifier_stable_ptr),
                        );
                        // Make sure the inference is solved for successful impl lookup
                        // Ignore the result of the `solve()` call - the error, if any, will be
                        // reported later.
                        self.inference().solve().ok();

                        Ok(ResolvedConcreteItem::Impl(
                            ImplLongId::ImplImpl(impl_impl_id).intern(self.db),
                        ))
                    }
                }
            }
            ResolvedConcreteItem::Impl(impl_id) => {
                let concrete_trait_id = self.db.impl_concrete_trait(*impl_id)?;
                let trait_id = concrete_trait_id.trait_id(self.db);
                let Some(trait_item_id) = self.db.trait_item_by_name(trait_id, ident.clone())?
                else {
                    return Err(diagnostics.report(identifier.stable_ptr(syntax_db), InvalidPath));
                };
                if let Ok(Some(trait_item_info)) = self
                    .db
                    .trait_item_info_by_name(concrete_trait_id.trait_id(self.db), ident.clone())
                {
                    self.validate_feature_constraints(diagnostics, identifier, &trait_item_info);
                }
                if let ImplLongId::Concrete(concrete_impl) = impl_id.lookup_intern(self.db) {
                    let impl_def_id: ImplDefId = concrete_impl.impl_def_id(self.db);

                    if let Ok(Some(impl_item_info)) =
                        self.db.impl_item_info_by_name(impl_def_id, ident)
                    {
                        self.validate_feature_constraints(diagnostics, identifier, &impl_item_info);
                    }
                }
                self.data.used_items.insert(LookupItemId::TraitItem(trait_item_id));

                match trait_item_id {
                    TraitItemId::Function(trait_function_id) => {
                        let generic_function_id = GenericFunctionId::Impl(ImplGenericFunctionId {
                            impl_id: *impl_id,
                            function: trait_function_id,
                        });

                        Ok(ResolvedConcreteItem::Function(self.specialize_function(
                            diagnostics,
                            identifier.stable_ptr(syntax_db).untyped(),
                            generic_function_id,
                            &generic_args_syntax.unwrap_or_default(),
                        )?))
                    }
                    TraitItemId::Type(trait_type_id) => {
                        let impl_type_id = ImplTypeId::new(*impl_id, trait_type_id, self.db);
                        let ty = self
                            .inference()
                            .reduce_impl_ty(impl_type_id)
                            .unwrap_or_else(|_| TypeLongId::ImplType(impl_type_id).intern(self.db));
                        Ok(ResolvedConcreteItem::Type(ty))
                    }
                    TraitItemId::Constant(trait_constant_id) => {
                        let impl_constant_id =
                            ImplConstantId::new(*impl_id, trait_constant_id, self.db);

                        let constant =
                            self.inference().reduce_impl_constant(impl_constant_id).unwrap_or_else(
                                |_| ConstValue::ImplConstant(impl_constant_id).intern(self.db),
                            );

                        Ok(ResolvedConcreteItem::Constant(constant))
                    }
                    TraitItemId::Impl(trait_impl_id) => {
                        let impl_impl_id = ImplImplId::new(*impl_id, trait_impl_id, self.db);
                        let imp = self
                            .inference()
                            .reduce_impl_impl(impl_impl_id)
                            .unwrap_or_else(|_| ImplLongId::ImplImpl(impl_impl_id).intern(self.db));

                        Ok(ResolvedConcreteItem::Impl(imp))
                    }
                }
            }
            ResolvedConcreteItem::Function(function_id) if ident == "Coupon" => {
                if !are_coupons_enabled(self.db, self.module_file_id) {
                    diagnostics.report(identifier.stable_ptr(syntax_db), CouponsDisabled);
                }
                if matches!(
                    function_id.get_concrete(self.db).generic_function,
                    GenericFunctionId::Extern(_)
                ) {
                    return Err(diagnostics.report(
                        identifier.stable_ptr(syntax_db),
                        CouponForExternFunctionNotAllowed,
                    ));
                }
                Ok(ResolvedConcreteItem::Type(TypeLongId::Coupon(*function_id).intern(self.db)))
            }
            _ => Err(diagnostics.report(identifier.stable_ptr(syntax_db), InvalidPath)),
        }
    }

    /// Specializes a ResolvedGenericItem that came from a ModuleItem.
    fn specialize_generic_module_item(
        &mut self,
        diagnostics: &mut SemanticDiagnostics,
        identifier: &syntax::node::ast::TerminalIdentifier,
        generic_item: ResolvedGenericItem,
        generic_args_syntax: Option<Vec<ast::GenericArg>>,
    ) -> Maybe<ResolvedConcreteItem> {
        let syntax_db = self.db.upcast();
        Ok(match generic_item {
            ResolvedGenericItem::GenericConstant(id) => {
                ResolvedConcreteItem::Constant(self.db.constant_const_value(id)?)
            }
            ResolvedGenericItem::Module(module_id) => {
                if generic_args_syntax.is_some() {
                    return Err(
                        diagnostics.report(identifier.stable_ptr(syntax_db), UnexpectedGenericArgs)
                    );
                }
                ResolvedConcreteItem::Module(module_id)
            }
            ResolvedGenericItem::GenericFunction(generic_function) => {
                ResolvedConcreteItem::Function(self.specialize_function(
                    diagnostics,
                    identifier.stable_ptr(syntax_db).untyped(),
                    generic_function,
                    &generic_args_syntax.unwrap_or_default(),
                )?)
            }
            ResolvedGenericItem::GenericType(generic_type) => {
                ResolvedConcreteItem::Type(self.specialize_type(
                    diagnostics,
                    identifier.stable_ptr(syntax_db).untyped(),
                    generic_type,
                    &generic_args_syntax.unwrap_or_default(),
                )?)
            }
            ResolvedGenericItem::GenericTypeAlias(module_type_alias_id) => {
                let ty = self.db.module_type_alias_resolved_type(module_type_alias_id)?;
                let generic_params =
                    self.db.module_type_alias_generic_params(module_type_alias_id)?;
                let generic_args = self.resolve_generic_args(
                    diagnostics,
                    GenericSubstitution::default(),
                    &generic_params,
                    &generic_args_syntax.unwrap_or_default(),
                    identifier.stable_ptr(syntax_db).untyped(),
                )?;
                ResolvedConcreteItem::Type(
                    GenericSubstitution::new(&generic_params, &generic_args)
                        .substitute(self.db, ty)?,
                )
            }
            ResolvedGenericItem::GenericImplAlias(impl_alias_id) => {
                let impl_id = self.db.impl_alias_resolved_impl(impl_alias_id)?;
                let generic_params = self.db.impl_alias_generic_params(impl_alias_id)?;
                let generic_args = self.resolve_generic_args(
                    diagnostics,
                    GenericSubstitution::default(),
                    &generic_params,
                    &generic_args_syntax.unwrap_or_default(),
                    identifier.stable_ptr(syntax_db).untyped(),
                )?;
                ResolvedConcreteItem::Impl(
                    GenericSubstitution::new(&generic_params, &generic_args)
                        .substitute(self.db, impl_id)?,
                )
            }
            ResolvedGenericItem::Trait(trait_id) => {
                ResolvedConcreteItem::Trait(self.specialize_trait(
                    diagnostics,
                    identifier.stable_ptr(syntax_db).untyped(),
                    trait_id,
                    &generic_args_syntax.unwrap_or_default(),
                )?)
            }
            ResolvedGenericItem::Impl(impl_def_id) => ResolvedConcreteItem::Impl(
                ImplLongId::Concrete(self.specialize_impl(
                    diagnostics,
                    identifier.stable_ptr(syntax_db).untyped(),
                    impl_def_id,
                    &generic_args_syntax.unwrap_or_default(),
                )?)
                .intern(self.db),
            ),
            ResolvedGenericItem::Macro(macro_declaration_id) => {
                ResolvedConcreteItem::Macro(macro_declaration_id)
            }
            ResolvedGenericItem::Variant(var) => {
                ResolvedConcreteItem::Variant(self.specialize_variant(
                    diagnostics,
                    identifier.stable_ptr(syntax_db).untyped(),
                    var.id,
                    &generic_args_syntax.unwrap_or_default(),
                )?)
            }
            ResolvedGenericItem::Variable(_) => panic!("Variable is not a module item."),
            ResolvedGenericItem::TraitItem(id) => {
                panic!("`{}` is not a module item.", id.full_path(self.db.upcast()))
            }
        })
    }

    /// Resolves an item using the `use *` imports.
    fn resolve_path_using_use_star(
        &mut self,
        module_id: ModuleId,
        identifier: &ast::TerminalIdentifier,
    ) -> UseStarResult {
        let mut item_info = None;
        let mut module_items_found: OrderedHashSet<ModuleItemId> = OrderedHashSet::default();
        let imported_modules = self.db.priv_module_use_star_modules(module_id);
        for (star_module_id, item_module_id) in &imported_modules.accessible {
            if let Some(inner_item_info) =
                self.resolve_item_in_imported_module(*item_module_id, identifier)
            {
                if self.is_item_visible(*item_module_id, &inner_item_info, *star_module_id)
                    && self.is_item_feature_usable(&inner_item_info)
                {
                    item_info = Some(inner_item_info.clone());
                    module_items_found.insert(inner_item_info.item_id);
                }
            }
        }
        if module_items_found.len() > 1 {
            return UseStarResult::AmbiguousPath(module_items_found.iter().cloned().collect());
        }
        match item_info {
            Some(item_info) => UseStarResult::UniquePathFound(item_info),
            None => {
                let mut containing_modules = vec![];
                for star_module_id in &imported_modules.all {
                    if let Some(inner_item_info) =
                        self.resolve_item_in_imported_module(*star_module_id, identifier)
                    {
                        item_info = Some(inner_item_info.clone());
                        module_items_found.insert(inner_item_info.item_id);
                        containing_modules.push(*star_module_id);
                    }
                }
                if let Some(item_info) = item_info {
                    if module_items_found.len() > 1 {
                        UseStarResult::AmbiguousPath(module_items_found.iter().cloned().collect())
                    } else {
                        UseStarResult::ItemNotVisible(item_info.item_id, containing_modules)
                    }
                } else {
                    UseStarResult::PathNotFound
                }
            }
        }
    }

    /// Resolves an item in an imported module.
    fn resolve_item_in_imported_module(
        &mut self,
        module_id: ModuleId,
        identifier: &ast::TerminalIdentifier,
    ) -> Option<ModuleItemInfo> {
        let inner_item_info =
            self.db.module_item_info_by_name(module_id, identifier.text(self.db.upcast()));
        if let Ok(Some(inner_item_info)) = inner_item_info {
            self.data.used_items.insert(LookupItemId::ModuleItem(inner_item_info.item_id));
            return Some(inner_item_info);
        }
        None
    }

    /// Given the current resolved item, resolves the next segment.
    fn resolve_path_next_segment_generic(
        &mut self,
        diagnostics: &mut SemanticDiagnostics,
        containing_item: &ResolvedGenericItem,
        identifier: &ast::TerminalIdentifier,
        item_type: NotFoundItemType,
    ) -> Maybe<ResolvedGenericItem> {
        let syntax_db = self.db.upcast();
        let ident = identifier.text(syntax_db);
        match containing_item {
            ResolvedGenericItem::Module(module_id) => {
                let inner_item_info = self.resolve_module_inner_item(
                    module_id,
                    ident,
                    diagnostics,
                    identifier,
                    item_type,
                )?;

                self.validate_module_item_usability(
                    diagnostics,
                    *module_id,
                    identifier,
                    &inner_item_info,
                );
                self.data.used_items.insert(LookupItemId::ModuleItem(inner_item_info.item_id));
                ResolvedGenericItem::from_module_item(self.db, inner_item_info.item_id)
            }
            ResolvedGenericItem::GenericType(GenericTypeId::Enum(enum_id)) => {
                let variants = self.db.enum_variants(*enum_id)?;
                let variant_id = variants.get(&ident).ok_or_else(|| {
                    diagnostics.report(
                        identifier.stable_ptr(syntax_db),
                        NoSuchVariant { enum_id: *enum_id, variant_name: ident },
                    )
                })?;
                let variant = self.db.variant_semantic(*enum_id, *variant_id)?;
                Ok(ResolvedGenericItem::Variant(variant))
            }
            _ => Err(diagnostics.report(identifier.stable_ptr(syntax_db), InvalidPath)),
        }
    }

    /// Determines whether the first identifier of a path is a local item.
    fn determine_base_item_in_local_scope(
        &mut self,
        identifier: &ast::TerminalIdentifier,
    ) -> Option<ResolvedConcreteItem> {
        let syntax_db = self.db.upcast();
        let ident = identifier.text(syntax_db);

        // If a generic param with this name is found, use it.
        if let Some(generic_param_id) = self.data.generic_param_by_name.get(&ident) {
            let item = match generic_param_id.kind(self.db.upcast()) {
                GenericKind::Type => ResolvedConcreteItem::Type(
                    TypeLongId::GenericParameter(*generic_param_id).intern(self.db),
                ),
                GenericKind::Const => ResolvedConcreteItem::Constant(
                    ConstValue::Generic(*generic_param_id).intern(self.db),
                ),
                GenericKind::Impl => ResolvedConcreteItem::Impl(
                    ImplLongId::GenericParameter(*generic_param_id).intern(self.db),
                ),
                GenericKind::NegImpl => return None,
            };
            return Some(item);
        }
        // TODO(spapini): Resolve local variables.

        None
    }

    /// Determines the base module or crate for the path resolving. Looks only in non-local scope
    /// (i.e. current module, or crates).
    fn determine_base(
        &mut self,
        identifier: &ast::TerminalIdentifier,
        mut ctx: ResolutionContext<'_>,
    ) -> ResolvedBase {
        let syntax_db = self.db.upcast();
        let ident = identifier.text(syntax_db);
        let module_id = self.module_file_id.0;
        if let ResolutionContext::Statement(ref mut env) = ctx {
            if let Some(inner_generic_arg) = get_statement_item_by_name(env, &ident) {
                return ResolvedBase::StatementEnvironment(inner_generic_arg);
            }
        }

        // If an item with this name is found inside the current module, use the current module.
        if let Ok(Some(item_id)) = self.db.module_item_by_name(module_id, ident.clone()) {
            if !matches!(ctx, ResolutionContext::ModuleItem(id) if id == item_id) {
                return ResolvedBase::Module(module_id);
            }
        }

        // If the first element is `crate`, use the crate's root module as the base module.
        if ident == CRATE_KW {
            return ResolvedBase::Crate(self.owning_crate_id);
        }
        // If the first segment is a name of a crate, use the crate's root module as the base
        // module.
        if let Some(dep) = self.settings.dependencies.get(ident.as_str()) {
            let dep_crate_id =
                CrateLongId::Real { name: ident, discriminator: dep.discriminator.clone() }
                    .intern(self.db);
            let configs = self.db.crate_configs();
            if !configs.contains_key(&dep_crate_id) {
                let get_long_id = |crate_id: CrateId| crate_id.lookup_intern(self.db);
                panic!(
                    "Invalid crate dependency: {:?}\nconfigured crates: {:#?}",
                    get_long_id(dep_crate_id),
                    configs.keys().cloned().map(get_long_id).collect_vec()
                );
            }

            return ResolvedBase::Crate(dep_crate_id);
        }
        // If the first segment is `core` - and it was not overridden by a dependency - using it.
        if ident == CORELIB_CRATE_NAME {
            return ResolvedBase::Crate(CrateId::core(self.db));
        }
        // TODO(orizi): Remove when `starknet` becomes a proper crate.
        if ident == STARKNET_CRATE_NAME {
            // Making sure we don't look for it in `*` modules, to prevent cycles.
            return ResolvedBase::Module(self.prelude_submodule());
        }
        // If an item with this name is found in one of the 'use *' imports, use the module that
        match self.resolve_path_using_use_star(module_id, identifier) {
            UseStarResult::UniquePathFound(inner_module_item) => {
                return ResolvedBase::FoundThroughGlobalUse {
                    item_info: inner_module_item,
                    containing_module: module_id,
                };
            }
            UseStarResult::AmbiguousPath(module_items) => {
                return ResolvedBase::Ambiguous(module_items);
            }
            UseStarResult::PathNotFound => {}
            UseStarResult::ItemNotVisible(module_item_id, containing_modules) => {
                let prelude = self.prelude_submodule();
                if let Ok(Some(_)) = self.db.module_item_by_name(prelude, ident) {
                    return ResolvedBase::Module(prelude);
                }
                return ResolvedBase::ItemNotVisible(module_item_id, containing_modules);
            }
        }
        ResolvedBase::Module(self.prelude_submodule())
    }

    /// Returns the crate's `prelude` submodule.
    pub fn prelude_submodule(&self) -> ModuleId {
        let prelude_submodule_name = self.settings.edition.prelude_submodule_name();
        let core_prelude_submodule = core_submodule(self.db, "prelude");
        get_submodule(self.db, core_prelude_submodule, prelude_submodule_name).unwrap_or_else(
            || {
                panic!(
                    "expected prelude submodule `{prelude_submodule_name}` not found in \
                     `core::prelude`."
                )
            },
        )
    }

    /// Specializes a trait.
    fn specialize_trait(
        &mut self,
        diagnostics: &mut SemanticDiagnostics,
        stable_ptr: SyntaxStablePtrId,
        trait_id: TraitId,
        generic_args: &[ast::GenericArg],
    ) -> Maybe<ConcreteTraitId> {
        // TODO(lior): Should we report diagnostic if `trait_generic_params` failed?
        let generic_params = self
            .db
            .trait_generic_params(trait_id)
            .map_err(|_| diagnostics.report(stable_ptr, UnknownTrait))?;
        let generic_args = self.resolve_generic_args(
            diagnostics,
            GenericSubstitution::default(),
            &generic_params,
            generic_args,
            stable_ptr,
        )?;

        Ok(ConcreteTraitLongId { trait_id, generic_args }.intern(self.db))
    }

    /// Specializes an impl.
    fn specialize_impl(
        &mut self,
        diagnostics: &mut SemanticDiagnostics,
        stable_ptr: SyntaxStablePtrId,
        impl_def_id: ImplDefId,
        generic_args: &[ast::GenericArg],
    ) -> Maybe<ConcreteImplId> {
        // TODO(lior): Should we report diagnostic if `impl_def_generic_params` failed?
        let generic_params = self
            .db
            .impl_def_generic_params(impl_def_id)
            .map_err(|_| diagnostics.report(stable_ptr, UnknownImpl))?;
        let generic_args = self.resolve_generic_args(
            diagnostics,
            GenericSubstitution::default(),
            &generic_params,
            generic_args,
            stable_ptr,
        )?;

        Ok(ConcreteImplLongId { impl_def_id, generic_args }.intern(self.db))
    }

    /// Specializes a variant.
    fn specialize_variant(
        &mut self,
        diagnostics: &mut SemanticDiagnostics,
        stable_ptr: SyntaxStablePtrId,
        variant_id: VariantId,
        generic_args: &[ast::GenericArg],
    ) -> Maybe<ConcreteVariant> {
        let concrete_enum_id = ConcreteEnumLongId {
            enum_id: variant_id.enum_id(self.db.upcast()),
            generic_args: self.resolve_generic_args(
                diagnostics,
                GenericSubstitution::default(),
                &self.db.enum_generic_params(variant_id.enum_id(self.db.upcast()))?,
                generic_args,
                stable_ptr,
            )?,
        }
        .intern(self.db);
        self.db.concrete_enum_variant(
            concrete_enum_id,
            &self.db.variant_semantic(variant_id.enum_id(self.db.upcast()), variant_id)?,
        )
    }

    /// Specializes a generic function.
    pub fn specialize_function(
        &mut self,
        diagnostics: &mut SemanticDiagnostics,
        stable_ptr: SyntaxStablePtrId,
        generic_function: GenericFunctionId,
        generic_args: &[ast::GenericArg],
    ) -> Maybe<FunctionId> {
        // TODO(lior): Should we report diagnostic if `impl_def_generic_params` failed?
        let generic_params: Vec<_> = generic_function.generic_params(self.db)?;
        let generic_args = self.resolve_generic_args(
            diagnostics,
            GenericSubstitution::default(),
            &generic_params,
            generic_args,
            stable_ptr,
        )?;

        Ok(FunctionLongId { function: ConcreteFunction { generic_function, generic_args } }
            .intern(self.db))
    }

    /// Specializes a generic type.
    pub fn specialize_type(
        &mut self,
        diagnostics: &mut SemanticDiagnostics,
        stable_ptr: SyntaxStablePtrId,
        generic_type: GenericTypeId,
        generic_args: &[ast::GenericArg],
    ) -> Maybe<TypeId> {
        let generic_params = self
            .db
            .generic_type_generic_params(generic_type)
            .map_err(|_| diagnostics.report(stable_ptr, UnknownType))?;
        let generic_args = self.resolve_generic_args(
            diagnostics,
            GenericSubstitution::default(),
            &generic_params,
            generic_args,
            stable_ptr,
        )?;

        Ok(TypeLongId::Concrete(ConcreteTypeId::new(self.db, generic_type, generic_args))
            .intern(self.db))
    }

    pub fn impl_lookup_context(&self) -> ImplLookupContext {
        let mut lookup_context =
            ImplLookupContext::new(self.module_file_id.0, self.generic_params.clone());

        if let TraitOrImplContext::Impl(impl_def_id) = &self.trait_or_impl_ctx {
            let Ok(generic_params) = self.db.impl_def_generic_params(*impl_def_id) else {
                return lookup_context;
            };
            let generic_args = generic_params_to_args(generic_params.as_slice(), self.db);
            let impl_id: ConcreteImplId =
                ConcreteImplLongId { impl_def_id: *impl_def_id, generic_args }.intern(self.db);
            lookup_context.insert_impl(ImplLongId::Concrete(impl_id).intern(self.db));
        }
        lookup_context
    }

    /// Resolves generic arguments.
    /// For each generic argument, if the syntax is provided, it will be resolved by the inference.
    /// Otherwise, resolved by type.
    pub fn resolve_generic_args(
        &mut self,
        diagnostics: &mut SemanticDiagnostics,
        mut substitution: GenericSubstitution,
        generic_params: &[GenericParam],
        generic_args_syntax: &[ast::GenericArg],
        stable_ptr: SyntaxStablePtrId,
    ) -> Maybe<Vec<GenericArgumentId>> {
        let mut resolved_args = vec![];
        let arg_syntax_per_param =
            self.get_arg_syntax_per_param(diagnostics, generic_params, generic_args_syntax)?;

        for generic_param in generic_params.iter() {
            let generic_param = substitution.substitute(self.db, generic_param.clone())?;
            let generic_arg = self.resolve_generic_arg(
                &generic_param,
                arg_syntax_per_param
                    .get(&generic_param.id())
                    .and_then(|arg_syntax| {
                        if let ast::GenericArgValue::Expr(expr) = arg_syntax {
                            Some(expr.expr(self.db.upcast()))
                        } else {
                            None
                        }
                    })
                    .as_ref(),
                stable_ptr,
                diagnostics,
            )?;
            resolved_args.push(generic_arg);
            substitution.insert(generic_param.id(), generic_arg);
        }

        Ok(resolved_args)
    }

    /// Returns a map of generic param id -> its assigned arg syntax.
    fn get_arg_syntax_per_param(
        &self,
        diagnostics: &mut SemanticDiagnostics,
        generic_params: &[GenericParam],
        generic_args_syntax: &[ast::GenericArg],
    ) -> Maybe<UnorderedHashMap<GenericParamId, ast::GenericArgValue>> {
        let syntax_db = self.db.upcast();
        let mut arg_syntax_per_param =
            UnorderedHashMap::<GenericParamId, ast::GenericArgValue>::default();
        let mut last_named_arg_index = None;
        let generic_param_by_name = generic_params
            .iter()
            .enumerate()
            .filter_map(|(i, param)| Some((param.id().name(self.db.upcast())?, (i, param.id()))))
            .collect::<UnorderedHashMap<_, _>>();
        for (idx, generic_arg_syntax) in generic_args_syntax.iter().enumerate() {
            match generic_arg_syntax {
                ast::GenericArg::Named(arg_syntax) => {
                    let name = arg_syntax.name(syntax_db).text(syntax_db);
                    let Some((index, generic_param_id)) = generic_param_by_name.get(&name) else {
                        return Err(diagnostics
                            .report(arg_syntax.stable_ptr(syntax_db), UnknownGenericParam(name)));
                    };
                    if let Some(prev_index) = last_named_arg_index {
                        if prev_index > index {
                            return Err(diagnostics.report(
                                arg_syntax.stable_ptr(syntax_db),
                                GenericArgOutOfOrder(name),
                            ));
                        }
                    }
                    last_named_arg_index = Some(index);
                    if arg_syntax_per_param
                        .insert(*generic_param_id, arg_syntax.value(syntax_db))
                        .is_some()
                    {
                        return Err(diagnostics
                            .report(arg_syntax.stable_ptr(syntax_db), GenericArgDuplicate(name)));
                    }
                }
                ast::GenericArg::Unnamed(arg_syntax) => {
                    if last_named_arg_index.is_some() {
                        return Err(diagnostics.report(
                            arg_syntax.stable_ptr(syntax_db),
                            PositionalGenericAfterNamed,
                        ));
                    }
                    let generic_param = generic_params.get(idx).ok_or_else(|| {
                        diagnostics.report(
                            arg_syntax.stable_ptr(syntax_db),
                            TooManyGenericArguments {
                                expected: generic_params.len(),
                                actual: generic_args_syntax.len(),
                            },
                        )
                    })?;
                    assert_eq!(
                        arg_syntax_per_param
                            .insert(generic_param.id(), arg_syntax.value(syntax_db)),
                        None,
                        "Unexpected duplication in ordered params."
                    );
                }
            }
        }
        Ok(arg_syntax_per_param)
    }

    /// Resolves a generic argument.
    /// If no syntax Expr is provided, inference will be used.
    /// If a syntax Expr is provided, it will be resolved by type.
    fn resolve_generic_arg(
        &mut self,
        generic_param: &GenericParam,
        generic_arg_syntax_opt: Option<&ast::Expr>,
        stable_ptr: SyntaxStablePtrId,
        diagnostics: &mut SemanticDiagnostics,
    ) -> Result<GenericArgumentId, cairo_lang_diagnostics::DiagnosticAdded> {
        let Some(generic_arg_syntax) = generic_arg_syntax_opt else {
            let lookup_context = self.impl_lookup_context();
            let inference = &mut self.data.inference_data.inference(self.db);
            return inference
                .infer_generic_arg(generic_param, lookup_context, Some(stable_ptr))
                .map_err(|err_set| {
                    inference.report_on_pending_error(err_set, diagnostics, stable_ptr)
                });
        };
        let syntax_db = self.db.upcast();
        Ok(match generic_param {
            GenericParam::Type(_) => {
                let ty = resolve_type(self.db, diagnostics, self, generic_arg_syntax);
                GenericArgumentId::Type(ty)
            }
            GenericParam::Const(const_param) => {
                // TODO(spapini): Currently no bound checks are performed. Move literal validation
                // to inference finalization and use inference here. This will become more relevant
                // when we support constant expressions, which need inference.
                let environment = Environment::empty();

                // Using the resolver's data in the constant computation context, so impl vars are
                // added to the correct inference.
                let mut resolver_data =
                    ResolverData::new(self.module_file_id, self.inference_data.inference_id);
                std::mem::swap(&mut self.data, &mut resolver_data);

                let mut ctx = ComputationContext::new(
                    self.db,
                    diagnostics,
                    Resolver::with_data(self.db, resolver_data),
                    None,
                    environment,
                    ContextFunction::Global,
                );
                let value = compute_expr_semantic(&mut ctx, generic_arg_syntax);

                let const_value = resolve_const_expr_and_evaluate(
                    self.db,
                    &mut ctx,
                    &value,
                    generic_arg_syntax.stable_ptr(syntax_db).untyped(),
                    const_param.ty,
                    false,
                );

                // Update `self` data with const_eval_resolver's data.
                std::mem::swap(&mut ctx.resolver.data, &mut self.data);

                GenericArgumentId::Constant(const_value.intern(self.db))
            }

            GenericParam::Impl(param) => {
                let expr_path = try_extract_matches!(generic_arg_syntax, ast::Expr::Path)
                    .ok_or_else(|| {
                        diagnostics.report(generic_arg_syntax.stable_ptr(syntax_db), UnknownImpl)
                    })?;
                let resolved_impl = match self.resolve_concrete_path(
                    diagnostics,
                    expr_path,
                    NotFoundItemType::Impl,
                )? {
                    ResolvedConcreteItem::Impl(resolved_impl) => resolved_impl,
                    ResolvedConcreteItem::SelfTrait(concrete_trait_id) => {
                        ImplLongId::SelfImpl(concrete_trait_id).intern(self.db)
                    }
                    _ => {
                        return Err(diagnostics
                            .report(generic_arg_syntax.stable_ptr(syntax_db), UnknownImpl));
                    }
                };
                let impl_def_concrete_trait = self.db.impl_concrete_trait(resolved_impl)?;
                let expected_concrete_trait = param.concrete_trait?;
                if let Err(err_set) = self
                    .inference()
                    .conform_traits(impl_def_concrete_trait, expected_concrete_trait)
                {
                    let diag_added = diagnostics.report(
                        generic_arg_syntax.stable_ptr(syntax_db),
                        TraitMismatch {
                            expected_trt: expected_concrete_trait,
                            actual_trt: impl_def_concrete_trait,
                        },
                    );
                    self.inference().consume_reported_error(err_set, diag_added);
                } else {
                    for (trait_ty, ty1) in param.type_constraints.iter() {
                        let ty0 = TypeLongId::ImplType(ImplTypeId::new(
                            resolved_impl,
                            *trait_ty,
                            self.db,
                        ))
                        .intern(self.db);
                        let _ = self.inference().conform_ty(ty0, *ty1).map_err(|err_set| {
                            self.inference().report_on_pending_error(
                                err_set,
                                diagnostics,
                                stable_ptr,
                            )
                        });
                    }
                }
                GenericArgumentId::Impl(resolved_impl)
            }
            GenericParam::NegImpl(_) => {
                return Err(diagnostics
                    .report(generic_arg_syntax.stable_ptr(syntax_db), ArgPassedToNegativeImpl));
            }
        })
    }
    /// Should visibility checks not actually happen for lookups in this module.
    // TODO(orizi): Remove this check when performing a major Cairo update.
    pub fn ignore_visibility_checks(&self, module_id: ModuleId) -> bool {
        let module_crate = module_id.owning_crate(self.db.upcast());
        let module_edition =
            self.db.crate_config(module_crate).map(|c| c.settings.edition).unwrap_or_default();
        module_edition.ignore_visibility()
            || self.settings.edition.ignore_visibility() && module_crate == self.db.core_crate()
    }

    /// Validates whether a given item is allowed based on its feature kind.
    /// This function checks if the item's feature kind is allowed in the current
    /// configuration. If the item uses an unstable, deprecated, or internal feature
    /// that is not permitted, a corresponding diagnostic error is reported.
    pub fn validate_feature_constraints<T: HasFeatureKind>(
        &self,
        diagnostics: &mut SemanticDiagnostics,
        identifier: &ast::TerminalIdentifier,
        item_info: &T,
    ) {
        let syntax_db = self.db.upcast();
        match &item_info.feature_kind() {
            FeatureKind::Unstable { feature, note }
                if !self.data.feature_config.allowed_features.contains(feature) =>
            {
                diagnostics.report(
                    identifier.stable_ptr(syntax_db),
                    UnstableFeature { feature_name: feature.clone(), note: note.clone() },
                );
            }
            FeatureKind::Deprecated { feature, note }
                if !self.data.feature_config.allow_deprecated
                    && !self.data.feature_config.allowed_features.contains(feature) =>
            {
                diagnostics.report(
                    identifier.stable_ptr(syntax_db),
                    DeprecatedFeature { feature_name: feature.clone(), note: note.clone() },
                );
            }
            FeatureKind::Internal { feature, note }
                if !self.data.feature_config.allowed_features.contains(feature) =>
            {
                diagnostics.report(
                    identifier.stable_ptr(syntax_db),
                    InternalFeature { feature_name: feature.clone(), note: note.clone() },
                );
            }
            _ => {}
        }
    }

    /// Validates that an item is usable from the current module or adds a diagnostic.
    /// This includes visibility checks and feature checks.
    fn validate_module_item_usability(
        &self,
        diagnostics: &mut SemanticDiagnostics,
        containing_module_id: ModuleId,
        identifier: &ast::TerminalIdentifier,
        item_info: &ModuleItemInfo,
    ) {
        if !self.is_item_visible(containing_module_id, item_info, self.module_file_id.0) {
            diagnostics.report(
                identifier.stable_ptr(self.db.upcast()),
                ItemNotVisible(item_info.item_id, vec![]),
            );
        }

        self.validate_feature_constraints(diagnostics, identifier, item_info);
    }

    /// Checks if an item is visible from the current module.
    fn is_item_visible(
        &self,
        containing_module_id: ModuleId,
        item_info: &ModuleItemInfo,
        user_module: ModuleId,
    ) -> bool {
        let db = self.db.upcast();
        self.ignore_visibility_checks(containing_module_id)
            || visibility::peek_visible_in(
                db,
                item_info.visibility,
                containing_module_id,
                user_module,
            )
    }

    /// Checks if an item uses a feature that is not allowed.
    fn is_item_feature_usable(&self, item_info: &ModuleItemInfo) -> bool {
        match &item_info.feature_kind {
            FeatureKind::Unstable { feature, .. }
            | FeatureKind::Deprecated { feature, .. }
            | FeatureKind::Internal { feature, .. } => {
                self.data.feature_config.allowed_features.contains(feature)
            }
            _ => true,
        }
    }

    // TODO(yuval): on a breaking version change, consider changing warnings to errors.
    /// Warns about the use of a trait in a path inside the same trait or an impl of it, and the use
    /// of an impl in a path inside the same impl, additionally, converts a `Self` equivalent
    /// trait to be resolved as `Self`.
    /// That is, warns about using the actual path equivalent to `Self`, where `Self` can be used.
    fn handle_same_impl_trait(
        &mut self,
        diagnostics: &mut SemanticDiagnostics,
        specialized_item: &mut ResolvedConcreteItem,
        generic_args_syntax_slice: &[ast::GenericArg],
        segment_stable_ptr: SyntaxStablePtrId,
    ) {
        match *specialized_item {
            ResolvedConcreteItem::Trait(current_segment_concrete_trait) => {
                match self.trait_or_impl_ctx {
                    TraitOrImplContext::None => {}
                    TraitOrImplContext::Trait(ctx_trait) => {
                        if self
                            .warn_trait_in_same_trait(
                                diagnostics,
                                current_segment_concrete_trait.trait_id(self.db),
                                generic_args_syntax_slice,
                                ctx_trait,
                                segment_stable_ptr,
                            )
                            .is_err()
                        {
                            *specialized_item =
                                ResolvedConcreteItem::SelfTrait(current_segment_concrete_trait);
                        }
                    }
                    TraitOrImplContext::Impl(ctx_impl_def_id) => {
                        self.warn_trait_in_its_impl(
                            diagnostics,
                            current_segment_concrete_trait,
                            ctx_impl_def_id,
                            segment_stable_ptr,
                        )
                        .ok();
                    }
                };
            }
            ResolvedConcreteItem::Impl(current_segment_impl_id) => {
                if let TraitOrImplContext::Impl(ctx_impl) = self.trait_or_impl_ctx {
                    // A ResolvedConcreteItem::Impl returned by
                    // `specialize_generic_module_item` must be ImplLongId::Concrete.
                    let current_segment_concrete_impl_id = extract_matches!(
                        current_segment_impl_id.lookup_intern(self.db),
                        ImplLongId::Concrete
                    );
                    self.warn_impl_in_same_impl(
                        diagnostics,
                        current_segment_concrete_impl_id.impl_def_id(self.db),
                        generic_args_syntax_slice,
                        ctx_impl,
                        segment_stable_ptr,
                    )
                    .ok();
                }
            }
            _ => {}
        };
    }

    /// Raises a warning diagnostic (and returns an error) if the segment describes an impl in the
    /// context of that impl (that is, could be expressed as `Self`).
    fn warn_impl_in_same_impl(
        &mut self,
        diagnostics: &mut SemanticDiagnostics,
        current_segment_impl_def_id: ImplDefId,
        current_segment_generic_args: &[ast::GenericArg],
        ctx_impl: ImplDefId,
        segment_stable_ptr: SyntaxStablePtrId,
    ) -> Maybe<()> {
        if current_segment_impl_def_id != ctx_impl {
            return Ok(());
        }

        let generic_params = self.db.impl_def_generic_params(ctx_impl)?;
        self.compare_segment_args_to_params(
            diagnostics,
            current_segment_generic_args,
            generic_params,
            segment_stable_ptr,
            ImplInImplMustBeExplicit,
            ImplItemForbiddenInTheImpl,
        )
    }

    /// Raises a warning diagnostic (and returns an error) if the segment is of a concrete trait in
    /// the context of an impl of that concrete trait (that is, could be expressed as `Self`).
    fn warn_trait_in_its_impl(
        &mut self,
        diagnostics: &mut SemanticDiagnostics,
        current_segment_concrete_trait_id: ConcreteTraitId,
        impl_ctx: ImplDefId,
        segment_stable_ptr: SyntaxStablePtrId,
    ) -> Maybe<()> {
        let ctx_impl_trait = self.db.impl_def_trait(impl_ctx)?;
        if current_segment_concrete_trait_id.trait_id(self.db) != ctx_impl_trait {
            return Ok(());
        }

        let ctx_impl_concrete_trait = self.db.impl_def_concrete_trait(impl_ctx)?;
        if ctx_impl_concrete_trait.generic_args(self.db)
            == current_segment_concrete_trait_id.generic_args(self.db)
        {
            return Err(diagnostics.report(segment_stable_ptr, TraitItemForbiddenInItsImpl));
        }
        Ok(())
    }

    /// Raises a warning diagnostic (and returns an error) if the segment describes a trait in the
    /// context of that trait (that is, could be expressed as `Self`).
    fn warn_trait_in_same_trait(
        &mut self,
        diagnostics: &mut SemanticDiagnostics,
        current_segment_trait_id: TraitId,
        current_segment_generic_args: &[ast::GenericArg],
        ctx_trait: TraitId,
        segment_stable_ptr: SyntaxStablePtrId,
    ) -> Maybe<()> {
        if current_segment_trait_id != ctx_trait {
            return Ok(());
        }

        let generic_params = self.db.trait_generic_params(ctx_trait)?;
        self.compare_segment_args_to_params(
            diagnostics,
            current_segment_generic_args,
            generic_params,
            segment_stable_ptr,
            TraitInTraitMustBeExplicit,
            TraitItemForbiddenInTheTrait,
        )
    }

    /// Check if the given generic arguments exactly match the given generic parameters.
    /// This is used to check if a path segment is forbidden in the context of the item referred to
    /// by the segment.
    ///
    /// Fails if not all arguments are explicitly specified or if they are all specified and exactly
    /// the same as the parameters.
    fn compare_segment_args_to_params(
        &mut self,
        diagnostics: &mut SemanticDiagnostics,
        current_segment_generic_args: &[ast::GenericArg],
        generic_params: Vec<GenericParam>,
        segment_stable_ptr: SyntaxStablePtrId,
        must_be_explicit_error: SemanticDiagnosticKind,
        item_forbidden_in_itself_explicit_error: SemanticDiagnosticKind,
    ) -> Maybe<()> {
        // This assumes the current segment item and the context items are equal. In this specific
        // case we disallow implicit arguments.
        if current_segment_generic_args.len() < generic_params.len() {
            return Err(diagnostics.report(segment_stable_ptr, must_be_explicit_error));
        }
        let resolved_args = self.resolve_generic_args(
            diagnostics,
            GenericSubstitution::default(),
            &generic_params,
            current_segment_generic_args,
            segment_stable_ptr,
        )?;

        if generic_params
            .iter()
            .zip_eq(resolved_args.iter())
            .all(|(gparam, garg)| gparam.as_arg(self.db) == *garg)
        {
            return Err(
                diagnostics.report(segment_stable_ptr, item_forbidden_in_itself_explicit_error)
            );
        }
        Ok(())
    }

    /// Specializes a ResolvedGenericItem that came from a Statement Environment.
    fn specialize_generic_statement_arg(
        &mut self,
        segment: &ast::PathSegment,
        diagnostics: &mut SemanticDiagnostics,
        identifier: &ast::TerminalIdentifier,
        inner_generic_item: ResolvedGenericItem,
        generic_args_syntax: Option<Vec<ast::GenericArg>>,
    ) -> ResolvedConcreteItem {
        let segment_stable_ptr = segment.stable_ptr(self.db.upcast()).untyped();
        let mut specialized_item = self
            .specialize_generic_module_item(
                diagnostics,
                identifier,
                inner_generic_item,
                generic_args_syntax.clone(),
            )
            .unwrap();
        self.handle_same_impl_trait(
            diagnostics,
            &mut specialized_item,
            &generic_args_syntax.unwrap_or_default(),
            segment_stable_ptr,
        );
        specialized_item
    }

    /// Resolves the path assuming the first segment is a valid resolver modifier (currently only
    /// `$defsite`). If it's a valid modifier and there is a macro defsite resolver data in
    /// context, returns the resolved item in the defsite context.
    fn resolve_placeholder_path<ResolvedItem>(
        &mut self,
        diagnostics: &mut SemanticDiagnostics,
        segments: &mut Peekable<std::slice::Iter<'_, ast::PathSegment>>,
        item_type: NotFoundItemType,
        statement_env: Option<&mut Environment>,
        resolve_inner: impl FnOnce(
            &mut Resolver<'_>,
            &mut SemanticDiagnostics,
            Vec<ast::PathSegment>,
            NotFoundItemType,
            Option<&mut Environment>,
        ) -> Maybe<ResolvedItem>,
    ) -> Maybe<ResolvedItem> {
        if segments.len() == 1 {
            return Err(diagnostics
                .report(segments.next().unwrap().stable_ptr(), EmptyPathAfterResolverModifier));
        }
        match segments.peek() {
            Some(ast::PathSegment::Simple(path_segment_simple)) => {
                let ident = path_segment_simple.ident(self.db.upcast());
                let ident_text = ident.text(self.db.upcast());
                if ident_text == MACRO_DEF_SITE {
                    segments.next();
                    if let Some(defsite_resolver_data) = self.macro_defsite_data.as_ref() {
                        let mut macro_defsite_resolver = Resolver::with_data(
                            self.db,
                            defsite_resolver_data
                                .clone_with_inference_id(self.db, self.inference_data.inference_id),
                        );
                        resolve_inner(
                            &mut macro_defsite_resolver,
                            diagnostics,
                            segments.cloned().collect_vec(),
                            item_type,
                            statement_env,
                        )
                    } else {
                        Err(diagnostics
                            .report(ident.stable_ptr(), ResolverModifierNotSupportedInContext))
                    }
                } else {
                    Err(diagnostics.report(ident.stable_ptr(), UnknownResolverModifier {
                        modifier: ident_text,
                    }))
                }
            }
            _ => {
                // Empty path segment after a `$`, diagnostic was added in the parser.
                Err(skip_diagnostic())
            }
        }
    }

    /// Resolves the path assuming the first segment is a valid resolver modifier for concrete
    /// paths.
    fn resolve_placeholder_concrete_path(
        &mut self,
        diagnostics: &mut SemanticDiagnostics,
        segments: &mut Peekable<std::slice::Iter<'_, ast::PathSegment>>,
        item_type: NotFoundItemType,
        statement_env: Option<&mut Environment>,
    ) -> Maybe<ResolvedConcreteItem> {
        self.resolve_placeholder_path(
            diagnostics,
            segments,
            item_type,
            statement_env,
            |resolver, diagnostics, segments, item_type, statement_env| {
                resolver.resolve_concrete_path_ex(diagnostics, segments, item_type, statement_env)
            },
        )
    }

    /// Resolves the path assuming the first segment is a valid resolver modifier for generic paths.
    fn resolve_placeholder_generic_path(
        &mut self,
        diagnostics: &mut SemanticDiagnostics,
        segments: &mut Peekable<std::slice::Iter<'_, ast::PathSegment>>,
        item_type: NotFoundItemType,
        allow_generic_args: bool,
        statement_env: Option<&mut Environment>,
    ) -> Maybe<ResolvedGenericItem> {
        self.resolve_placeholder_path(
            diagnostics,
            segments,
            item_type,
            statement_env,
            |resolver, diagnostics, segments, item_type, statement_env| {
                resolver.resolve_generic_path_inner(
                    diagnostics,
                    segments,
                    item_type,
                    allow_generic_args,
                    statement_env,
                )
            },
        )
    }
}

/// Resolves the segment if it's `Self`. Returns the Some(ResolvedConcreteItem) or Some(Err) if
/// segment == `Self` or None otherwise.
fn resolve_self_segment(
    db: &dyn SemanticGroup,
    diagnostics: &mut SemanticDiagnostics,
    identifier: &ast::TerminalIdentifier,
    trait_or_impl_ctx: &TraitOrImplContext,
) -> Option<Maybe<ResolvedConcreteItem>> {
    require(identifier.text(db.upcast()) == SELF_TYPE_KW)?;
    Some(resolve_actual_self_segment(db, diagnostics, identifier, trait_or_impl_ctx))
}

/// Resolves the `Self` segment given that it's actually `Self`.
fn resolve_actual_self_segment(
    db: &dyn SemanticGroup,
    diagnostics: &mut SemanticDiagnostics,
    identifier: &ast::TerminalIdentifier,
    trait_or_impl_ctx: &TraitOrImplContext,
) -> Maybe<ResolvedConcreteItem> {
    match trait_or_impl_ctx {
        TraitOrImplContext::None => {
            Err(diagnostics.report(identifier.stable_ptr(db.upcast()), SelfNotSupportedInContext))
        }
        TraitOrImplContext::Trait(trait_id) => {
            let generic_parameters = db.trait_generic_params(*trait_id)?;
            let concrete_trait_id = ConcreteTraitLongId {
                trait_id: *trait_id,
                generic_args: generic_params_to_args(&generic_parameters, db),
            }
            .intern(db);
            Ok(ResolvedConcreteItem::SelfTrait(concrete_trait_id))
        }
        TraitOrImplContext::Impl(impl_def_id) => {
            let generic_parameters = db.impl_def_generic_params(*impl_def_id)?;
            let impl_id = ImplLongId::Concrete(
                ConcreteImplLongId {
                    impl_def_id: *impl_def_id,
                    generic_args: generic_params_to_args(&generic_parameters, db),
                }
                .intern(db),
            );
            Ok(ResolvedConcreteItem::Impl(impl_id.intern(db)))
        }
    }
}

/// The base module or crate for the path resolving.
enum ResolvedBase {
    /// The base module is a module.
    Module(ModuleId),
    /// The base module is a crate.
    Crate(CrateId),
    /// The base module to address is the statement
    StatementEnvironment(ResolvedGenericItem),
    /// The item is imported using global use.
    FoundThroughGlobalUse { item_info: ModuleItemInfo, containing_module: ModuleId },
    /// The base module is ambiguous.
    Ambiguous(Vec<ModuleItemId>),
    /// The base module is inaccessible.
    ItemNotVisible(ModuleItemId, Vec<ModuleId>),
}

/// The callbacks to be used by `resolve_path_inner`.
<<<<<<< HEAD
struct ResolvePathInnerCallbacks<
    ResolvedItem,
    ResolveFirst,
    ResolveNext,
    Validate,
    Mark,
    ResolvePlaceholder,
> where
    ResolveFirst: FnMut(
=======
struct ResolvePathInnerCallbacks<ResolvedItem, ResolveFirst, ResolveNext, Validate, Mark>
where
    ResolveFirst: FnOnce(
>>>>>>> 1519ee17
        &mut Resolver<'_>,
        &mut SemanticDiagnostics,
        &mut Peekable<std::slice::Iter<'_, ast::PathSegment>>,
    ) -> Maybe<ResolvedItem>,
    ResolveNext: FnMut(
        &mut Resolver<'_>,
        &mut SemanticDiagnostics,
        &ResolvedItem,
        &ast::PathSegment,
        NotFoundItemType,
    ) -> Maybe<ResolvedItem>,
    Validate: FnMut(&mut SemanticDiagnostics, &ast::PathSegment) -> Maybe<()>,
    Mark: FnMut(
        &mut ResolvedItems,
        &dyn SemanticGroup,
        &syntax::node::ast::PathSegment,
        ResolvedItem,
    ),
    ResolvePlaceholder: FnOnce(
        &mut Resolver<'_>,
        &mut SemanticDiagnostics,
        &mut Peekable<std::slice::Iter<'_, ast::PathSegment>>,
        NotFoundItemType,
        Option<&mut Environment>,
    ) -> Maybe<ResolvedItem>,
{
    /// Type for the resolved item pointed by the path segments.
    resolved_item_type: PhantomData<ResolvedItem>,
    /// Resolves the first segment of a path.
    resolve_path_first_segment: ResolveFirst,
    /// Given the current resolved item, resolves the next segment.
    resolve_path_next_segment: ResolveNext,
    /// An additional validation to perform for each segment. If it fails, the whole resolution
    /// fails.
    validate_segment: Validate,
    mark: Mark,
    /// Resolves placeholder paths.
    resolve_placeholder: ResolvePlaceholder,
}<|MERGE_RESOLUTION|>--- conflicted
+++ resolved
@@ -353,13 +353,6 @@
                 &syntax::node::ast::PathSegment,
                 ResolvedItem,
             ),
-            impl FnOnce(
-                &mut Resolver<'_>,
-                &mut SemanticDiagnostics,
-                &mut Peekable<std::slice::Iter<'_, ast::PathSegment>>,
-                NotFoundItemType,
-                Option<&mut Environment>,
-            ) -> Maybe<ResolvedItem>,
         >,
     ) -> Maybe<ResolvedItem> {
         let db = self.db;
@@ -369,12 +362,13 @@
         let elements_vec = path.to_segments(syntax_db);
         let mut segments = elements_vec.iter().peekable();
         if is_placeholder {
-            return (callbacks.resolve_placeholder)(
-                self,
+            let data = self.resolve_placeholder(diagnostics, &mut segments)?;
+            let mut inner = Resolver::with_data(db, data);
+            return inner.resolve_path_inner(
                 diagnostics,
-                &mut segments,
+                segments.cloned().collect_vec(),
                 item_type,
-                statement_env,
+                callbacks,
             );
         }
         // Find where the first segment lies in.
@@ -444,14 +438,6 @@
                 validate_segment: |_, _| Ok(()),
                 mark: |resolved_items, db, segment, item| {
                     resolved_items.mark_concrete(db, segment, item);
-                },
-                resolve_placeholder: |resolver, diagnostics, segments, item_type, statement_env| {
-                    resolver.resolve_placeholder_concrete_path(
-                        diagnostics,
-                        segments,
-                        item_type,
-                        statement_env,
-                    )
                 },
             },
         )
@@ -713,15 +699,6 @@
                 mark: |resolved_items, db, segment, item| {
                     resolved_items.mark_generic(db, segment, item);
                 },
-                resolve_placeholder: |resolver, diagnostics, segments, item_type, statement_env| {
-                    resolver.resolve_placeholder_generic_path(
-                        diagnostics,
-                        segments,
-                        item_type,
-                        allow_generic_args,
-                        statement_env,
-                    )
-                },
             },
         )
     }
@@ -2204,51 +2181,38 @@
     /// Resolves the path assuming the first segment is a valid resolver modifier (currently only
     /// `$defsite`). If it's a valid modifier and there is a macro defsite resolver data in
     /// context, returns the resolved item in the defsite context.
-    fn resolve_placeholder_path<ResolvedItem>(
+    fn resolve_placeholder(
         &mut self,
         diagnostics: &mut SemanticDiagnostics,
         segments: &mut Peekable<std::slice::Iter<'_, ast::PathSegment>>,
-        item_type: NotFoundItemType,
-        statement_env: Option<&mut Environment>,
-        resolve_inner: impl FnOnce(
-            &mut Resolver<'_>,
-            &mut SemanticDiagnostics,
-            Vec<ast::PathSegment>,
-            NotFoundItemType,
-            Option<&mut Environment>,
-        ) -> Maybe<ResolvedItem>,
-    ) -> Maybe<ResolvedItem> {
+    ) -> Maybe<ResolverData> {
+        let syntax_db = self.db.upcast();
         if segments.len() == 1 {
-            return Err(diagnostics
-                .report(segments.next().unwrap().stable_ptr(), EmptyPathAfterResolverModifier));
+            return Err(diagnostics.report(
+                segments.next().unwrap().stable_ptr(syntax_db),
+                EmptyPathAfterResolverModifier,
+            ));
         }
         match segments.peek() {
             Some(ast::PathSegment::Simple(path_segment_simple)) => {
-                let ident = path_segment_simple.ident(self.db.upcast());
-                let ident_text = ident.text(self.db.upcast());
+                let ident = path_segment_simple.ident(syntax_db);
+                let ident_text = ident.text(syntax_db);
                 if ident_text == MACRO_DEF_SITE {
                     segments.next();
                     if let Some(defsite_resolver_data) = self.macro_defsite_data.as_ref() {
-                        let mut macro_defsite_resolver = Resolver::with_data(
-                            self.db,
-                            defsite_resolver_data
-                                .clone_with_inference_id(self.db, self.inference_data.inference_id),
-                        );
-                        resolve_inner(
-                            &mut macro_defsite_resolver,
-                            diagnostics,
-                            segments.cloned().collect_vec(),
-                            item_type,
-                            statement_env,
-                        )
+                        Ok(defsite_resolver_data
+                            .clone_with_inference_id(self.db, self.inference_data.inference_id))
                     } else {
-                        Err(diagnostics
-                            .report(ident.stable_ptr(), ResolverModifierNotSupportedInContext))
+                        Err(diagnostics.report(
+                            ident.stable_ptr(syntax_db),
+                            ResolverModifierNotSupportedInContext,
+                        ))
                     }
                 } else {
-                    Err(diagnostics.report(ident.stable_ptr(), UnknownResolverModifier {
-                        modifier: ident_text,
-                    }))
+                    Err(diagnostics.report(
+                        ident.stable_ptr(syntax_db),
+                        UnknownResolverModifier { modifier: ident_text },
+                    ))
                 }
             }
             _ => {
@@ -2256,52 +2220,6 @@
                 Err(skip_diagnostic())
             }
         }
-    }
-
-    /// Resolves the path assuming the first segment is a valid resolver modifier for concrete
-    /// paths.
-    fn resolve_placeholder_concrete_path(
-        &mut self,
-        diagnostics: &mut SemanticDiagnostics,
-        segments: &mut Peekable<std::slice::Iter<'_, ast::PathSegment>>,
-        item_type: NotFoundItemType,
-        statement_env: Option<&mut Environment>,
-    ) -> Maybe<ResolvedConcreteItem> {
-        self.resolve_placeholder_path(
-            diagnostics,
-            segments,
-            item_type,
-            statement_env,
-            |resolver, diagnostics, segments, item_type, statement_env| {
-                resolver.resolve_concrete_path_ex(diagnostics, segments, item_type, statement_env)
-            },
-        )
-    }
-
-    /// Resolves the path assuming the first segment is a valid resolver modifier for generic paths.
-    fn resolve_placeholder_generic_path(
-        &mut self,
-        diagnostics: &mut SemanticDiagnostics,
-        segments: &mut Peekable<std::slice::Iter<'_, ast::PathSegment>>,
-        item_type: NotFoundItemType,
-        allow_generic_args: bool,
-        statement_env: Option<&mut Environment>,
-    ) -> Maybe<ResolvedGenericItem> {
-        self.resolve_placeholder_path(
-            diagnostics,
-            segments,
-            item_type,
-            statement_env,
-            |resolver, diagnostics, segments, item_type, statement_env| {
-                resolver.resolve_generic_path_inner(
-                    diagnostics,
-                    segments,
-                    item_type,
-                    allow_generic_args,
-                    statement_env,
-                )
-            },
-        )
     }
 }
 
@@ -2368,21 +2286,9 @@
 }
 
 /// The callbacks to be used by `resolve_path_inner`.
-<<<<<<< HEAD
-struct ResolvePathInnerCallbacks<
-    ResolvedItem,
-    ResolveFirst,
-    ResolveNext,
-    Validate,
-    Mark,
-    ResolvePlaceholder,
-> where
-    ResolveFirst: FnMut(
-=======
 struct ResolvePathInnerCallbacks<ResolvedItem, ResolveFirst, ResolveNext, Validate, Mark>
 where
     ResolveFirst: FnOnce(
->>>>>>> 1519ee17
         &mut Resolver<'_>,
         &mut SemanticDiagnostics,
         &mut Peekable<std::slice::Iter<'_, ast::PathSegment>>,
@@ -2401,13 +2307,6 @@
         &syntax::node::ast::PathSegment,
         ResolvedItem,
     ),
-    ResolvePlaceholder: FnOnce(
-        &mut Resolver<'_>,
-        &mut SemanticDiagnostics,
-        &mut Peekable<std::slice::Iter<'_, ast::PathSegment>>,
-        NotFoundItemType,
-        Option<&mut Environment>,
-    ) -> Maybe<ResolvedItem>,
 {
     /// Type for the resolved item pointed by the path segments.
     resolved_item_type: PhantomData<ResolvedItem>,
@@ -2419,6 +2318,4 @@
     /// fails.
     validate_segment: Validate,
     mark: Mark,
-    /// Resolves placeholder paths.
-    resolve_placeholder: ResolvePlaceholder,
 }