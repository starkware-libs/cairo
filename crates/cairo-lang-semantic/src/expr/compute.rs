//! This module is responsible of computing the semantic model of expressions and statements in
//! the code, while type checking.
//! It is invoked by queries for function bodies and other code blocks.

use core::panic;
use std::ops::Deref;
use std::sync::Arc;

use ast::PathSegment;
use cairo_lang_debug::DebugWithDb;
use cairo_lang_defs::db::{get_all_path_leaves, validate_attributes_flat};
use cairo_lang_defs::diagnostic_utils::StableLocation;
use cairo_lang_defs::ids::{
    EnumId, FunctionTitleId, GenericKind, LanguageElementId, LocalVarLongId, LookupItemId,
    MemberId, ModuleFileId, ModuleItemId, NamedLanguageElementId, StatementConstLongId,
    StatementItemId, StatementUseLongId, TraitFunctionId, TraitId, VarId,
};
use cairo_lang_defs::plugin::MacroPluginMetadata;
use cairo_lang_diagnostics::{Maybe, ToOption, skip_diagnostic};
use cairo_lang_filesystem::cfg::CfgSet;
use cairo_lang_filesystem::ids::{FileKind, FileLongId, VirtualFile};
use cairo_lang_proc_macros::DebugWithDb;
use cairo_lang_syntax::node::ast::{
    BinaryOperator, BlockOrIf, ClosureParamWrapper, ExprPtr, OptionReturnTypeClause, PatternListOr,
    PatternStructParam, UnaryOperator,
};
use cairo_lang_syntax::node::db::SyntaxGroup;
use cairo_lang_syntax::node::helpers::{GetIdentifier, PathSegmentEx};
use cairo_lang_syntax::node::ids::SyntaxStablePtrId;
use cairo_lang_syntax::node::kind::SyntaxKind;
use cairo_lang_syntax::node::{Terminal, TypedStablePtr, TypedSyntaxNode, ast};
use cairo_lang_utils as utils;
use cairo_lang_utils::ordered_hash_map::{Entry, OrderedHashMap};
use cairo_lang_utils::ordered_hash_set::OrderedHashSet;
use cairo_lang_utils::unordered_hash_map::UnorderedHashMap;
use cairo_lang_utils::unordered_hash_set::UnorderedHashSet;
use cairo_lang_utils::{Intern, LookupIntern, OptionHelper, extract_matches, try_extract_matches};
use itertools::{Itertools, chain, zip_eq};
use num_bigint::BigInt;
use num_traits::ToPrimitive;
use salsa::InternKey;
use smol_str::SmolStr;

use super::inference::canonic::ResultNoErrEx;
use super::inference::conform::InferenceConform;
use super::inference::infers::InferenceEmbeddings;
use super::inference::{Inference, InferenceData, InferenceError};
use super::objects::*;
use super::pattern::{
    Pattern, PatternEnumVariant, PatternFixedSizeArray, PatternLiteral, PatternMissing,
    PatternOtherwise, PatternTuple, PatternVariable,
};
use crate::corelib::{
    CoreTraitContext, core_binary_operator, core_bool_ty, core_unary_operator, deref_mut_trait,
    deref_trait, false_literal_expr, get_core_trait, get_usize_ty, never_ty, numeric_literal_trait,
    true_literal_expr, try_get_core_ty_by_name, unit_expr, unit_ty, unwrap_error_propagation_type,
};
use crate::db::SemanticGroup;
use crate::diagnostic::SemanticDiagnosticKind::{self, *};
use crate::diagnostic::{
    ElementKind, MultiArmExprKind, NotFoundItemType, SemanticDiagnostics,
    SemanticDiagnosticsBuilder, TraitInferenceErrors, UnsupportedOutsideOfFunctionFeatureName,
};
use crate::expr::inference::solver::SolutionSet;
use crate::expr::inference::{ImplVarTraitItemMappings, InferenceId};
use crate::items::constant::{ConstValue, resolve_const_expr_and_evaluate, validate_const_expr};
use crate::items::enm::SemanticEnumEx;
use crate::items::feature_kind::extract_item_feature_config;
use crate::items::functions::{concrete_function_closure_params, function_signature_params};
<<<<<<< HEAD
use crate::items::imp::{ImplLookupContext, filter_candidate_traits, infer_impl_by_self};
=======
use crate::items::imp::{filter_candidate_traits, infer_impl_by_self};
>>>>>>> 214e769f
use crate::items::modifiers::compute_mutability;
use crate::items::us::get_use_path_segments;
use crate::items::visibility;
use crate::literals::try_extract_minus_literal;
use crate::resolve::{
    EnrichedMembers, EnrichedTypeMemberAccess, ResolvedConcreteItem, ResolvedGenericItem, Resolver,
};
use crate::semantic::{self, Binding, FunctionId, LocalVariable, TypeId, TypeLongId};
use crate::substitution::SemanticRewriter;
use crate::types::{
    ClosureTypeLongId, ConcreteTypeId, add_type_based_diagnostics, are_coupons_enabled,
    extract_fixed_size_array_size, peel_snapshots, peel_snapshots_ex,
    resolve_type_with_environment, verify_fixed_size_array_size, wrap_in_snapshots,
};
use crate::usage::Usages;
use crate::{
    ConcreteEnumId, ConcreteFunction, GenericArgumentId, GenericParam, LocalItem, Member,
    Mutability, Parameter, PatternStringLiteral, PatternStruct, Signature, StatementItemKind,
};

/// Expression with its id.
#[derive(Debug, Clone)]
pub struct ExprAndId {
    pub expr: Expr,
    pub id: ExprId,
}
impl Deref for ExprAndId {
    type Target = Expr;

    fn deref(&self) -> &Self::Target {
        &self.expr
    }
}

#[derive(Debug, Clone)]
pub struct PatternAndId {
    pub pattern: Pattern,
    pub id: PatternId,
}
impl Deref for PatternAndId {
    type Target = Pattern;

    fn deref(&self) -> &Self::Target {
        &self.pattern
    }
}

/// Named argument in a function call.
#[derive(Debug, Clone)]
pub struct NamedArg(ExprAndId, Option<ast::TerminalIdentifier>, Mutability);

pub enum ContextFunction {
    Global,
    Function(Maybe<FunctionId>),
}

/// Context inside loops or closures.
#[derive(Debug, Clone)]
enum InnerContext {
    /// Context inside a `loop`
    Loop { type_merger: FlowMergeTypeHelper },
    /// Context inside a `while` loop
    While,
    /// Context inside a `for` loop
    For,
    /// Context inside a `closure`
    Closure { return_type: TypeId },
}

/// Context for computing the semantic model of expression trees.
pub struct ComputationContext<'ctx> {
    pub db: &'ctx dyn SemanticGroup,
    pub diagnostics: &'ctx mut SemanticDiagnostics,
    pub resolver: Resolver<'ctx>,
    signature: Option<&'ctx Signature>,
    environment: Box<Environment>,
    /// Arenas of semantic objects.
    pub arenas: Arenas,
    function_id: ContextFunction,
    /// Definitions of semantic variables.
    pub semantic_defs: UnorderedHashMap<semantic::VarId, semantic::Binding>,
    inner_ctx: Option<InnerContext>,
    cfg_set: Arc<CfgSet>,
    /// whether to look for closures when calling variables.
    /// TODO(TomerStarkware): Remove this once we disallow calling shadowed functions.
    are_closures_in_context: bool,
}
impl<'ctx> ComputationContext<'ctx> {
    pub fn new(
        db: &'ctx dyn SemanticGroup,
        diagnostics: &'ctx mut SemanticDiagnostics,
        resolver: Resolver<'ctx>,
        signature: Option<&'ctx Signature>,
        environment: Environment,
        function_id: ContextFunction,
    ) -> Self {
        let semantic_defs =
            environment.variables.values().by_ref().map(|var| (var.id(), var.clone())).collect();
        let cfg_set =
            resolver.settings.cfg_set.clone().map(Arc::new).unwrap_or_else(|| db.cfg_set());
        Self {
            db,
            diagnostics,
            resolver,
            signature,
            environment: Box::new(environment),
            arenas: Default::default(),
            function_id,
            semantic_defs,
            inner_ctx: None,
            cfg_set,
            are_closures_in_context: false,
        }
    }

    /// Runs a function with a modified context, with a new environment for a subscope.
    /// This environment holds no variable of its own, but points to the current environment as a
    /// parent.
    /// Used for block expressions.
    fn run_in_subscope<T, F>(&mut self, f: F) -> T
    where
        F: FnOnce(&mut Self) -> T,
    {
        // Push an environment to the stack.
        let new_environment = Box::new(Environment::empty());
        let old_environment = std::mem::replace(&mut self.environment, new_environment);
        self.environment.parent = Some(old_environment);

        let res = f(self);

        // Pop the environment from the stack.
        let parent = self.environment.parent.take();
        for (var_name, var) in std::mem::take(&mut self.environment.variables) {
            self.add_unused_binding_warning(&var_name, &var);
        }
        // Adds warning for unused items if required.
        for (ty_name, statement_ty) in std::mem::take(&mut self.environment.use_items) {
            if !self.environment.used_use_items.contains(&ty_name) && !ty_name.starts_with('_') {
                self.diagnostics.report(statement_ty.stable_ptr, UnusedUse);
            }
        }
        self.environment = parent.unwrap();
        res
    }

    /// Adds warning for unused bindings if required.
    fn add_unused_binding_warning(&mut self, var_name: &str, var: &Binding) {
        if !self.environment.used_variables.contains(&var.id()) && !var_name.starts_with('_') {
            match var {
                Binding::LocalItem(local_item) => match local_item.id {
                    StatementItemId::Constant(_) => {
                        self.diagnostics.report(var.stable_ptr(self.db.upcast()), UnusedConstant);
                    }
                    StatementItemId::Use(_) => {
                        self.diagnostics.report(var.stable_ptr(self.db.upcast()), UnusedUse);
                    }
                },
                Binding::LocalVar(_) | Binding::Param(_) => {
                    self.diagnostics.report(var.stable_ptr(self.db.upcast()), UnusedVariable);
                }
            }
        }
    }

    /// Returns [Self::signature] if it exists. Otherwise, reports a diagnostic and returns `Err`.
    fn get_signature(
        &mut self,
        stable_ptr: SyntaxStablePtrId,
        feature_name: UnsupportedOutsideOfFunctionFeatureName,
    ) -> Maybe<&'ctx Signature> {
        if let Some(signature) = self.signature {
            return Ok(signature);
        }

        Err(self.diagnostics.report(stable_ptr, UnsupportedOutsideOfFunction(feature_name)))
    }

    fn reduce_ty(&mut self, ty: TypeId) -> TypeId {
        self.resolver.inference().rewrite(ty).no_err()
    }

    /// Applies inference rewriter to all the expressions in the computation context, and adds
    /// errors on types from the final expressions.
    pub fn apply_inference_rewriter_to_exprs(&mut self) {
        let mut analyzed_types = UnorderedHashSet::<_>::default();
        for (_id, expr) in self.arenas.exprs.iter_mut() {
            self.resolver.inference().internal_rewrite(expr).no_err();
            // Adding an error only once per type.
            if analyzed_types.insert(expr.ty()) {
                add_type_based_diagnostics(self.db, self.diagnostics, expr.ty(), &*expr);
            }
        }
    }

    /// Applies inference rewriter to all the rewritable things in the computation context.
    fn apply_inference_rewriter(&mut self) {
        self.apply_inference_rewriter_to_exprs();
        for (_id, pattern) in self.arenas.patterns.iter_mut() {
            self.resolver.inference().internal_rewrite(pattern).no_err();
        }
        for (_id, stmt) in self.arenas.statements.iter_mut() {
            self.resolver.inference().internal_rewrite(stmt).no_err();
        }
    }
    /// Returns whether the current context is inside a loop.
    fn is_inside_loop(&self) -> bool {
        match self.inner_ctx {
            None | Some(InnerContext::Closure { .. }) => false,
            Some(InnerContext::Loop { .. } | InnerContext::While | InnerContext::For) => true,
        }
    }
}

// TODO(ilya): Change value to VarId.
pub type EnvVariables = OrderedHashMap<SmolStr, Binding>;

type EnvItems = OrderedHashMap<SmolStr, StatementGenericItemData>;

/// Struct that holds the resolved generic type of a statement item.
#[derive(Clone, Debug, PartialEq, Eq, DebugWithDb)]
#[debug_db(dyn SemanticGroup + 'static)]
struct StatementGenericItemData {
    resolved_generic_item: ResolvedGenericItem,
    stable_ptr: SyntaxStablePtrId,
}

// TODO(spapini): Consider using identifiers instead of SmolStr everywhere in the code.
/// A state which contains all the variables defined at the current resolver until now, and a
/// pointer to the parent environment.
#[derive(Clone, Debug, PartialEq, Eq)]
pub struct Environment {
    parent: Option<Box<Environment>>,
    variables: EnvVariables,
    used_variables: UnorderedHashSet<semantic::VarId>,
    use_items: EnvItems,
    used_use_items: UnorderedHashSet<SmolStr>,
}
impl Environment {
    /// Adds a parameter to the environment.
    pub fn add_param(
        &mut self,
        diagnostics: &mut SemanticDiagnostics,
        semantic_param: Parameter,
        ast_param: &ast::Param,
        function_title_id: Option<FunctionTitleId>,
    ) -> Maybe<()> {
        if let utils::ordered_hash_map::Entry::Vacant(entry) =
            self.variables.entry(semantic_param.name.clone())
        {
            entry.insert(Binding::Param(semantic_param));
            Ok(())
        } else {
            Err(diagnostics.report(ast_param, ParamNameRedefinition {
                function_title_id,
                param_name: semantic_param.name,
            }))
        }
    }

    pub fn empty() -> Self {
        Self {
            parent: None,
            variables: Default::default(),
            used_variables: Default::default(),
            use_items: Default::default(),
            used_use_items: Default::default(),
        }
    }
}

/// Returns the requested item from the environment if it exists. Returns None otherwise.
pub fn get_statement_item_by_name(
    env: &mut Environment,
    item_name: &SmolStr,
) -> Option<ResolvedGenericItem> {
    let mut maybe_env = Some(&mut *env);
    while let Some(curr_env) = maybe_env {
        if let Some(var) = curr_env.use_items.get(item_name) {
            curr_env.used_use_items.insert(item_name.clone());
            return Some(var.resolved_generic_item.clone());
        }
        maybe_env = curr_env.parent.as_deref_mut();
    }
    None
}

/// Computes the semantic model of an expression.
/// Note that this expr will always be "registered" in the arena, so it can be looked up in the
/// language server.
pub fn compute_expr_semantic(ctx: &mut ComputationContext<'_>, syntax: &ast::Expr) -> ExprAndId {
    let expr = maybe_compute_expr_semantic(ctx, syntax);
    let expr = wrap_maybe_with_missing(ctx, expr, syntax.stable_ptr());
    let id = ctx.arenas.exprs.alloc(expr.clone());
    ExprAndId { expr, id }
}

/// Converts `Maybe<Expr>` to a possibly [missing](ExprMissing) [Expr].
fn wrap_maybe_with_missing(
    ctx: &mut ComputationContext<'_>,
    expr: Maybe<Expr>,
    stable_ptr: ast::ExprPtr,
) -> Expr {
    expr.unwrap_or_else(|diag_added| {
        Expr::Missing(ExprMissing {
            ty: TypeId::missing(ctx.db, diag_added),
            stable_ptr,
            diag_added,
        })
    })
}

/// Computes the semantic model of an expression, or returns a SemanticDiagnosticKind on error.
pub fn maybe_compute_expr_semantic(
    ctx: &mut ComputationContext<'_>,
    syntax: &ast::Expr,
) -> Maybe<Expr> {
    let db = ctx.db;
    let syntax_db = db.upcast();

    // TODO(spapini): When Expr holds the syntax pointer, add it here as well.
    match syntax {
        ast::Expr::Path(path) => resolve_expr_path(ctx, path),
        ast::Expr::Literal(literal_syntax) => {
            Ok(Expr::Literal(literal_to_semantic(ctx, literal_syntax)?))
        }
        ast::Expr::ShortString(literal_syntax) => {
            Ok(Expr::Literal(short_string_to_semantic(ctx, literal_syntax)?))
        }
        ast::Expr::String(literal_syntax) => {
            Ok(Expr::StringLiteral(string_literal_to_semantic(ctx, literal_syntax)?))
        }
        ast::Expr::False(syntax) => Ok(false_literal_expr(ctx, syntax.stable_ptr().into())),
        ast::Expr::True(syntax) => Ok(true_literal_expr(ctx, syntax.stable_ptr().into())),
        ast::Expr::Parenthesized(paren_syntax) => {
            maybe_compute_expr_semantic(ctx, &paren_syntax.expr(syntax_db))
        }
        ast::Expr::Unary(syntax) => compute_expr_unary_semantic(ctx, syntax),
        ast::Expr::Binary(binary_op_syntax) => compute_expr_binary_semantic(ctx, binary_op_syntax),
        ast::Expr::Tuple(tuple_syntax) => compute_expr_tuple_semantic(ctx, tuple_syntax),
        ast::Expr::FunctionCall(call_syntax) => {
            compute_expr_function_call_semantic(ctx, call_syntax)
        }
        ast::Expr::StructCtorCall(ctor_syntax) => struct_ctor_expr(ctx, ctor_syntax),
        ast::Expr::Block(block_syntax) => compute_expr_block_semantic(ctx, block_syntax),
        ast::Expr::Match(expr_match) => compute_expr_match_semantic(ctx, expr_match),
        ast::Expr::If(expr_if) => compute_expr_if_semantic(ctx, expr_if),
        ast::Expr::Loop(expr_loop) => compute_expr_loop_semantic(ctx, expr_loop),
        ast::Expr::While(expr_while) => compute_expr_while_semantic(ctx, expr_while),
        ast::Expr::ErrorPropagate(expr) => compute_expr_error_propagate_semantic(ctx, expr),
        ast::Expr::InlineMacro(expr) => compute_expr_inline_macro_semantic(ctx, expr),
        ast::Expr::Missing(_) | ast::Expr::FieldInitShorthand(_) => {
            Err(ctx.diagnostics.report(syntax, Unsupported))
        }
        ast::Expr::Indexed(expr) => compute_expr_indexed_semantic(ctx, expr),
        ast::Expr::FixedSizeArray(expr) => compute_expr_fixed_size_array_semantic(ctx, expr),
        ast::Expr::For(expr) => compute_expr_for_semantic(ctx, expr),
        ast::Expr::Closure(expr) => compute_expr_closure_semantic(ctx, expr, None),
    }
}

fn compute_expr_inline_macro_semantic(
    ctx: &mut ComputationContext<'_>,
    syntax: &ast::ExprInlineMacro,
) -> Maybe<Expr> {
    let syntax_db = ctx.db.upcast();

    let macro_name = syntax.path(syntax_db).as_syntax_node().get_text_without_trivia(syntax_db);
    let Some(macro_plugin) = ctx.db.inline_macro_plugins().get(&macro_name).cloned() else {
        return Err(ctx.diagnostics.report(syntax, InlineMacroNotFound(macro_name.into())));
    };

    // Skipping expanding an inline macro if it had a parser error.
    if syntax.as_syntax_node().descendants(syntax_db).any(|node| {
        matches!(
            node.kind(syntax_db),
            SyntaxKind::ExprMissing
                | SyntaxKind::WrappedArgListMissing
                | SyntaxKind::StatementMissing
                | SyntaxKind::ModuleItemMissing
                | SyntaxKind::TraitItemMissing
                | SyntaxKind::ImplItemMissing
                | SyntaxKind::TokenMissing
                | SyntaxKind::TokenSkipped
        )
    }) {
        return Err(skip_diagnostic());
    }

    let result = macro_plugin.generate_code(syntax_db, syntax, &MacroPluginMetadata {
        cfg_set: &ctx.cfg_set,
        declared_derives: &ctx.db.declared_derives(),
        allowed_features: &ctx.resolver.data.feature_config.allowed_features,
        edition: ctx.resolver.settings.edition,
    });
    let mut diag_added = None;
    for diagnostic in result.diagnostics {
        diag_added =
            Some(ctx.diagnostics.report(diagnostic.stable_ptr, PluginDiagnostic(diagnostic)));
    }

    let Some(code) = result.code else {
        return Err(diag_added.unwrap_or_else(|| {
            ctx.diagnostics.report(syntax, InlineMacroFailed(macro_name.into()))
        }));
    };

    // Create a file
    let new_file = FileLongId::Virtual(VirtualFile {
        parent: Some(syntax.stable_ptr().untyped().file_id(ctx.db.upcast())),
        name: code.name,
        content: code.content.into(),
        code_mappings: code.code_mappings.into(),
        kind: FileKind::Expr,
    })
    .intern(ctx.db);
    let expr_syntax = ctx.db.file_expr_syntax(new_file)?;
    let expr = compute_expr_semantic(ctx, &expr_syntax);
    Ok(expr.expr)
}

fn compute_expr_unary_semantic(
    ctx: &mut ComputationContext<'_>,
    syntax: &ast::ExprUnary,
) -> Maybe<Expr> {
    let syntax_db = ctx.db.upcast();

    let unary_op = syntax.op(syntax_db);
    match unary_op {
        UnaryOperator::At(_) => {
            let expr = compute_expr_semantic(ctx, &syntax.expr(syntax_db));

            let ty = TypeLongId::Snapshot(expr.ty()).intern(ctx.db);
            Ok(Expr::Snapshot(ExprSnapshot {
                inner: expr.id,
                ty,
                stable_ptr: syntax.stable_ptr().into(),
            }))
        }
        UnaryOperator::Desnap(_) => {
            let (desnapped_expr, desnapped_ty) = {
                // The expr the desnap acts on. E.g. `x` in `*x`.
                let desnapped_expr = compute_expr_semantic(ctx, &syntax.expr(syntax_db));
                let desnapped_expr_type = ctx.reduce_ty(desnapped_expr.ty());

                let desnapped_ty = match desnapped_expr_type.lookup_intern(ctx.db) {
                    TypeLongId::Var(_) | TypeLongId::ImplType(_) => {
                        let inference = &mut ctx.resolver.inference();
                        // The type of the full desnap expr. E.g. the type of `*x` for `*x`.
                        let desnap_expr_type = inference
                            .new_type_var(Some(syntax.expr(syntax_db).stable_ptr().untyped()));
                        let desnapped_expr_type_var =
                            TypeLongId::Snapshot(desnap_expr_type).intern(ctx.db);
                        if let Err(err_set) =
                            inference.conform_ty(desnapped_expr_type_var, desnapped_expr_type)
                        {
                            let diag_added = ctx.diagnostics.report(syntax, WrongArgumentType {
                                expected_ty: desnapped_expr_type_var,
                                actual_ty: desnapped_expr_type,
                            });
                            inference.consume_reported_error(err_set, diag_added);
                            return Err(diag_added);
                        };
                        ctx.reduce_ty(desnap_expr_type)
                    }
                    TypeLongId::Snapshot(ty) => ty,
                    _ => {
                        return Err(ctx.diagnostics.report(&unary_op, DesnapNonSnapshot));
                    }
                };
                (desnapped_expr, desnapped_ty)
            };

            Ok(Expr::Desnap(ExprDesnap {
                inner: desnapped_expr.id,
                ty: desnapped_ty,
                stable_ptr: syntax.stable_ptr().into(),
            }))
        }
        _ => {
            // TODO(yuval): Unary operators may change the type in the future.
            let expr = compute_expr_semantic(ctx, &syntax.expr(syntax_db));

            let concrete_trait_function = match core_unary_operator(
                ctx.db,
                &mut ctx.resolver.inference(),
                &unary_op,
                syntax.into(),
            )? {
                Err(err_kind) => {
                    return Err(ctx.diagnostics.report(&unary_op, err_kind));
                }
                Ok(function) => function,
            };

            let impl_lookup_context = ctx.resolver.impl_lookup_context();
            let inference = &mut ctx.resolver.inference();
            let function = inference
                .infer_trait_function(
                    concrete_trait_function,
                    &impl_lookup_context,
                    Some(syntax.into()),
                )
                .map_err(|err_set| {
                    inference.report_on_pending_error(err_set, ctx.diagnostics, syntax.into())
                })?;

            expr_function_call(
                ctx,
                function,
                vec![NamedArg(expr, None, Mutability::Immutable)],
                syntax,
                syntax.stable_ptr().into(),
            )
        }
    }
}

fn compute_expr_binary_semantic(
    ctx: &mut ComputationContext<'_>,
    syntax: &ast::ExprBinary,
) -> Maybe<Expr> {
    let db = ctx.db;
    let syntax_db = db.upcast();

    let stable_ptr = syntax.stable_ptr().into();
    let binary_op = syntax.op(syntax_db);
    let lhs_syntax = &syntax.lhs(syntax_db);
    let rhs_syntax = syntax.rhs(syntax_db);

    match binary_op {
        ast::BinaryOperator::Dot(_) => {
            let lexpr = compute_expr_semantic(ctx, lhs_syntax);
            dot_expr(ctx, lexpr, rhs_syntax, stable_ptr)
        }
        ast::BinaryOperator::Eq(_) => {
            let lexpr = compute_expr_semantic(ctx, lhs_syntax);
            let rexpr = compute_expr_semantic(ctx, &rhs_syntax);

            let member_path = match lexpr.expr {
                Expr::Var(expr) => ExprVarMemberPath::Var(expr),
                Expr::MemberAccess(ExprMemberAccess { member_path: Some(ref_arg), .. }) => ref_arg,
                _ => return Err(ctx.diagnostics.report(lhs_syntax, InvalidLhsForAssignment)),
            };

            let inference = &mut ctx.resolver.inference();
            if let Err((err_set, actual_ty, expected_ty)) =
                inference.conform_ty_for_diag(rexpr.ty(), member_path.ty())
            {
                let diag_added = ctx
                    .diagnostics
                    .report(&rhs_syntax, WrongArgumentType { expected_ty, actual_ty });
                inference.consume_reported_error(err_set, diag_added);
                return Err(diag_added);
            }
            // Verify the variable argument is mutable.
            if !ctx.semantic_defs[&member_path.base_var()].is_mut() {
                ctx.diagnostics.report(syntax, AssignmentToImmutableVar);
            }
            Ok(Expr::Assignment(ExprAssignment {
                ref_arg: member_path,
                rhs: rexpr.id,
                ty: unit_ty(db),
                stable_ptr,
            }))
        }
        ast::BinaryOperator::AndAnd(_) | ast::BinaryOperator::OrOr(_) => {
            let lexpr = compute_expr_semantic(ctx, lhs_syntax);
            let rexpr = compute_expr_semantic(ctx, &rhs_syntax);

            let op = match binary_op {
                ast::BinaryOperator::AndAnd(_) => LogicalOperator::AndAnd,
                ast::BinaryOperator::OrOr(_) => LogicalOperator::OrOr,
                _ => unreachable!(),
            };

            let inference = &mut ctx.resolver.inference();
            let bool_ty = core_bool_ty(db);
            if let Err((err_set, actual_ty, expected_ty)) =
                inference.conform_ty_for_diag(lexpr.expr.ty(), bool_ty)
            {
                let diag_added =
                    ctx.diagnostics.report(lhs_syntax, WrongType { expected_ty, actual_ty });
                inference.consume_reported_error(err_set, diag_added);
            }

            if let Err((err_set, actual_ty, expected_ty)) =
                inference.conform_ty_for_diag(rexpr.expr.ty(), bool_ty)
            {
                let diag_added =
                    ctx.diagnostics.report(&rhs_syntax, WrongType { expected_ty, actual_ty });
                inference.consume_reported_error(err_set, diag_added);
            }

            Ok(Expr::LogicalOperator(ExprLogicalOperator {
                lhs: lexpr.id,
                op,
                rhs: rexpr.id,
                ty: bool_ty,
                stable_ptr,
            }))
        }
        _ => call_core_binary_op(ctx, syntax, lhs_syntax, &rhs_syntax),
    }
}

/// Get the function call expression of a binary operation that is defined in the corelib.
fn call_core_binary_op(
    ctx: &mut ComputationContext<'_>,
    syntax: &ast::ExprBinary,
    lhs_syntax: &ast::Expr,
    rhs_syntax: &ast::Expr,
) -> Maybe<Expr> {
    let db = ctx.db;
    let stable_ptr = syntax.stable_ptr().into();
    let binary_op = syntax.op(db.upcast());

    let (concrete_trait_function, snapshot) =
        match core_binary_operator(db, &mut ctx.resolver.inference(), &binary_op, syntax.into())? {
            Err(err_kind) => {
                return Err(ctx.diagnostics.report(&binary_op, err_kind));
            }
            Ok(res) => res,
        };

    let impl_lookup_context = ctx.resolver.impl_lookup_context();
    let inference = &mut ctx.resolver.inference();
    let function = inference
        .infer_trait_function(concrete_trait_function, &impl_lookup_context, Some(syntax.into()))
        .map_err(|err_set| {
            inference.report_on_pending_error(err_set, ctx.diagnostics, syntax.into())
        })?;

    let mut lexpr = compute_expr_semantic(ctx, lhs_syntax);

    if let (Expr::Missing(_), BinaryOperator::LT(_)) = (&lexpr.expr, &binary_op) {
        return Err(ctx
            .diagnostics
            .report(binary_op.stable_ptr(), SemanticDiagnosticKind::MaybeMissingColonColon));
    }

    let mut rexpr = compute_expr_semantic(ctx, rhs_syntax);

    ctx.reduce_ty(lexpr.ty()).check_not_missing(db)?;
    ctx.reduce_ty(rexpr.ty()).check_not_missing(db)?;

    if snapshot {
        let ty = TypeLongId::Snapshot(lexpr.ty()).intern(ctx.db);
        let expr =
            Expr::Snapshot(ExprSnapshot { inner: lexpr.id, ty, stable_ptr: lexpr.stable_ptr() });
        lexpr = ExprAndId { expr: expr.clone(), id: ctx.arenas.exprs.alloc(expr) };
        let ty = TypeLongId::Snapshot(rexpr.ty()).intern(ctx.db);
        let expr =
            Expr::Snapshot(ExprSnapshot { inner: rexpr.id, ty, stable_ptr: rexpr.stable_ptr() });
        rexpr = ExprAndId { expr: expr.clone(), id: ctx.arenas.exprs.alloc(expr) };
    }

    let sig = ctx.db.concrete_function_signature(function)?;
    let first_param = sig.params.into_iter().next().unwrap();

    expr_function_call(
        ctx,
        function,
        vec![
            NamedArg(lexpr, None, first_param.mutability),
            NamedArg(rexpr, None, Mutability::Immutable),
        ],
        syntax,
        stable_ptr,
    )
}

fn compute_expr_tuple_semantic(
    ctx: &mut ComputationContext<'_>,
    syntax: &ast::ExprListParenthesized,
) -> Maybe<Expr> {
    let db = ctx.db;
    let syntax_db = db.upcast();

    let mut items: Vec<ExprId> = vec![];
    let mut types: Vec<TypeId> = vec![];
    let expressions_syntax = &syntax.expressions(syntax_db).elements(syntax_db);
    for expr_syntax in expressions_syntax {
        let expr_semantic = compute_expr_semantic(ctx, expr_syntax);
        types.push(ctx.reduce_ty(expr_semantic.ty()));
        items.push(expr_semantic.id);
    }
    Ok(Expr::Tuple(ExprTuple {
        items,
        ty: TypeLongId::Tuple(types).intern(db),
        stable_ptr: syntax.stable_ptr().into(),
    }))
}
/// Computes the semantic model of an expression of type [ast::ExprFixedSizeArray].
fn compute_expr_fixed_size_array_semantic(
    ctx: &mut ComputationContext<'_>,
    syntax: &ast::ExprFixedSizeArray,
) -> Maybe<Expr> {
    let db = ctx.db;
    let syntax_db = db.upcast();
    let exprs = syntax.exprs(syntax_db).elements(syntax_db);
    let size_ty = get_usize_ty(db);
    let (items, type_id, size) = if let Some(size_const_id) =
        extract_fixed_size_array_size(db, ctx.diagnostics, syntax, &ctx.resolver)?
    {
        // Fixed size array with a defined size must have exactly one element.
        let [expr] = exprs.as_slice() else {
            return Err(ctx.diagnostics.report(syntax, FixedSizeArrayNonSingleValue));
        };
        let expr_semantic = compute_expr_semantic(ctx, expr);
        let size = size_const_id
            .lookup_intern(db)
            .into_int()
            .ok_or_else(|| ctx.diagnostics.report(syntax, FixedSizeArrayNonNumericSize))?
            .to_usize()
            .unwrap();
        verify_fixed_size_array_size(ctx.diagnostics, &size.into(), syntax)?;
        (
            FixedSizeArrayItems::ValueAndSize(expr_semantic.id, size_const_id),
            expr_semantic.ty(),
            size_const_id,
        )
    } else if let Some((first_expr, tail_exprs)) = exprs.split_first() {
        let size = ConstValue::Int((tail_exprs.len() + 1).into(), size_ty).intern(db);
        let first_expr_semantic = compute_expr_semantic(ctx, first_expr);
        let mut items: Vec<ExprId> = vec![first_expr_semantic.id];
        // The type of the first expression is the type of the array. All other expressions must
        // have the same type.
        let first_expr_ty = ctx.reduce_ty(first_expr_semantic.ty());
        for expr_syntax in tail_exprs {
            let expr_semantic = compute_expr_semantic(ctx, expr_syntax);
            let inference = &mut ctx.resolver.inference();
            if let Err((err_set, actual_ty, expected_ty)) =
                inference.conform_ty_for_diag(expr_semantic.ty(), first_expr_ty)
            {
                let diag_added = ctx
                    .diagnostics
                    .report(expr_syntax, WrongArgumentType { expected_ty, actual_ty });
                inference.consume_reported_error(err_set, diag_added);
                return Err(diag_added);
            }
            items.push(expr_semantic.id);
        }
        (FixedSizeArrayItems::Items(items), first_expr_ty, size)
    } else {
        (
            FixedSizeArrayItems::Items(vec![]),
            ctx.resolver.inference().new_type_var(Some(syntax.into())),
            ConstValue::Int(0.into(), size_ty).intern(db),
        )
    };
    Ok(Expr::FixedSizeArray(ExprFixedSizeArray {
        items,
        ty: TypeLongId::FixedSizeArray { type_id, size }.intern(db),
        stable_ptr: syntax.stable_ptr().into(),
    }))
}

fn compute_expr_function_call_semantic(
    ctx: &mut ComputationContext<'_>,
    syntax: &ast::ExprFunctionCall,
) -> Maybe<Expr> {
    let db = ctx.db;
    let syntax_db = db.upcast();

    let path = syntax.path(syntax_db);
    let args_syntax = syntax.arguments(syntax_db).arguments(syntax_db);
    // Check if this is a variable.
    let segments = path.elements(syntax_db);
    let mut is_shadowed_by_variable = false;
    if let [PathSegment::Simple(ident_segment)] = &segments[..] {
        let identifier = ident_segment.ident(syntax_db);
        let variable_name = identifier.text(ctx.db.upcast());
        if let Some(var) = get_binded_expr_by_name(ctx, &variable_name, path.stable_ptr().into()) {
            is_shadowed_by_variable = true;
            // if closures are not in context, we want to call the function instead of the variable.
            if ctx.are_closures_in_context {
                // TODO(TomerStarkware): find the correct trait based on captured variables.
                let fn_once_trait = crate::corelib::fn_once_trait(db);
                let fn_trait = crate::corelib::fn_trait(db);
                let self_expr = ExprAndId { expr: var.clone(), id: ctx.arenas.exprs.alloc(var) };
                let mut closure_call_data = |call_trait| {
                    compute_method_function_call_data(
                        ctx,
                        &[call_trait],
                        "call".into(),
                        self_expr.clone(),
                        syntax.into(),
                        None,
                        |ty, _, inference_errors| {
                            if call_trait == fn_once_trait {
                                Some(CallExpressionRequiresFunction { ty, inference_errors })
                            } else {
                                None
                            }
                        },
                        |_, _, _| {
                            unreachable!(
                                "There is one explicit trait, FnOnce trait. No implementations of \
                                 the trait, caused by both lack of implementation or multiple \
                                 implementations of the trait, are handled in \
                                 NoImplementationOfTrait function."
                            )
                        },
                    )
                };
                let (call_function_id, _, fixed_closure, closure_mutability) =
                    closure_call_data(fn_trait).or_else(|_| closure_call_data(fn_once_trait))?;

                let args_iter = args_syntax.elements(syntax_db).into_iter();
                // Normal parameters
                let mut args = vec![];
                let mut arg_types = vec![];
                for arg_syntax in args_iter {
                    let stable_ptr = arg_syntax.stable_ptr();
                    let arg = compute_named_argument_clause(ctx, arg_syntax, None);
                    if arg.2 != Mutability::Immutable {
                        return Err(ctx.diagnostics.report(stable_ptr, RefClosureArgument));
                    }
                    args.push(arg.0.id);
                    arg_types.push(arg.0.ty());
                }
                let args_expr = Expr::Tuple(ExprTuple {
                    items: args,
                    ty: TypeLongId::Tuple(arg_types).intern(db),
                    stable_ptr: syntax.stable_ptr().into(),
                });
                let args_expr =
                    ExprAndId { expr: args_expr.clone(), id: ctx.arenas.exprs.alloc(args_expr) };
                return expr_function_call(
                    ctx,
                    call_function_id,
                    vec![
                        NamedArg(fixed_closure, None, closure_mutability),
                        NamedArg(args_expr, None, Mutability::Immutable),
                    ],
                    syntax,
                    syntax.stable_ptr().into(),
                );
            }
        }
    }

    let item = ctx.resolver.resolve_concrete_path_ex(
        ctx.diagnostics,
        &path,
        NotFoundItemType::Function,
        Some(&mut ctx.environment),
    )?;

    match item {
        ResolvedConcreteItem::Variant(variant) => {
            let concrete_enum_type =
                TypeLongId::Concrete(ConcreteTypeId::Enum(variant.concrete_enum_id)).intern(db);
            if concrete_enum_type.is_phantom(db) {
                ctx.diagnostics.report(syntax, CannotCreateInstancesOfPhantomTypes);
            }

            // TODO(Gil): Consider not invoking the TraitFunction inference below if there were
            // errors in argument semantics, in order to avoid unnecessary diagnostics.
            let named_args: Vec<_> = args_syntax
                .elements(syntax_db)
                .into_iter()
                .map(|arg_syntax| compute_named_argument_clause(ctx, arg_syntax, None))
                .collect();
            if named_args.len() != 1 {
                return Err(ctx.diagnostics.report(syntax, WrongNumberOfArguments {
                    expected: 1,
                    actual: named_args.len(),
                }));
            }
            let NamedArg(arg, name_terminal, mutability) = named_args[0].clone();
            if let Some(name_terminal) = name_terminal {
                ctx.diagnostics.report(&name_terminal, NamedArgumentsAreNotSupported);
            }
            if mutability != Mutability::Immutable {
                return Err(ctx.diagnostics.report(&args_syntax, VariantCtorNotImmutable));
            }
            let inference = &mut ctx.resolver.inference();
            if let Err((err_set, actual_ty, expected_ty)) =
                inference.conform_ty_for_diag(arg.ty(), variant.ty)
            {
                let diag_added = ctx
                    .diagnostics
                    .report(&args_syntax, WrongArgumentType { expected_ty, actual_ty });
                inference.consume_reported_error(err_set, diag_added);
                return Err(diag_added);
            }
            Ok(semantic::Expr::EnumVariantCtor(semantic::ExprEnumVariantCtor {
                variant,
                value_expr: arg.id,
                ty: concrete_enum_type,
                stable_ptr: syntax.stable_ptr().into(),
            }))
        }
        ResolvedConcreteItem::Function(function) => {
            if is_shadowed_by_variable {
                return Err(ctx.diagnostics.report(&path, CallingShadowedFunction {
                    shadowed_function_name: path
                        .elements(syntax_db)
                        .first()
                        .unwrap()
                        .identifier(syntax_db),
                }));
            }
            // TODO(Gil): Consider not invoking the TraitFunction inference below if there were
            // errors in argument semantics, in order to avoid unnecessary diagnostics.

            // Note there may be n+1 arguments for n parameters, if the last one is a coupon.
            let mut args_iter = args_syntax.elements(syntax_db).into_iter();
            // Normal parameters
            let mut named_args = vec![];
            let ConcreteFunction { .. } = function.lookup_intern(db).function;
            let closure_params = concrete_function_closure_params(db, function)?;
            for ty in function_parameter_types(ctx, function)? {
                let Some(arg_syntax) = args_iter.next() else {
                    continue;
                };
                named_args.push(compute_named_argument_clause(
                    ctx,
                    arg_syntax,
                    closure_params.get(&ty).cloned(),
                ));
            }

            // Maybe coupon
            if let Some(arg_syntax) = args_iter.next() {
                named_args.push(compute_named_argument_clause(ctx, arg_syntax, None));
            }

            expr_function_call(ctx, function, named_args, syntax, syntax.stable_ptr().into())
        }
        _ => Err(ctx.diagnostics.report(&path, UnexpectedElement {
            expected: vec![ElementKind::Function],
            actual: (&item).into(),
        })),
    }
}

/// Computes the semantic model of an expression of type [ast::Arg].
///
/// Returns the value and the optional argument name.
pub fn compute_named_argument_clause(
    ctx: &mut ComputationContext<'_>,
    arg_syntax: ast::Arg,
    closure_param_types: Option<TypeId>,
) -> NamedArg {
    let syntax_db = ctx.db.upcast();

    let mutability = compute_mutability(
        ctx.diagnostics,
        syntax_db,
        &arg_syntax.modifiers(syntax_db).elements(syntax_db),
    );

    let arg_clause = arg_syntax.arg_clause(syntax_db);
    let (expr, arg_name_identifier) = match arg_clause {
        ast::ArgClause::Unnamed(arg_unnamed) => {
            let arg_expr = arg_unnamed.value(syntax_db);
            if let ast::Expr::Closure(expr_closure) = arg_expr {
                let expr = compute_expr_closure_semantic(ctx, &expr_closure, closure_param_types);
                let expr = wrap_maybe_with_missing(
                    ctx,
                    expr,
                    ast::ExprPtr::from(expr_closure.stable_ptr()),
                );
                let id = ctx.arenas.exprs.alloc(expr.clone());
                (ExprAndId { expr, id }, None)
            } else {
                (compute_expr_semantic(ctx, &arg_unnamed.value(syntax_db)), None)
            }
        }
        ast::ArgClause::Named(arg_named) => {
            let arg_expr = arg_named.value(syntax_db);
            if let ast::Expr::Closure(expr_closure) = arg_expr {
                let expr = compute_expr_closure_semantic(ctx, &expr_closure, closure_param_types);
                let expr = wrap_maybe_with_missing(
                    ctx,
                    expr,
                    ast::ExprPtr::from(expr_closure.stable_ptr()),
                );
                let id = ctx.arenas.exprs.alloc(expr.clone());
                (ExprAndId { expr, id }, None)
            } else {
                (
                    compute_expr_semantic(ctx, &arg_named.value(syntax_db)),
                    Some(arg_named.name(syntax_db)),
                )
            }
        }
        ast::ArgClause::FieldInitShorthand(arg_field_init_shorthand) => {
            let name_expr = arg_field_init_shorthand.name(syntax_db);
            let stable_ptr: ast::ExprPtr = name_expr.stable_ptr().into();
            let arg_name_identifier = name_expr.name(syntax_db);
            let maybe_expr = resolve_variable_by_name(ctx, &arg_name_identifier, stable_ptr);
            let expr = wrap_maybe_with_missing(ctx, maybe_expr, stable_ptr);
            let expr = ExprAndId { expr: expr.clone(), id: ctx.arenas.exprs.alloc(expr) };
            (expr, Some(arg_name_identifier))
        }
    };

    NamedArg(expr, arg_name_identifier, mutability)
}

pub fn compute_root_expr(
    ctx: &mut ComputationContext<'_>,
    syntax: &ast::ExprBlock,
    return_type: TypeId,
) -> Maybe<ExprId> {
    // Conform TypeEqual constraints for Associated type bounds.
    let inference = &mut ctx.resolver.data.inference_data.inference(ctx.db);
    for param in &ctx.resolver.data.generic_params {
        let Ok(GenericParam::Impl(imp)) = ctx.db.generic_param_semantic(*param) else {
            continue;
        };
        let Ok(concrete_trait_id) = imp.concrete_trait else {
            continue;
        };
        if crate::corelib::fn_traits(ctx.db).contains(&concrete_trait_id.trait_id(ctx.db)) {
            ctx.are_closures_in_context = true;
        }
    }
    let constrains =
        ctx.db.generic_params_type_constraints(ctx.resolver.data.generic_params.clone());
    inference.conform_generic_params_type_constraints(&constrains);

    let return_type = ctx.reduce_ty(return_type);
    let res = compute_expr_block_semantic(ctx, syntax)?;
    let res_ty = ctx.reduce_ty(res.ty());
    let res = ctx.arenas.exprs.alloc(res);
    let inference = &mut ctx.resolver.inference();
    if let Err((err_set, actual_ty, expected_ty)) =
        inference.conform_ty_for_diag(res_ty, return_type)
    {
        let diag_added = ctx.diagnostics.report(
            ctx.signature
                .map(|s| match s.stable_ptr.lookup(ctx.db.upcast()).ret_ty(ctx.db.upcast()) {
                    OptionReturnTypeClause::Empty(_) => syntax.stable_ptr().untyped(),
                    OptionReturnTypeClause::ReturnTypeClause(return_type_clause) => {
                        return_type_clause.ty(ctx.db.upcast()).stable_ptr().untyped()
                    }
                })
                .unwrap_or_else(|| syntax.stable_ptr().untyped()),
            WrongReturnType { expected_ty, actual_ty },
        );
        inference.consume_reported_error(err_set, diag_added);
    }

    // Check fully resolved.
    inference.finalize(ctx.diagnostics, syntax.into());

    ctx.apply_inference_rewriter();
    if ctx.signature.map(|s| s.is_const) == Some(true) {
        validate_const_expr(ctx, res);
    }
    Ok(res)
}

/// Computes the semantic model of an expression of type [ast::ExprBlock].
pub fn compute_expr_block_semantic(
    ctx: &mut ComputationContext<'_>,
    syntax: &ast::ExprBlock,
) -> Maybe<Expr> {
    let db = ctx.db;
    let syntax_db = db.upcast();

    ctx.run_in_subscope(|new_ctx| {
        let mut statements = syntax.statements(syntax_db).elements(syntax_db);
        // Remove the tail expression, if exists.
        // TODO(spapini): Consider splitting tail expression in the parser.
        let tail = get_tail_expression(syntax_db, statements.as_slice());
        if tail.is_some() {
            statements.pop();
        }

        // Convert statements to semantic model.
        let statements_semantic: Vec<_> = statements
            .into_iter()
            .filter_map(|statement_syntax| {
                compute_statement_semantic(new_ctx, statement_syntax).to_option()
            })
            .collect();

        // Convert tail expression (if exists) to semantic model.
        let tail_semantic_expr = tail.map(|tail_expr| compute_expr_semantic(new_ctx, &tail_expr));
        let ty = if let Some(t) = &tail_semantic_expr {
            t.ty()
        } else if let Some(statement) = statements_semantic.last() {
            if let Statement::Return(_) | Statement::Break(_) =
                &new_ctx.arenas.statements[*statement]
            {
                never_ty(new_ctx.db)
            } else {
                unit_ty(db)
            }
        } else {
            unit_ty(db)
        };
        Ok(Expr::Block(ExprBlock {
            statements: statements_semantic,
            tail: tail_semantic_expr.map(|expr| expr.id),
            ty,
            stable_ptr: syntax.stable_ptr().into(),
        }))
    })
}

/// Helper for merging the return types of branch blocks (match or if else).
#[derive(Debug, Clone)]
struct FlowMergeTypeHelper {
    multi_arm_expr_kind: MultiArmExprKind,
    never_type: TypeId,
    final_type: Option<TypeId>,
    /// Whether or not the Helper had a previous type merge error.
    had_merge_error: bool,
}
impl FlowMergeTypeHelper {
    fn new(db: &dyn SemanticGroup, multi_arm_expr_kind: MultiArmExprKind) -> Self {
        Self {
            multi_arm_expr_kind,
            never_type: never_ty(db),
            final_type: None,
            had_merge_error: false,
        }
    }

    /// Merge a type into the helper. Returns false on error or if had a previous error.
    /// May conform the type to the self.expected_type, if set. Mostly, it is called after
    /// the types have already been conformed earlier, in which case it has no external effect.
    fn try_merge_types(
        &mut self,
        db: &dyn SemanticGroup,
        diagnostics: &mut SemanticDiagnostics,
        inference: &mut Inference<'_>,
        ty: TypeId,
        stable_ptr: SyntaxStablePtrId,
    ) -> bool {
        if self.had_merge_error {
            return false;
        }

        if ty != self.never_type && !ty.is_missing(db) {
            if let Some(pending) = &self.final_type {
                if let Err(err_set) = inference.conform_ty(ty, *pending) {
                    let diag_added = diagnostics.report(stable_ptr, IncompatibleArms {
                        multi_arm_expr_kind: self.multi_arm_expr_kind,
                        pending_ty: *pending,
                        different_ty: ty,
                    });
                    inference.consume_reported_error(err_set, diag_added);
                    self.had_merge_error = true;
                    return false;
                }
            } else {
                self.final_type = Some(ty);
            }
        }
        true
    }

    /// Returns the merged type.
    fn get_final_type(self) -> TypeId {
        self.final_type.unwrap_or(self.never_type)
    }
}

/// computes the semantic of a match arm pattern and the block expression.
fn compute_arm_semantic(
    ctx: &mut ComputationContext<'_>,
    expr: &Expr,
    arm_expr_syntax: ast::Expr,
    patterns_syntax: &PatternListOr,
    // Whether the arm is a while let arm. This case is handled a little differently.
    is_while_let_arm: bool,
) -> (Vec<PatternAndId>, ExprAndId) {
    let db = ctx.db;
    let syntax_db = db.upcast();
    ctx.run_in_subscope(|new_ctx| {
        // Typecheck the arms's patterns, and introduce the new variables to the subscope.
        // Note that if the arm expr is a block, there will be *another* subscope
        // for it.
        let mut arm_patterns_variables: UnorderedHashMap<SmolStr, LocalVariable> =
            UnorderedHashMap::default();
        let patterns: Vec<_> = patterns_syntax
            .elements(syntax_db)
            .iter()
            .map(|pattern_syntax| {
                let pattern: PatternAndId = compute_pattern_semantic(
                    new_ctx,
                    pattern_syntax,
                    expr.ty(),
                    &mut arm_patterns_variables,
                );
                let variables = pattern.variables(&new_ctx.arenas.patterns);
                for variable in variables {
                    match arm_patterns_variables.entry(variable.name.clone()) {
                        std::collections::hash_map::Entry::Occupied(entry) => {
                            let get_location = || variable.stable_ptr.lookup(db.upcast());
                            let var = entry.get();

                            let expected_ty = new_ctx.reduce_ty(var.ty);
                            let actual_ty = new_ctx.reduce_ty(variable.var.ty);

                            let mut has_inference_error = false;
                            if !variable.var.ty.is_missing(new_ctx.db) {
                                let inference = &mut new_ctx.resolver.inference();
                                if let Err((err_set, actual_ty, expected_ty)) =
                                    inference.conform_ty_for_diag(actual_ty, expected_ty)
                                {
                                    let diag_added =
                                        new_ctx.diagnostics.report(&get_location(), WrongType {
                                            expected_ty,
                                            actual_ty,
                                        });
                                    inference.consume_reported_error(err_set, diag_added);
                                    has_inference_error = true;
                                }
                            };
                            if !has_inference_error && var.is_mut != variable.var.is_mut {
                                new_ctx.diagnostics.report(&get_location(), InconsistentBinding);
                            }
                        }
                        std::collections::hash_map::Entry::Vacant(entry) => {
                            entry.insert(variable.var.clone());
                        }
                    }
                }
                pattern
            })
            .collect();

        for (pattern_syntax, pattern) in
            patterns_syntax.elements(syntax_db).iter().zip(patterns.iter())
        {
            let variables = pattern.variables(&new_ctx.arenas.patterns);

            if variables.len() != arm_patterns_variables.len() {
                new_ctx.diagnostics.report(pattern_syntax, MissingVariableInPattern);
            }

            for v in variables {
                let var_def = Binding::LocalVar(v.var.clone());
                // TODO(spapini): Wrap this in a function to couple with semantic_defs
                // insertion.
                new_ctx.environment.variables.insert(v.name.clone(), var_def.clone());
                new_ctx.semantic_defs.insert(var_def.id(), var_def);
            }
        }
        let arm_expr = if is_while_let_arm {
            let ast::Expr::Block(arm_expr_syntax) = arm_expr_syntax else {
                unreachable!("Expected a block expression for a loop arm.");
            };
            let (id, _) = compute_loop_body_semantic(new_ctx, arm_expr_syntax, InnerContext::While);
            let expr = new_ctx.arenas.exprs[id].clone();
            ExprAndId { expr, id }
        } else {
            compute_expr_semantic(new_ctx, &arm_expr_syntax)
        };
        (patterns, arm_expr)
    })
}

/// Computes the semantic model of an expression of type [ast::ExprMatch].
fn compute_expr_match_semantic(
    ctx: &mut ComputationContext<'_>,
    syntax: &ast::ExprMatch,
) -> Maybe<Expr> {
    // TODO(yuval): verify exhaustiveness.
    let db = ctx.db;
    let syntax_db = db.upcast();

    let syntax_arms = syntax.arms(syntax_db).elements(syntax_db);
    let expr = compute_expr_semantic(ctx, &syntax.expr(syntax_db));
    // Run compute_pattern_semantic on every arm, even if other arms failed, to get as many
    // diagnostics as possible.
    let patterns_and_exprs: Vec<_> = syntax_arms
        .iter()
        .map(|syntax_arm| {
            compute_arm_semantic(
                ctx,
                &expr,
                syntax_arm.expression(syntax_db),
                &syntax_arm.patterns(syntax_db),
                false,
            )
        })
        .collect();
    // Unify arm types.
    let mut helper = FlowMergeTypeHelper::new(ctx.db, MultiArmExprKind::Match);
    for (_, expr) in patterns_and_exprs.iter() {
        let expr_ty = ctx.reduce_ty(expr.ty());
        if !helper.try_merge_types(
            ctx.db,
            ctx.diagnostics,
            &mut ctx.resolver.inference(),
            expr_ty,
            expr.stable_ptr().untyped(),
        ) {
            break;
        };
    }
    // Compute semantic representation of the match arms.
    let semantic_arms = patterns_and_exprs
        .into_iter()
        .map(|(patterns, arm_expr)| MatchArm {
            patterns: patterns.iter().map(|pattern| pattern.id).collect(),
            expression: arm_expr.id,
        })
        .collect();
    Ok(Expr::Match(ExprMatch {
        matched_expr: expr.id,
        arms: semantic_arms,
        ty: helper.get_final_type(),
        stable_ptr: syntax.stable_ptr().into(),
    }))
}

/// Computes the semantic model of an expression of type [ast::ExprIf].
fn compute_expr_if_semantic(ctx: &mut ComputationContext<'_>, syntax: &ast::ExprIf) -> Maybe<Expr> {
    let syntax_db = ctx.db.upcast();
    let (condition, if_block) = match &syntax.condition(syntax_db) {
        ast::Condition::Let(condition) => {
            let expr = compute_expr_semantic(ctx, &condition.expr(syntax_db));
            if let Expr::LogicalOperator(_) = expr.expr {
                ctx.diagnostics
                    .report(&condition.expr(syntax_db), LogicalOperatorNotAllowedInIfLet);
            }

            let (patterns, if_block) = compute_arm_semantic(
                ctx,
                &expr,
                ast::Expr::Block(syntax.if_block(syntax_db)),
                &condition.patterns(syntax_db),
                false,
            );
            (Condition::Let(expr.id, patterns.iter().map(|pattern| pattern.id).collect()), if_block)
        }
        ast::Condition::Expr(expr) => {
            let if_block = compute_expr_block_semantic(ctx, &syntax.if_block(syntax_db))?;
            (
                Condition::BoolExpr(compute_bool_condition_semantic(ctx, &expr.expr(syntax_db)).id),
                ExprAndId { expr: if_block.clone(), id: ctx.arenas.exprs.alloc(if_block) },
            )
        }
    };

    let (else_block_opt, else_block_ty) = match syntax.else_clause(syntax_db) {
        ast::OptionElseClause::Empty(_) => (None, unit_ty(ctx.db)),
        ast::OptionElseClause::ElseClause(else_clause) => {
            match else_clause.else_block_or_if(syntax_db) {
                BlockOrIf::Block(block) => {
                    let else_block = compute_expr_block_semantic(ctx, &block)?;
                    (Some(else_block.clone()), else_block.ty())
                }
                BlockOrIf::If(expr_if) => {
                    let else_if = compute_expr_if_semantic(ctx, &expr_if)?;
                    (Some(else_if.clone()), else_if.ty())
                }
            }
        }
    };

    let mut helper = FlowMergeTypeHelper::new(ctx.db, MultiArmExprKind::If);
    let if_block_ty = ctx.reduce_ty(if_block.ty());
    let else_block_ty = ctx.reduce_ty(else_block_ty);
    let inference = &mut ctx.resolver.inference();
    let _ = helper.try_merge_types(ctx.db, ctx.diagnostics, inference, if_block_ty, syntax.into())
        && helper.try_merge_types(ctx.db, ctx.diagnostics, inference, else_block_ty, syntax.into());
    Ok(Expr::If(ExprIf {
        condition,
        if_block: if_block.id,
        else_block: else_block_opt.map(|else_block| ctx.arenas.exprs.alloc(else_block)),
        ty: helper.get_final_type(),
        stable_ptr: syntax.stable_ptr().into(),
    }))
}

/// Computes the semantic model of an expression of type [ast::ExprLoop].
fn compute_expr_loop_semantic(
    ctx: &mut ComputationContext<'_>,
    syntax: &ast::ExprLoop,
) -> Maybe<Expr> {
    let db = ctx.db;
    let syntax_db = db.upcast();

    let (body, inner_ctx) =
        compute_loop_body_semantic(ctx, syntax.body(syntax_db), InnerContext::Loop {
            type_merger: FlowMergeTypeHelper::new(db, MultiArmExprKind::Loop),
        });
    Ok(Expr::Loop(ExprLoop {
        body,
        ty: match inner_ctx {
            InnerContext::Loop { type_merger, .. } => type_merger.get_final_type(),
            _ => unreachable!("Expected loop context"),
        },
        stable_ptr: syntax.stable_ptr().into(),
    }))
}

/// Computes the semantic model of an expression of type [ast::ExprWhile].
fn compute_expr_while_semantic(
    ctx: &mut ComputationContext<'_>,
    syntax: &ast::ExprWhile,
) -> Maybe<Expr> {
    let db = ctx.db;
    let syntax_db = db.upcast();

    let (condition, body) = match &syntax.condition(syntax_db) {
        ast::Condition::Let(condition) => {
            let expr = compute_expr_semantic(ctx, &condition.expr(syntax_db));
            if let Expr::LogicalOperator(_) = expr.expr {
                ctx.diagnostics
                    .report(&condition.expr(syntax_db), LogicalOperatorNotAllowedInWhileLet);
            }

            let (patterns, body) = compute_arm_semantic(
                ctx,
                &expr,
                ast::Expr::Block(syntax.body(syntax_db)),
                &condition.patterns(syntax_db),
                true,
            );
            (Condition::Let(expr.id, patterns.iter().map(|pattern| pattern.id).collect()), body.id)
        }
        ast::Condition::Expr(expr) => {
            let (body, _inner_ctx) =
                compute_loop_body_semantic(ctx, syntax.body(syntax_db), InnerContext::While);
            (
                Condition::BoolExpr(compute_bool_condition_semantic(ctx, &expr.expr(syntax_db)).id),
                body,
            )
        }
    };

    Ok(Expr::While(ExprWhile {
        condition,
        body,
        ty: unit_ty(ctx.db),
        stable_ptr: syntax.stable_ptr().into(),
    }))
}

/// Computes the semantic model of an expression of type [ast::ExprFor].
fn compute_expr_for_semantic(
    ctx: &mut ComputationContext<'_>,
    syntax: &ast::ExprFor,
) -> Maybe<Expr> {
    let db = ctx.db;
    let syntax_db = db.upcast();
    let expr_ptr = syntax.expr(syntax_db).stable_ptr();

    let expr = compute_expr_semantic(ctx, &syntax.expr(syntax_db));
    let expr_id = expr.id;

    let into_iterator_trait =
        get_core_trait(ctx.db, CoreTraitContext::Iterator, "IntoIterator".into());

    let (into_iterator_function_id, _, fixed_into_iter_var, into_iter_mutability) =
        compute_method_function_call_data(
            ctx,
            &[into_iterator_trait],
            "into_iter".into(),
            expr,
            expr_ptr.into(),
            None,
            |ty, _, inference_errors| {
                Some(NoImplementationOfTrait {
                    ty,
                    inference_errors,
                    trait_name: "IntoIterator".into(),
                })
            },
            |_, _, _| {
                unreachable!(
                    "There is one explicit trait, IntoIterator trait. No implementations of the \
                     trait, caused by both lack of implementation or multiple implementations of \
                     the trait, are handled in NoImplementationOfTrait function."
                )
            },
        )?;
    let into_iter_call = expr_function_call(
        ctx,
        into_iterator_function_id,
        vec![NamedArg(fixed_into_iter_var, None, into_iter_mutability)],
        expr_ptr,
        expr_ptr,
    )?;

    let into_iter_variable =
        LocalVarLongId(ctx.resolver.module_file_id, syntax.identifier(syntax_db).stable_ptr())
            .intern(ctx.db);

    let into_iter_expr = Expr::Var(ExprVar {
        var: VarId::Local(into_iter_variable),
        ty: into_iter_call.ty(),
        stable_ptr: into_iter_call.stable_ptr(),
    });
    let into_iter_member_path = ExprVarMemberPath::Var(ExprVar {
        var: VarId::Local(into_iter_variable),
        ty: into_iter_call.ty(),
        stable_ptr: into_iter_call.stable_ptr(),
    });
    let into_iter_expr_id = ctx.arenas.exprs.alloc(into_iter_expr.clone());

    let iterator_trait = get_core_trait(ctx.db, CoreTraitContext::Iterator, "Iterator".into());

    let (next_function_id, _, _, _) = compute_method_function_call_data(
        ctx,
        &[iterator_trait],
        "next".into(),
        ExprAndId { expr: into_iter_expr, id: into_iter_expr_id },
        expr_ptr.into(),
        None,
        |ty, _, inference_errors| {
            Some(NoImplementationOfTrait { ty, inference_errors, trait_name: "Iterator".into() })
        },
        |_, _, _| {
            unreachable!(
                "There is one explicit trait, Iterator trait. No implementations of the trait, \
                 caused by both lack of implementation or multiple implementations of the trait, \
                 are handled in NoImplementationOfTrait function."
            )
        },
    )?;

    let next_success_variant =
        match db.concrete_function_signature(next_function_id)?.return_type.lookup_intern(db) {
            TypeLongId::Concrete(semantic::ConcreteTypeId::Enum(enm)) => {
                assert_eq!(enm.enum_id(db.upcast()).name(db.upcast()), "Option");
                db.concrete_enum_variants(enm).unwrap().into_iter().next().unwrap()
            }
            _ => unreachable!(),
        };
    let (body_id, pattern) = ctx.run_in_subscope(|new_ctx| {
        let inner_pattern = compute_pattern_semantic(
            new_ctx,
            &syntax.pattern(syntax_db),
            next_success_variant.ty,
            &mut UnorderedHashMap::default(),
        );
        let variables = inner_pattern.variables(&new_ctx.arenas.patterns);
        for v in variables {
            let var_def = Binding::LocalVar(v.var.clone());
            new_ctx.environment.variables.insert(v.name.clone(), var_def.clone());
            new_ctx.semantic_defs.insert(var_def.id(), var_def);
        }
        let (body, _inner_ctx) =
            compute_loop_body_semantic(new_ctx, syntax.body(syntax_db), InnerContext::For);
        (body, new_ctx.arenas.patterns.alloc(inner_pattern.pattern))
    });
    Ok(Expr::For(ExprFor {
        into_iter: into_iterator_function_id,
        into_iter_member_path,
        next_function_id,
        expr_id,
        pattern,
        body: body_id,
        ty: unit_ty(ctx.db),
        stable_ptr: syntax.stable_ptr().into(),
    }))
}

/// Computes the semantic model for a body of a loop.
fn compute_loop_body_semantic(
    ctx: &mut ComputationContext<'_>,
    syntax: ast::ExprBlock,
    inner_ctx: InnerContext,
) -> (ExprId, InnerContext) {
    let db = ctx.db;
    let syntax_db = db.upcast();

    ctx.run_in_subscope(|new_ctx| {
        let old_inner_ctx = std::mem::replace(&mut new_ctx.inner_ctx, Some(inner_ctx));

        let mut statements = syntax.statements(syntax_db).elements(syntax_db);
        // Remove the typed tail expression, if exists.
        let tail = get_tail_expression(syntax_db, statements.as_slice());
        if tail.is_some() {
            statements.pop();
        }

        // Convert statements to semantic model.
        let statements_semantic: Vec<_> = statements
            .into_iter()
            .filter_map(|statement_syntax| {
                compute_statement_semantic(new_ctx, statement_syntax).to_option()
            })
            .collect();
        let tail = tail.map(|tail| compute_expr_semantic(new_ctx, &tail));
        if let Some(tail) = &tail {
            if !tail.ty().is_missing(db) && !tail.ty().is_unit(db) && tail.ty() != never_ty(db) {
                new_ctx.diagnostics.report(tail.deref(), TailExpressionNotAllowedInLoop);
            }
        }

        let inner_ctx = std::mem::replace(&mut new_ctx.inner_ctx, old_inner_ctx).unwrap();
        let body = new_ctx.arenas.exprs.alloc(Expr::Block(ExprBlock {
            statements: statements_semantic,
            tail: tail.map(|tail| tail.id),
            ty: unit_ty(db),
            stable_ptr: syntax.stable_ptr().into(),
        }));

        (body, inner_ctx)
    })
}

/// Computes the semantic model of an expression of type [ast::ExprClosure].
fn compute_expr_closure_semantic(
    ctx: &mut ComputationContext<'_>,
    syntax: &ast::ExprClosure,
    param_types: Option<TypeId>,
) -> Maybe<Expr> {
    ctx.are_closures_in_context = true;
    let syntax_db = ctx.db.upcast();
    let (params, ret_ty, body) = ctx.run_in_subscope(|new_ctx| {
        let params = if let ClosureParamWrapper::NAry(params) = syntax.wrapper(syntax_db) {
            function_signature_params(
                new_ctx.diagnostics,
                new_ctx.db,
                &mut new_ctx.resolver,
                &params.params(syntax_db).elements(syntax_db),
                None,
                &mut new_ctx.environment,
            )
            .into_iter()
            .collect()
        } else {
            vec![]
        };
        let closure_type =
            TypeLongId::Tuple(params.iter().map(|param| param.ty).collect()).intern(new_ctx.db);
        if let Some(param_types) = param_types {
            if let Err(err_set) = new_ctx.resolver.inference().conform_ty(closure_type, param_types)
            {
                new_ctx.resolver.inference().consume_error_without_reporting(err_set);
            }
        }
<<<<<<< HEAD

        params.iter().filter(|param| param.mutability == Mutability::Reference).for_each(|param| {
            new_ctx.diagnostics.report(param.stable_ptr(ctx.db.upcast()), RefClosureParam);
        });

        new_ctx
            .semantic_defs
            .extend(new_ctx.environment.variables.iter().map(|(_, var)| (var.id(), var.clone())));

=======
>>>>>>> 214e769f
        let return_type = match syntax.ret_ty(syntax_db) {
            OptionReturnTypeClause::ReturnTypeClause(ty_syntax) => resolve_type_with_environment(
                new_ctx.db,
                new_ctx.diagnostics,
                &mut new_ctx.resolver,
                &ty_syntax.ty(syntax_db),
                Some(&mut new_ctx.environment),
            ),
            OptionReturnTypeClause::Empty(missing) => {
                new_ctx.resolver.inference().new_type_var(Some(missing.stable_ptr().untyped()))
            }
        };
        let old_inner_ctx =
            std::mem::replace(&mut new_ctx.inner_ctx, Some(InnerContext::Closure { return_type }));
        let body = match syntax.expr(syntax_db) {
            ast::Expr::Block(syntax) => compute_closure_body_semantic(new_ctx, syntax),
            _ => compute_expr_semantic(new_ctx, &syntax.expr(syntax_db)).id,
        };
        std::mem::replace(&mut new_ctx.inner_ctx, old_inner_ctx).unwrap();
        let mut inference = new_ctx.resolver.inference();
        if let Err((err_set, actual_ty, expected_ty)) =
            inference.conform_ty_for_diag(new_ctx.arenas.exprs[body].ty(), return_type)
        {
            let diag_added = new_ctx.diagnostics.report(
                match syntax.ret_ty(ctx.db.upcast()).stable_ptr().lookup(ctx.db.upcast()) {
                    OptionReturnTypeClause::Empty(_) => syntax.expr(syntax_db).stable_ptr(),
                    OptionReturnTypeClause::ReturnTypeClause(return_type_clause) => {
                        return_type_clause.ty(ctx.db.upcast()).stable_ptr()
                    }
                },
                WrongReturnType { expected_ty, actual_ty },
            );
            inference.consume_reported_error(err_set, diag_added);
        }
        (params, return_type, body)
    });
    let parent_function = match ctx.function_id {
        ContextFunction::Global => Maybe::Err(ctx.diagnostics.report(syntax, ClosureInGlobalScope)),
        ContextFunction::Function(function_id) => function_id,
    };
    if matches!(ctx.function_id, ContextFunction::Global) {
        ctx.diagnostics.report(syntax, ClosureInGlobalScope);
    }

    let mut usages = Usages { usages: Default::default() };
    let usage = usages.handle_closure(&ctx.arenas, &params, body);
    let mut reported = UnorderedHashSet::<_>::default();
    // TODO(TomerStarkware): Add support for capturing mutable variables when then we have borrow.
    for (captured_var, expr) in
        chain!(usage.usage.iter(), usage.snap_usage.iter(), usage.changes.iter())
    {
        let Some(var) = ctx.semantic_defs.get(&captured_var.base_var()) else {
            // if the variable is not found in the semantic defs, it is closure parameter.
            continue;
        };

        if var.is_mut() && reported.insert(expr.stable_ptr()) {
            ctx.diagnostics.report(expr.stable_ptr(), MutableCapturedVariable);
        }
    }

    let captured_types = chain!(
        usage.snap_usage.values().map(|item| wrap_in_snapshots(ctx.db, item.ty(), 1)),
        chain!(usage.usage.values(), usage.changes.values()).map(|item| item.ty())
    )
    .sorted_by_key(|ty| ty.as_intern_id())
    .dedup()
    .collect_vec();

    let ty = TypeLongId::Closure(ClosureTypeLongId {
        param_tys: params.iter().map(|param| param.ty).collect(),
        ret_ty,
        captured_types,
        parent_function,
        wrapper_location: StableLocation::new(syntax.wrapper(syntax_db).stable_ptr().into()),
    })
    .intern(ctx.db);

    Ok(Expr::ExprClosure(ExprClosure { body, params, stable_ptr: syntax.stable_ptr().into(), ty }))
}

/// Computes the semantic model for a body of a closure.
fn compute_closure_body_semantic(
    ctx: &mut ComputationContext<'_>,
    syntax: ast::ExprBlock,
) -> ExprId {
    let syntax_db = ctx.db.upcast();

    let mut statements = syntax.statements(syntax_db).elements(syntax_db);
    // Remove the typed tail expression, if exists.
    let tail = get_tail_expression(syntax_db, statements.as_slice());
    if tail.is_some() {
        statements.pop();
    }

    // Convert statements to semantic model.
    let statements_semantic: Vec<_> = statements
        .into_iter()
        .filter_map(|statement_syntax| {
            compute_statement_semantic(ctx, statement_syntax).to_option()
        })
        .collect();
    // Convert tail expression (if exists) to semantic model.
    let tail_semantic_expr = tail.map(|tail_expr| compute_expr_semantic(ctx, &tail_expr));
    let ty = if let Some(t) = &tail_semantic_expr {
        t.ty()
    } else if let Some(statement) = statements_semantic.last() {
        if let Statement::Return(_) | Statement::Break(_) = &ctx.arenas.statements[*statement] {
            never_ty(ctx.db)
        } else {
            unit_ty(ctx.db)
        }
    } else {
        unit_ty(ctx.db)
    };
    ctx.arenas.exprs.alloc(Expr::Block(ExprBlock {
        statements: statements_semantic,
        tail: tail_semantic_expr.map(|expr| expr.id),
        ty,
        stable_ptr: syntax.stable_ptr().into(),
    }))
}

/// Computes the semantic model of an expression of type [ast::ExprErrorPropagate].
fn compute_expr_error_propagate_semantic(
    ctx: &mut ComputationContext<'_>,
    syntax: &ast::ExprErrorPropagate,
) -> Maybe<Expr> {
    let syntax_db = ctx.db.upcast();

    let return_type = match ctx.inner_ctx {
        Some(InnerContext::Closure { return_type }) => return_type,
        None | Some(InnerContext::Loop { .. } | InnerContext::While | InnerContext::For) => {
            ctx.get_signature(
                syntax.into(),
                UnsupportedOutsideOfFunctionFeatureName::ErrorPropagate,
            )?
            .return_type
        }
    };

    let func_err_prop_ty = unwrap_error_propagation_type(ctx.db, return_type)
        .ok_or_else(|| ctx.diagnostics.report(syntax, ReturnTypeNotErrorPropagateType))?;

    // `inner_expr` is the expr inside the `?`.
    let inner_expr = match &func_err_prop_ty {
        crate::corelib::ErrorPropagationType::Option { .. } => {
            compute_expr_semantic(ctx, &syntax.expr(syntax_db))
        }
        crate::corelib::ErrorPropagationType::Result { .. } => {
            compute_expr_semantic(ctx, &syntax.expr(syntax_db))
        }
    };
    let func_err_variant = func_err_prop_ty.err_variant();

    let inner_expr_ty = ctx.reduce_ty(inner_expr.ty());
    inner_expr_ty.check_not_missing(ctx.db)?;
    let inner_expr_err_prop_ty =
        unwrap_error_propagation_type(ctx.db, inner_expr_ty).ok_or_else(|| {
            ctx.diagnostics.report(syntax, ErrorPropagateOnNonErrorType(inner_expr_ty))
        })?;
    let inner_expr_err_variant = inner_expr_err_prop_ty.err_variant();

    // Disallow error propagation inside a loop.
    if ctx.is_inside_loop() {
        ctx.diagnostics.report(syntax, SemanticDiagnosticKind::ErrorPropagateNotAllowedInsideALoop);
    }

    let conformed_err_variant_ty =
        ctx.resolver.inference().conform_ty(func_err_variant.ty, inner_expr_err_variant.ty);
    // If conforming the types failed, the next check will fail and a better diagnostic will be
    // added.
    let err_variant_ty = match conformed_err_variant_ty {
        Ok(ty) => ty,
        Err(err_set) => {
            ctx.resolver.inference().consume_error_without_reporting(err_set);
            inner_expr_err_variant.ty
        }
    };
    // TODO(orizi): When auto conversion of types is added, try to convert the error type.
    if func_err_variant.ty != err_variant_ty
        || func_err_variant.concrete_enum_id.enum_id(ctx.db)
            != inner_expr_err_variant.concrete_enum_id.enum_id(ctx.db)
    {
        ctx.diagnostics.report(syntax, IncompatibleErrorPropagateType {
            return_ty: return_type,
            err_ty: inner_expr_err_variant.ty,
        });
    }
    Ok(Expr::PropagateError(ExprPropagateError {
        inner: inner_expr.id,
        ok_variant: inner_expr_err_prop_ty.ok_variant().clone(),
        err_variant: inner_expr_err_variant.clone(),
        func_err_variant: func_err_variant.clone(),
        stable_ptr: syntax.stable_ptr().into(),
    }))
}

/// Computes the semantic model of an expression of type [ast::ExprIndexed].
fn compute_expr_indexed_semantic(
    ctx: &mut ComputationContext<'_>,
    syntax: &ast::ExprIndexed,
) -> Maybe<Expr> {
    let syntax_db = ctx.db.upcast();
    let expr = compute_expr_semantic(ctx, &syntax.expr(syntax_db));
    let index_expr_syntax = &syntax.index_expr(syntax_db);
    let index_expr = compute_expr_semantic(ctx, index_expr_syntax);
    // Make sure the maximal amount of types is known when trying to access. Ignoring the returned
    // value, as any errors will be reported later.
    ctx.resolver.inference().solve().ok();
    let candidate_traits: Vec<_> = ["Index", "IndexView"]
        .iter()
        .map(|trait_name| get_core_trait(ctx.db, CoreTraitContext::Ops, (*trait_name).into()))
        .collect();
    let (function_id, _, fixed_expr, mutability) = compute_method_function_call_data(
        ctx,
        &candidate_traits[..],
        "index".into(),
        expr,
        syntax.into(),
        None,
        |ty, _, inference_errors| Some(NoImplementationOfIndexOperator { ty, inference_errors }),
        |ty, _, _| Some(MultipleImplementationOfIndexOperator(ty)),
    )?;

    expr_function_call(
        ctx,
        function_id,
        vec![
            NamedArg(fixed_expr, None, mutability),
            NamedArg(index_expr, None, Mutability::Immutable),
        ],
        syntax,
        index_expr_syntax.stable_ptr(),
    )
}

/// Computes the data needed for a method function call, and similar exprs (index operator). Method
/// call and Index operator differs in the diagnostics they emit. The function returns the
/// function_id to call, the trait containing the function, the self argument, with snapshots added
/// if needed, and the mutability of the self argument.
#[expect(clippy::too_many_arguments)]
fn compute_method_function_call_data(
    ctx: &mut ComputationContext<'_>,
    candidate_traits: &[TraitId],
    func_name: SmolStr,
    self_expr: ExprAndId,
    method_syntax: SyntaxStablePtrId,
    generic_args_syntax: Option<Vec<ast::GenericArg>>,
    no_implementation_diagnostic: impl Fn(
        TypeId,
        SmolStr,
        TraitInferenceErrors,
    ) -> Option<SemanticDiagnosticKind>,
    multiple_trait_diagnostic: fn(
        TypeId,
        TraitFunctionId,
        TraitFunctionId,
    ) -> Option<SemanticDiagnosticKind>,
) -> Maybe<(FunctionId, TraitId, ExprAndId, Mutability)> {
    let self_ty = ctx.reduce_ty(self_expr.ty());
    // Inference errors found when looking for candidates. Only relevant in the case of 0 candidates
    // found. If >0 candidates are found these are ignored as they may describe, e.g., "errors"
    // indicating certain traits/impls/functions don't match, which is OK as we only look for one.
    let mut inference_errors = vec![];
    let candidates = filter_candidate_traits(
        ctx,
        &mut inference_errors,
        self_ty,
        candidate_traits,
        func_name.clone(),
        self_expr.stable_ptr().untyped(),
    );
    let trait_function_id = match candidates[..] {
        [] => {
            return Err(no_implementation_diagnostic(self_ty, func_name, TraitInferenceErrors {
                traits_and_errors: inference_errors,
            })
            .map(|diag| ctx.diagnostics.report(method_syntax, diag))
            .unwrap_or_else(skip_diagnostic));
        }
        [trait_function_id] => trait_function_id,
        [trait_function_id0, trait_function_id1, ..] => {
            return Err(multiple_trait_diagnostic(self_ty, trait_function_id0, trait_function_id1)
                .map(|diag| ctx.diagnostics.report(method_syntax, diag))
                .unwrap_or_else(skip_diagnostic));
        }
    };
    let (function_id, n_snapshots) =
        infer_impl_by_self(ctx, trait_function_id, self_ty, method_syntax, generic_args_syntax)?;

    let signature = ctx.db.trait_function_signature(trait_function_id).unwrap();
    let first_param = signature.params.into_iter().next().unwrap();
    let mut fixed_expr = self_expr.clone();
    for _ in 0..n_snapshots {
        let ty = TypeLongId::Snapshot(fixed_expr.ty()).intern(ctx.db);
        let expr = Expr::Snapshot(ExprSnapshot {
            inner: fixed_expr.id,
            ty,
            stable_ptr: self_expr.stable_ptr(),
        });
        fixed_expr = ExprAndId { expr: expr.clone(), id: ctx.arenas.exprs.alloc(expr) };
    }

    Ok((
        function_id,
        trait_function_id.trait_id(ctx.db.upcast()),
        fixed_expr,
        first_param.mutability,
    ))
}

/// Computes the semantic model of a pattern.
/// Note that this pattern will always be "registered" in the arena, so it can be looked up in the
/// language server.
pub fn compute_pattern_semantic(
    ctx: &mut ComputationContext<'_>,
    syntax: &ast::Pattern,
    ty: TypeId,
    or_pattern_variables_map: &mut UnorderedHashMap<SmolStr, LocalVariable>,
) -> PatternAndId {
    let pat = maybe_compute_pattern_semantic(ctx, syntax, ty, or_pattern_variables_map);
    let pat = pat.unwrap_or_else(|diag_added| {
        Pattern::Missing(PatternMissing {
            ty: TypeId::missing(ctx.db, diag_added),
            stable_ptr: syntax.stable_ptr(),
            diag_added,
        })
    });
    let id = ctx.arenas.patterns.alloc(pat.clone());
    PatternAndId { pattern: pat, id }
}

/// Computes the semantic model of a pattern, or None if invalid.
fn maybe_compute_pattern_semantic(
    ctx: &mut ComputationContext<'_>,
    pattern_syntax: &ast::Pattern,
    ty: TypeId,
    or_pattern_variables_map: &mut UnorderedHashMap<SmolStr, LocalVariable>,
) -> Maybe<Pattern> {
    // TODO(spapini): Check for missing type, and don't reemit an error.
    let syntax_db = ctx.db.upcast();
    let ty = ctx.reduce_ty(ty);
    let stable_ptr = pattern_syntax.into();
    let pattern = match pattern_syntax {
        ast::Pattern::Underscore(otherwise_pattern) => {
            Pattern::Otherwise(PatternOtherwise { ty, stable_ptr: otherwise_pattern.stable_ptr() })
        }
        ast::Pattern::Literal(literal_pattern) => {
            let literal = literal_to_semantic(ctx, literal_pattern)?;
            Pattern::Literal(PatternLiteral {
                literal,
                stable_ptr: literal_pattern.stable_ptr().into(),
            })
        }
        ast::Pattern::ShortString(short_string_pattern) => {
            let literal = short_string_to_semantic(ctx, short_string_pattern)?;
            Pattern::Literal(PatternLiteral {
                literal,
                stable_ptr: short_string_pattern.stable_ptr().into(),
            })
        }
        ast::Pattern::String(string_pattern) => {
            let string_literal = string_literal_to_semantic(ctx, string_pattern)?;
            Pattern::StringLiteral(PatternStringLiteral {
                string_literal,
                stable_ptr: string_pattern.stable_ptr().into(),
            })
        }
        ast::Pattern::Enum(enum_pattern) => {
            let path = enum_pattern.path(syntax_db);
            let item = ctx.resolver.resolve_generic_path(
                ctx.diagnostics,
                &path,
                NotFoundItemType::Identifier,
                Some(&mut ctx.environment),
            )?;
            let generic_variant = try_extract_matches!(item, ResolvedGenericItem::Variant)
                .ok_or_else(|| ctx.diagnostics.report(&path, NotAVariant))?;

            let (concrete_enum, n_snapshots) = extract_concrete_enum_from_pattern_and_validate(
                ctx,
                pattern_syntax,
                ty,
                generic_variant.enum_id,
            )?;

            // TODO(lior): Should we report a diagnostic here?
            let concrete_variant = ctx
                .db
                .concrete_enum_variant(concrete_enum, &generic_variant)
                .map_err(|_| ctx.diagnostics.report(&path, UnknownEnum))?;

            // Compute inner pattern.
            let inner_ty = wrap_in_snapshots(ctx.db, concrete_variant.ty, n_snapshots);

            let inner_pattern = match enum_pattern.pattern(syntax_db) {
                ast::OptionPatternEnumInnerPattern::Empty(_) => None,
                ast::OptionPatternEnumInnerPattern::PatternEnumInnerPattern(p) => {
                    let pattern = compute_pattern_semantic(
                        ctx,
                        &p.pattern(syntax_db),
                        inner_ty,
                        or_pattern_variables_map,
                    );
                    Some(pattern.id)
                }
            };

            Pattern::EnumVariant(PatternEnumVariant {
                variant: concrete_variant,
                inner_pattern,
                ty,
                stable_ptr: enum_pattern.stable_ptr().into(),
            })
        }
        ast::Pattern::Path(path) => {
            let item_result = ctx.resolver.resolve_generic_path(
                &mut Default::default(),
                path,
                NotFoundItemType::Identifier,
                Some(&mut ctx.environment),
            );
            if let Ok(item) = item_result {
                if let Some(generic_variant) =
                    try_extract_matches!(item, ResolvedGenericItem::Variant)
                {
                    let (concrete_enum, _n_snapshots) =
                        extract_concrete_enum_from_pattern_and_validate(
                            ctx,
                            pattern_syntax,
                            ty,
                            generic_variant.enum_id,
                        )?;
                    let concrete_variant = ctx
                        .db
                        .concrete_enum_variant(concrete_enum, &generic_variant)
                        .map_err(|_| ctx.diagnostics.report(path, UnknownEnum))?;
                    return Ok(Pattern::EnumVariant(PatternEnumVariant {
                        variant: concrete_variant,
                        inner_pattern: None,
                        ty,
                        stable_ptr: path.stable_ptr().into(),
                    }));
                }
            }

            // Paths with a single element are treated as identifiers, which will result in a
            // variable pattern if no matching enum variant is found. If a matching enum
            // variant exists, it is resolved to the corresponding concrete variant.
            if path.elements(syntax_db).len() > 1 {
                return Err(ctx.diagnostics.report(path, Unsupported));
            }
            // TODO(spapini): Make sure this is a simple identifier. In particular, no generics.
            let identifier = path.elements(syntax_db)[0].identifier_ast(syntax_db);
            create_variable_pattern(
                ctx,
                identifier,
                &[],
                ty,
                path.stable_ptr().into(),
                or_pattern_variables_map,
            )
        }
        ast::Pattern::Identifier(identifier) => create_variable_pattern(
            ctx,
            identifier.name(syntax_db),
            &identifier.modifiers(syntax_db).elements(syntax_db),
            ty,
            identifier.stable_ptr().into(),
            or_pattern_variables_map,
        ),
        ast::Pattern::Struct(pattern_struct) => {
            let pattern_ty = try_extract_matches!(
                ctx.resolver.resolve_concrete_path_ex(
                    ctx.diagnostics,
                    &pattern_struct.path(syntax_db),
                    NotFoundItemType::Type,
                    Some(&mut ctx.environment)
                )?,
                ResolvedConcreteItem::Type
            )
            .ok_or_else(|| ctx.diagnostics.report(&pattern_struct.path(syntax_db), NotAType))?;
            let inference = &mut ctx.resolver.inference();
            inference.conform_ty(pattern_ty, peel_snapshots(ctx.db, ty).1.intern(ctx.db)).map_err(
                |err_set| inference.report_on_pending_error(err_set, ctx.diagnostics, stable_ptr),
            )?;
            let ty = ctx.reduce_ty(ty);
            // Peel all snapshot wrappers.
            let (n_snapshots, long_ty) = peel_snapshots(ctx.db, ty);

            // Check that type is an struct, and get the concrete struct from it.
            let concrete_struct_id = try_extract_matches!(long_ty, TypeLongId::Concrete)
                .and_then(|c| try_extract_matches!(c, ConcreteTypeId::Struct))
                .ok_or(())
                .or_else(|_| {
                    // Don't add a diagnostic if the type is missing.
                    // A diagnostic should've already been added.
                    ty.check_not_missing(ctx.db)?;
                    Err(ctx.diagnostics.report(pattern_struct, UnexpectedStructPattern(ty)))
                })?;
            let pattern_param_asts = pattern_struct.params(syntax_db).elements(syntax_db);
            let struct_id = concrete_struct_id.struct_id(ctx.db);
            let mut members = ctx.db.concrete_struct_members(concrete_struct_id)?.as_ref().clone();
            let mut used_members = UnorderedHashSet::<_>::default();
            let mut get_member = |ctx: &mut ComputationContext<'_>,
                                  member_name: SmolStr,
                                  stable_ptr: SyntaxStablePtrId| {
                let member = members.swap_remove(&member_name).on_none(|| {
                    ctx.diagnostics.report(
                        stable_ptr,
                        if used_members.contains(&member_name) {
                            StructMemberRedefinition { struct_id, member_name: member_name.clone() }
                        } else {
                            NoSuchStructMember { struct_id, member_name: member_name.clone() }
                        },
                    );
                })?;
                check_struct_member_is_visible(ctx, &member, stable_ptr, &member_name);
                used_members.insert(member_name);
                Some(member)
            };
            let mut field_patterns = vec![];
            let mut has_tail = false;
            for pattern_param_ast in pattern_param_asts {
                match pattern_param_ast {
                    PatternStructParam::Single(single) => {
                        let name = single.name(syntax_db);
                        let Some(member) =
                            get_member(ctx, name.text(syntax_db), name.stable_ptr().untyped())
                        else {
                            continue;
                        };
                        let ty = wrap_in_snapshots(ctx.db, member.ty, n_snapshots);
                        let pattern = create_variable_pattern(
                            ctx,
                            name,
                            &single.modifiers(syntax_db).elements(syntax_db),
                            ty,
                            single.stable_ptr().into(),
                            or_pattern_variables_map,
                        );
                        field_patterns.push((member, ctx.arenas.patterns.alloc(pattern)));
                    }
                    PatternStructParam::WithExpr(with_expr) => {
                        let name = with_expr.name(syntax_db);
                        let Some(member) =
                            get_member(ctx, name.text(syntax_db), name.stable_ptr().untyped())
                        else {
                            continue;
                        };
                        let ty = wrap_in_snapshots(ctx.db, member.ty, n_snapshots);
                        let pattern = compute_pattern_semantic(
                            ctx,
                            &with_expr.pattern(syntax_db),
                            ty,
                            or_pattern_variables_map,
                        );
                        field_patterns.push((member, pattern.id));
                    }
                    PatternStructParam::Tail(_) => {
                        has_tail = true;
                    }
                }
            }
            if !has_tail {
                for (member_name, _) in members.iter() {
                    ctx.diagnostics.report(pattern_struct, MissingMember(member_name.clone()));
                }
            }
            Pattern::Struct(PatternStruct {
                concrete_struct_id,
                field_patterns,
                ty,
                n_snapshots,
                stable_ptr: pattern_struct.stable_ptr(),
            })
        }
        ast::Pattern::Tuple(_) => maybe_compute_tuple_like_pattern_semantic(
            ctx,
            pattern_syntax,
            ty,
            or_pattern_variables_map,
            |ty: TypeId| UnexpectedTuplePattern(ty),
            |expected, actual| WrongNumberOfTupleElements { expected, actual },
        )?,
        ast::Pattern::FixedSizeArray(_) => maybe_compute_tuple_like_pattern_semantic(
            ctx,
            pattern_syntax,
            ty,
            or_pattern_variables_map,
            |ty: TypeId| UnexpectedFixedSizeArrayPattern(ty),
            |expected, actual| WrongNumberOfFixedSizeArrayElements { expected, actual },
        )?,
        ast::Pattern::False(pattern_false) => {
            let enum_expr = extract_matches!(
                false_literal_expr(ctx, pattern_false.stable_ptr().into()),
                Expr::EnumVariantCtor
            );

            extract_concrete_enum_from_pattern_and_validate(
                ctx,
                pattern_syntax,
                ty,
                enum_expr.variant.concrete_enum_id.enum_id(ctx.db),
            )?;

            Pattern::EnumVariant(PatternEnumVariant {
                variant: enum_expr.variant,
                stable_ptr: pattern_false.stable_ptr().into(),
                ty,
                inner_pattern: None,
            })
        }
        ast::Pattern::True(pattern_true) => {
            let enum_expr = extract_matches!(
                true_literal_expr(ctx, pattern_true.stable_ptr().into()),
                Expr::EnumVariantCtor
            );
            extract_concrete_enum_from_pattern_and_validate(
                ctx,
                pattern_syntax,
                ty,
                enum_expr.variant.concrete_enum_id.enum_id(ctx.db),
            )?;

            Pattern::EnumVariant(PatternEnumVariant {
                variant: enum_expr.variant,
                stable_ptr: pattern_true.stable_ptr().into(),
                ty,
                inner_pattern: None,
            })
        }
    };
    let inference = &mut ctx.resolver.inference();
    inference.conform_ty(pattern.ty(), ty).map_err(|err_set| {
        inference.report_on_pending_error(err_set, ctx.diagnostics, stable_ptr)
    })?;
    Ok(pattern)
}

/// Computes the semantic model of a pattern of a tuple or a fixed size array. Assumes that the
/// pattern is one of these types.
fn maybe_compute_tuple_like_pattern_semantic(
    ctx: &mut ComputationContext<'_>,
    pattern_syntax: &ast::Pattern,
    ty: TypeId,
    or_pattern_variables_map: &mut UnorderedHashMap<SmolStr, LocalVariable>,
    unexpected_pattern: fn(TypeId) -> SemanticDiagnosticKind,
    wrong_number_of_elements: fn(usize, usize) -> SemanticDiagnosticKind,
) -> Maybe<Pattern> {
    let (n_snapshots, long_ty) = finalized_snapshot_peeled_ty(ctx, ty, pattern_syntax)?;
    // Assert that the pattern is of the same type as the expr.
    match (pattern_syntax, &long_ty) {
        (ast::Pattern::Tuple(_), TypeLongId::Tuple(_))
        | (ast::Pattern::FixedSizeArray(_), TypeLongId::FixedSizeArray { .. }) => {}
        _ => {
            return Err(ctx.diagnostics.report(pattern_syntax, unexpected_pattern(ty)));
        }
    };
    let inner_tys = match long_ty {
        TypeLongId::Tuple(inner_tys) => inner_tys,
        TypeLongId::FixedSizeArray { type_id: inner_ty, size } => {
            let size = size
                .lookup_intern(ctx.db)
                .into_int()
                .expect("Expected ConstValue::Int for size")
                .to_usize()
                .unwrap();
            [inner_ty].repeat(size)
        }
        _ => unreachable!(),
    };
    let patterns_syntax = match pattern_syntax {
        ast::Pattern::Tuple(pattern_tuple) => {
            pattern_tuple.patterns(ctx.db.upcast()).elements(ctx.db.upcast())
        }
        ast::Pattern::FixedSizeArray(pattern_fixed_size_array) => {
            pattern_fixed_size_array.patterns(ctx.db.upcast()).elements(ctx.db.upcast())
        }
        _ => unreachable!(),
    };
    let size = inner_tys.len();
    if size != patterns_syntax.len() {
        return Err(ctx
            .diagnostics
            .report(pattern_syntax, wrong_number_of_elements(size, patterns_syntax.len())));
    }
    let pattern_options = zip_eq(patterns_syntax, inner_tys).map(|(pattern_ast, ty)| {
        let ty = wrap_in_snapshots(ctx.db, ty, n_snapshots);
        let pattern = compute_pattern_semantic(ctx, &pattern_ast, ty, or_pattern_variables_map);
        Ok(pattern.id)
    });
    // If all are Some, collect into a Vec.
    let field_patterns: Vec<_> = pattern_options.collect::<Maybe<_>>()?;
    Ok(match pattern_syntax {
        ast::Pattern::Tuple(syntax) => {
            Pattern::Tuple(PatternTuple { field_patterns, ty, stable_ptr: syntax.stable_ptr() })
        }
        ast::Pattern::FixedSizeArray(syntax) => Pattern::FixedSizeArray(PatternFixedSizeArray {
            elements_patterns: field_patterns,
            ty,
            stable_ptr: syntax.stable_ptr(),
        }),
        _ => unreachable!(),
    })
}

/// Validates that the semantic type of an enum pattern is an enum, and returns the concrete enum.
fn extract_concrete_enum_from_pattern_and_validate(
    ctx: &mut ComputationContext<'_>,
    pattern: &ast::Pattern,
    ty: TypeId,
    enum_id: EnumId,
) -> Maybe<(ConcreteEnumId, usize)> {
    // Peel all snapshot wrappers.
    let (n_snapshots, long_ty) = finalized_snapshot_peeled_ty(ctx, ty, pattern)?;

    // Check that type is an enum, and get the concrete enum from it.
    let concrete_enum = try_extract_matches!(long_ty, TypeLongId::Concrete)
        .and_then(|c| try_extract_matches!(c, ConcreteTypeId::Enum))
        .ok_or(())
        .or_else(|_| {
            // Don't add a diagnostic if the type is missing.
            // A diagnostic should've already been added.
            ty.check_not_missing(ctx.db)?;
            Err(ctx.diagnostics.report(pattern, UnexpectedEnumPattern(ty)))
        })?;
    // Check that these are the same enums.
    if enum_id != concrete_enum.enum_id(ctx.db) {
        return Err(ctx.diagnostics.report(pattern, WrongEnum {
            expected_enum: concrete_enum.enum_id(ctx.db),
            actual_enum: enum_id,
        }));
    }
    Ok((concrete_enum, n_snapshots))
}

/// Creates a local variable pattern.
fn create_variable_pattern(
    ctx: &mut ComputationContext<'_>,
    identifier: ast::TerminalIdentifier,
    modifier_list: &[ast::Modifier],
    ty: TypeId,
    stable_ptr: ast::PatternPtr,
    or_pattern_variables_map: &mut UnorderedHashMap<SmolStr, LocalVariable>,
) -> Pattern {
    let syntax_db = ctx.db.upcast();

    let var_id = match or_pattern_variables_map.get(&identifier.text(syntax_db)) {
        Some(var) => var.id,
        None => LocalVarLongId(ctx.resolver.module_file_id, identifier.stable_ptr()).intern(ctx.db),
    };
    let is_mut = match compute_mutability(ctx.diagnostics, syntax_db, modifier_list) {
        Mutability::Immutable => false,
        Mutability::Mutable => true,
        Mutability::Reference => {
            ctx.diagnostics.report(&identifier, ReferenceLocalVariable);
            false
        }
    };
    Pattern::Variable(PatternVariable {
        name: identifier.text(syntax_db),
        var: LocalVariable { id: var_id, ty, is_mut },
        stable_ptr,
    })
}

/// Creates a struct constructor semantic expression from its AST.
fn struct_ctor_expr(
    ctx: &mut ComputationContext<'_>,
    ctor_syntax: &ast::ExprStructCtorCall,
) -> Maybe<Expr> {
    let db = ctx.db;
    let syntax_db = db.upcast();
    let path = ctor_syntax.path(syntax_db);

    // Extract struct.
    let ty = resolve_type_with_environment(
        db,
        ctx.diagnostics,
        &mut ctx.resolver,
        &ast::Expr::Path(path.clone()),
        Some(&mut ctx.environment),
    );
    ty.check_not_missing(db)?;

    let concrete_struct_id = try_extract_matches!(ty.lookup_intern(ctx.db), TypeLongId::Concrete)
        .and_then(|c| try_extract_matches!(c, ConcreteTypeId::Struct))
        .ok_or_else(|| ctx.diagnostics.report(&path, NotAStruct))?;

    if ty.is_phantom(db) {
        ctx.diagnostics.report(ctor_syntax, CannotCreateInstancesOfPhantomTypes);
    }

    let members = db.concrete_struct_members(concrete_struct_id)?;
    let mut member_exprs: OrderedHashMap<MemberId, Option<ExprId>> = OrderedHashMap::default();
    let mut base_struct = None;

    for (index, arg) in ctor_syntax
        .arguments(syntax_db)
        .arguments(syntax_db)
        .elements(syntax_db)
        .into_iter()
        .enumerate()
    {
        // TODO: Extract to a function for results.
        match arg {
            ast::StructArg::StructArgSingle(arg) => {
                let arg_identifier = arg.identifier(syntax_db);
                let arg_name = arg_identifier.text(syntax_db);

                // Find struct member by name.
                let Some(member) = members.get(&arg_name) else {
                    ctx.diagnostics.report(&arg_identifier, UnknownMember);
                    continue;
                };
                check_struct_member_is_visible(
                    ctx,
                    member,
                    arg_identifier.stable_ptr().untyped(),
                    &arg_name,
                );

                // Extract expression.
                let arg_expr = match arg.arg_expr(syntax_db) {
                    ast::OptionStructArgExpr::Empty(_) => {
                        let Ok(expr) = resolve_variable_by_name(
                            ctx,
                            &arg_identifier,
                            path.stable_ptr().into(),
                        ) else {
                            // Insert only the member id, for correct duplicate member reporting.
                            if member_exprs.insert(member.id, None).is_some() {
                                ctx.diagnostics
                                    .report(&arg_identifier, MemberSpecifiedMoreThanOnce);
                            }
                            continue;
                        };
                        ExprAndId { expr: expr.clone(), id: ctx.arenas.exprs.alloc(expr) }
                    }
                    ast::OptionStructArgExpr::StructArgExpr(arg_expr) => {
                        compute_expr_semantic(ctx, &arg_expr.expr(syntax_db))
                    }
                };

                // Insert and check for duplicates.
                if member_exprs.insert(member.id, Some(arg_expr.id)).is_some() {
                    ctx.diagnostics.report(&arg_identifier, MemberSpecifiedMoreThanOnce);
                }

                // Check types.
                let inference = &mut ctx.resolver.inference();
                if let Err((err_set, actual_ty, expected_ty)) =
                    inference.conform_ty_for_diag(arg_expr.ty(), member.ty)
                {
                    if !expected_ty.is_missing(db) {
                        let diag_added = ctx
                            .diagnostics
                            .report(&arg_identifier, WrongArgumentType { expected_ty, actual_ty });
                        inference.consume_reported_error(err_set, diag_added);
                    }
                    continue;
                }
            }
            ast::StructArg::StructArgTail(base_struct_syntax) => {
                // TODO(TomerStarkware): remove tail expression from argument list.
                if index
                    != ctor_syntax
                        .arguments(syntax_db)
                        .arguments(syntax_db)
                        .elements(syntax_db)
                        .len()
                        - 1
                {
                    ctx.diagnostics.report(&base_struct_syntax, StructBaseStructExpressionNotLast);
                    continue;
                }
                let base_struct_expr =
                    compute_expr_semantic(ctx, &base_struct_syntax.expression(syntax_db));
                let inference = &mut ctx.resolver.inference();
                if let Err((err_set, actual_ty, expected_ty)) =
                    inference.conform_ty_for_diag(base_struct_expr.ty(), ty)
                {
                    let diag_added = ctx.diagnostics.report(
                        &base_struct_syntax.expression(syntax_db),
                        WrongArgumentType { expected_ty, actual_ty },
                    );
                    inference.consume_reported_error(err_set, diag_added);
                    continue;
                }

                base_struct = Some((base_struct_expr.id, base_struct_syntax));
            }
        };
    }

    // Report errors for missing members.
    for (member_name, member) in members.iter() {
        if !member_exprs.contains_key(&member.id) {
            if base_struct.is_some() {
                check_struct_member_is_visible(
                    ctx,
                    member,
                    base_struct.clone().unwrap().1.stable_ptr().untyped(),
                    member_name,
                );
            } else {
                ctx.diagnostics.report(ctor_syntax, MissingMember(member_name.clone()));
            }
        }
    }
    if members.len() == member_exprs.len() {
        if let Some((_, base_struct_syntax)) = base_struct {
            return Err(ctx
                .diagnostics
                .report(&base_struct_syntax, StructBaseStructExpressionNoEffect));
        }
    }
    Ok(Expr::StructCtor(ExprStructCtor {
        concrete_struct_id,
        members: member_exprs.into_iter().filter_map(|(x, y)| Some((x, y?))).collect(),
        base_struct: base_struct.map(|(x, _)| x),
        ty: TypeLongId::Concrete(ConcreteTypeId::Struct(concrete_struct_id)).intern(db),
        stable_ptr: ctor_syntax.stable_ptr().into(),
    }))
}

/// Returns the tail expression of the given list of statements, if exists.
/// A tail expression is the last statement in the list, if it is an expression and
/// it does not end with a semicolon.
fn get_tail_expression(
    syntax_db: &dyn SyntaxGroup,
    statements: &[ast::Statement],
) -> Option<ast::Expr> {
    let last = statements.last()?;
    let statement_expr = try_extract_matches!(last, ast::Statement::Expr)?;
    try_extract_matches!(statement_expr.semicolon(syntax_db), ast::OptionTerminalSemicolon::Empty)?;
    Some(statement_expr.expr(syntax_db))
}

/// Creates a new numeric literal expression.
fn new_literal_expr(
    ctx: &mut ComputationContext<'_>,
    ty: Option<&str>,
    value: BigInt,
    stable_ptr: ExprPtr,
) -> Maybe<ExprLiteral> {
    let ty = if let Some(ty_str) = ty {
        // Requires specific blocking as `NonZero` now has NumericLiteral support.
        if ty_str == "NonZero" {
            return Err(ctx.diagnostics.report(
                stable_ptr.untyped(),
                SemanticDiagnosticKind::WrongNumberOfArguments { expected: 1, actual: 0 },
            ));
        }
        try_get_core_ty_by_name(ctx.db, ty_str.into(), vec![])
            .map_err(|err| ctx.diagnostics.report(stable_ptr.untyped(), err))?
    } else {
        ctx.resolver.inference().new_type_var(Some(stable_ptr.untyped()))
    };

    // Numeric trait.
    let trait_id = numeric_literal_trait(ctx.db);
    let generic_args = vec![GenericArgumentId::Type(ty)];
    let concrete_trait_id = semantic::ConcreteTraitLongId { trait_id, generic_args }.intern(ctx.db);
    let lookup_context = ctx.resolver.impl_lookup_context();
    let inference = &mut ctx.resolver.inference();
    inference.new_impl_var(concrete_trait_id, Some(stable_ptr.untyped()), lookup_context);

    Ok(ExprLiteral { value, ty, stable_ptr })
}

/// Creates the semantic model of a literal expression from its AST.
fn literal_to_semantic(
    ctx: &mut ComputationContext<'_>,
    literal_syntax: &ast::TerminalLiteralNumber,
) -> Maybe<ExprLiteral> {
    let db = ctx.db;
    let syntax_db = db.upcast();

    let (value, ty) = literal_syntax.numeric_value_and_suffix(syntax_db).unwrap_or_default();
    let ty = ty.as_ref().map(SmolStr::as_str);

    new_literal_expr(ctx, ty, value, literal_syntax.stable_ptr().into())
}

/// Creates the semantic model of a short string from its AST.
fn short_string_to_semantic(
    ctx: &mut ComputationContext<'_>,
    short_string_syntax: &ast::TerminalShortString,
) -> Maybe<ExprLiteral> {
    let db = ctx.db;
    let syntax_db = db.upcast();

    let value = short_string_syntax.numeric_value(syntax_db).unwrap_or_default();

    let suffix = short_string_syntax.suffix(syntax_db);
    let suffix = suffix.as_ref().map(SmolStr::as_str);

    new_literal_expr(ctx, suffix, value, short_string_syntax.stable_ptr().into())
}

/// Creates a new string literal expression.
fn new_string_literal_expr(
    ctx: &mut ComputationContext<'_>,
    value: String,
    stable_ptr: ExprPtr,
) -> Maybe<ExprStringLiteral> {
    let ty = ctx.resolver.inference().new_type_var(Some(stable_ptr.untyped()));

    // String trait.
    let trait_id = get_core_trait(ctx.db, CoreTraitContext::TopLevel, "StringLiteral".into());
    let generic_args = vec![GenericArgumentId::Type(ty)];
    let concrete_trait_id = semantic::ConcreteTraitLongId { trait_id, generic_args }.intern(ctx.db);
    let lookup_context = ctx.resolver.impl_lookup_context();
    let inference = &mut ctx.resolver.inference();
    inference.new_impl_var(concrete_trait_id, Some(stable_ptr.untyped()), lookup_context);

    Ok(ExprStringLiteral { value, ty, stable_ptr })
}

/// Creates the semantic model of a string literal from its AST.
fn string_literal_to_semantic(
    ctx: &mut ComputationContext<'_>,
    string_syntax: &ast::TerminalString,
) -> Maybe<ExprStringLiteral> {
    let db = ctx.db;
    let syntax_db = db.upcast();
    let stable_ptr = string_syntax.stable_ptr();

    let value = string_syntax.string_value(syntax_db).unwrap_or_default();
    // TODO(yuval): support prefixes/suffixes for explicit types?

    new_string_literal_expr(ctx, value, stable_ptr.into())
}

/// Given an expression syntax, if it's an identifier, returns it. Otherwise, returns the proper
/// error.
fn expr_as_identifier(
    ctx: &mut ComputationContext<'_>,
    path: &ast::ExprPath,
    syntax_db: &dyn SyntaxGroup,
) -> Maybe<SmolStr> {
    let segments = path.elements(syntax_db);
    if segments.len() == 1 {
        return Ok(segments[0].identifier(syntax_db));
    }
    Err(ctx.diagnostics.report(path, InvalidMemberExpression))
}

// TODO(spapini): Consider moving some checks here to the responsibility of the parser.
/// Computes the semantic expression for a dot expression.
fn dot_expr(
    ctx: &mut ComputationContext<'_>,
    lexpr: ExprAndId,
    rhs_syntax: ast::Expr,
    stable_ptr: ast::ExprPtr,
) -> Maybe<Expr> {
    // Find MemberId.
    match rhs_syntax {
        ast::Expr::Path(expr) => member_access_expr(ctx, lexpr, expr, stable_ptr),
        ast::Expr::FunctionCall(expr) => method_call_expr(ctx, lexpr, expr, stable_ptr),
        _ => Err(ctx.diagnostics.report(&rhs_syntax, InvalidMemberExpression)),
    }
}

/// Finds all the trait ids usable in the current context.
fn traits_in_context(
    ctx: &mut ComputationContext<'_>,
) -> Maybe<OrderedHashMap<TraitId, LookupItemId>> {
    let mut traits =
        ctx.db.module_usable_trait_ids(ctx.resolver.prelude_submodule())?.deref().clone();
    traits.extend(
        ctx.db
            .module_usable_trait_ids(ctx.resolver.module_file_id.0)?
            .iter()
            .map(|(k, v)| (*k, *v)),
    );
    Ok(traits)
}

/// Computes the semantic model of a method call expression (e.g. "expr.method(..)").
/// Finds all traits with at least one candidate impl with a matching `self` param.
/// If more/less than 1 such trait exists, fails.
fn method_call_expr(
    ctx: &mut ComputationContext<'_>,
    lexpr: ExprAndId,
    expr: ast::ExprFunctionCall,
    stable_ptr: ast::ExprPtr,
) -> Maybe<Expr> {
    // TODO(spapini): Add ctx.module_id.
    // TODO(spapini): Look also in uses.
    let syntax_db = ctx.db.upcast();
    let path = expr.path(syntax_db);
    let Ok([segment]): Result<[_; 1], _> = path.elements(syntax_db).try_into() else {
        return Err(ctx.diagnostics.report(&expr, InvalidMemberExpression));
    };
    let func_name = segment.identifier(syntax_db);
    let generic_args_syntax = segment.generic_args(syntax_db);
    // Save some work. ignore the result. The error, if any, will be reported later.
    ctx.resolver.inference().solve().ok();

    let mut candidate_traits = traits_in_context(ctx)?;

    // Add traits from impl generic args in the context.
    for generic_param in &ctx.resolver.data.generic_params {
        if generic_param.kind(ctx.db.upcast()) == GenericKind::Impl {
            let Ok(trait_id) = ctx.db.generic_impl_param_trait(*generic_param) else {
                continue;
            };
            candidate_traits
                .insert(trait_id, LookupItemId::ModuleItem(ModuleItemId::Trait(trait_id)));
        }
    }

    // Extracting the possible traits that should be imported, in order to use the method.
    let module_file_id = ctx.resolver.module_file_id;
    let lookup_context = ctx.resolver.impl_lookup_context();
    let lexpr_clone = lexpr.clone();
    let db = ctx.db;
    let (function_id, actual_trait_id, fixed_lexpr, mutability) =
        compute_method_function_call_data(
            ctx,
            candidate_traits.keys().copied().collect_vec().as_slice(),
            func_name,
            lexpr,
            path.stable_ptr().untyped(),
            generic_args_syntax,
            |ty, method_name, inference_errors| {
                let relevant_traits = if !inference_errors.is_empty() {
                    vec![]
                } else {
                    match_method_to_traits(
                        db,
                        ty,
                        &method_name,
                        lookup_context.clone(),
                        module_file_id,
                        lexpr_clone.stable_ptr().untyped(),
                    )
                };
                Some(CannotCallMethod { ty, method_name, inference_errors, relevant_traits })
            },
            |_, trait_function_id0, trait_function_id1| {
                Some(AmbiguousTrait { trait_function_id0, trait_function_id1 })
            },
        )?;
    ctx.resolver.data.used_items.insert(candidate_traits[&actual_trait_id]);

    ctx.resolver.data.resolved_items.mark_concrete(
        ctx.db,
        &segment,
        ResolvedConcreteItem::Function(function_id),
    );

    // Note there may be n+1 arguments for n parameters, if the last one is a coupon.
    let mut args_iter =
        expr.arguments(syntax_db).arguments(syntax_db).elements(syntax_db).into_iter();
    // Self argument.
    let mut named_args = vec![NamedArg(fixed_lexpr, None, mutability)];
    // Other arguments.
    let ConcreteFunction { .. } = function_id.lookup_intern(ctx.db).function;
    let closure_params = concrete_function_closure_params(ctx.db, function_id)?;
    for ty in function_parameter_types(ctx, function_id)?.skip(1) {
        let Some(arg_syntax) = args_iter.next() else {
            break;
        };
        named_args.push(compute_named_argument_clause(
            ctx,
            arg_syntax,
            closure_params.get(&ty).cloned(),
        ));
    }

    // Maybe coupon
    if let Some(arg_syntax) = args_iter.next() {
        named_args.push(compute_named_argument_clause(ctx, arg_syntax, None));
    }

    expr_function_call(ctx, function_id, named_args, &expr, stable_ptr)
}

/// Computes the semantic model of a member access expression (e.g. "expr.member").
fn member_access_expr(
    ctx: &mut ComputationContext<'_>,
    lexpr: ExprAndId,
    rhs_syntax: ast::ExprPath,
    stable_ptr: ast::ExprPtr,
) -> Maybe<Expr> {
    let syntax_db = ctx.db.upcast();

    // Find MemberId.
    let member_name = expr_as_identifier(ctx, &rhs_syntax, syntax_db)?;
    let (n_snapshots, long_ty) = finalized_snapshot_peeled_ty(ctx, lexpr.ty(), &rhs_syntax)?;

    match &long_ty {
        TypeLongId::Concrete(_) | TypeLongId::Tuple(_) | TypeLongId::FixedSizeArray { .. } => {
            let Some(EnrichedTypeMemberAccess { member, deref_functions }) =
                get_enriched_type_member_access(ctx, lexpr.clone(), stable_ptr, &member_name)?
            else {
                return Err(ctx.diagnostics.report(&rhs_syntax, NoSuchTypeMember {
                    ty: long_ty.intern(ctx.db),
                    member_name,
                }));
            };
            check_struct_member_is_visible(
                ctx,
                &member,
                rhs_syntax.stable_ptr().untyped(),
                &member_name,
            );
            let member_path = match &long_ty {
                TypeLongId::Concrete(ConcreteTypeId::Struct(concrete_struct_id))
                    if n_snapshots == 0 && deref_functions.is_empty() =>
                {
                    lexpr.as_member_path().map(|parent| ExprVarMemberPath::Member {
                        parent: Box::new(parent),
                        member_id: member.id,
                        stable_ptr,
                        concrete_struct_id: *concrete_struct_id,
                        ty: member.ty,
                    })
                }
                _ => None,
            };
            let mut derefed_expr: ExprAndId = lexpr;
            for (deref_function, mutability) in &deref_functions {
                let cur_expr = expr_function_call(
                    ctx,
                    *deref_function,
                    vec![NamedArg(derefed_expr, None, *mutability)],
                    stable_ptr,
                    stable_ptr,
                )
                .unwrap();

                derefed_expr =
                    ExprAndId { expr: cur_expr.clone(), id: ctx.arenas.exprs.alloc(cur_expr) };
            }
            let (_, long_ty) = finalized_snapshot_peeled_ty(ctx, derefed_expr.ty(), &rhs_syntax)?;
            let derefed_expr_concrete_struct_id = match long_ty {
                TypeLongId::Concrete(ConcreteTypeId::Struct(concrete_struct_id)) => {
                    concrete_struct_id
                }
                _ => unreachable!(),
            };
            let ty = if !deref_functions.is_empty() {
                member.ty
            } else {
                wrap_in_snapshots(ctx.db, member.ty, n_snapshots)
            };
            Ok(Expr::MemberAccess(ExprMemberAccess {
                expr: derefed_expr.id,
                concrete_struct_id: derefed_expr_concrete_struct_id,
                member: member.id,
                ty,
                member_path,
                n_snapshots,
                stable_ptr,
            }))
        }

        TypeLongId::Snapshot(_) => {
            // TODO(spapini): Handle snapshot members.
            Err(ctx.diagnostics.report(&rhs_syntax, Unsupported))
        }
        TypeLongId::Closure(_) => Err(ctx.diagnostics.report(&rhs_syntax, Unsupported)),
        TypeLongId::ImplType(impl_type_id) => {
            unreachable!(
                "Impl type should've been reduced {:?}.",
                impl_type_id.debug(ctx.db.elongate())
            )
        }
        TypeLongId::Var(_) => Err(ctx.diagnostics.report(
            &rhs_syntax,
            InternalInferenceError(InferenceError::TypeNotInferred(long_ty.intern(ctx.db))),
        )),
        TypeLongId::GenericParameter(_) | TypeLongId::Coupon(_) => Err(ctx
            .diagnostics
            .report(&rhs_syntax, TypeHasNoMembers { ty: long_ty.intern(ctx.db), member_name })),
        TypeLongId::Missing(diag_added) => Err(*diag_added),
        TypeLongId::TraitType(_) => {
            panic!("Trait types should only appear in traits, where there are no function bodies.")
        }
    }
}

/// Returns the member and the deref operations needed for its access.
///
/// Enriched members include both direct members (in case of a struct), and members of derefed types
/// if the type implements the Deref trait into a struct.
fn get_enriched_type_member_access(
    ctx: &mut ComputationContext<'_>,
    expr: ExprAndId,
    stable_ptr: ast::ExprPtr,
    accessed_member_name: &str,
) -> Maybe<Option<EnrichedTypeMemberAccess>> {
    let (_, mut long_ty) = peel_snapshots(ctx.db, expr.ty());
    if matches!(long_ty, TypeLongId::Var(_)) {
        // Save some work. ignore the result. The error, if any, will be reported later.
        ctx.resolver.inference().solve().ok();
        long_ty = ctx.resolver.inference().rewrite(long_ty).no_err();
    }
    let (_, long_ty) = peel_snapshots_ex(ctx.db, long_ty);
    let base_var = match &expr.expr {
        Expr::Var(expr_var) => Some(expr_var.var),
        Expr::MemberAccess(ExprMemberAccess { member_path: Some(member_path), .. }) => {
            Some(member_path.base_var())
        }
        _ => None,
    };
    let is_mut_var = base_var
        .filter(|var_id| matches!(ctx.semantic_defs.get(var_id), Some(var) if var.is_mut()))
        .is_some();
    let ty = long_ty.clone().intern(ctx.db);
    let key = (ty, is_mut_var);
    let mut enriched_members = match ctx.resolver.type_enriched_members.entry(key) {
        Entry::Occupied(entry) => {
            let e = entry.get();
            match e.get_member(accessed_member_name) {
                Some(value) => return Ok(Some(value)),
                None => {
                    if e.exploration_tail.is_none() {
                        // There's no further exploration to be done, and member was not found.
                        return Ok(None);
                    }
                }
            }
            // Moving out of the map to call `enrich_members` and insert back with updated value.
            entry.swap_remove()
        }
        Entry::Vacant(_) => {
            let members =
                if let TypeLongId::Concrete(ConcreteTypeId::Struct(concrete_struct_id)) = long_ty {
                    let members = ctx.db.concrete_struct_members(concrete_struct_id)?;
                    if let Some(member) = members.get(accessed_member_name) {
                        // Found direct member access - so directly returning it.
                        return Ok(Some(EnrichedTypeMemberAccess {
                            member: member.clone(),
                            deref_functions: vec![],
                        }));
                    }
                    members.iter().map(|(k, v)| (k.clone(), (v.clone(), 0))).collect()
                } else {
                    Default::default()
                };
            EnrichedMembers { members, deref_functions: vec![], exploration_tail: Some(expr.id) }
        }
    };
    enrich_members(ctx, &mut enriched_members, is_mut_var, stable_ptr, accessed_member_name)?;
    let e = ctx.resolver.type_enriched_members.entry(key).or_insert(enriched_members);
    Ok(e.get_member(accessed_member_name))
}

/// Enriches the `enriched_members` with members from "deref"s of the current type.
///
/// The function will stop enriching if it encounters a cycle in the deref chain, or if the
/// requested member is found.
fn enrich_members(
    ctx: &mut ComputationContext<'_>,
    enriched_members: &mut EnrichedMembers,
    is_mut_var: bool,
    stable_ptr: ast::ExprPtr,
    accessed_member_name: &str,
) -> Maybe<()> {
    let EnrichedMembers { members: enriched, deref_functions, exploration_tail } = enriched_members;
    let mut visited_types: OrderedHashSet<TypeId> = OrderedHashSet::default();

    let expr_id =
        exploration_tail.expect("`enrich_members` should be called with a `calc_tail` value.");
    let mut expr = ExprAndId { expr: ctx.arenas.exprs[expr_id].clone(), id: expr_id };

    let deref_mut_trait_id = deref_mut_trait(ctx.db);
    let deref_trait_id = deref_trait(ctx.db);

    let compute_deref_method_function_call_data =
        |ctx: &mut ComputationContext<'_>, expr: ExprAndId, use_deref_mut: bool| {
            let deref_trait = if use_deref_mut { deref_mut_trait_id } else { deref_trait_id };
            compute_method_function_call_data(
                ctx,
                &[deref_trait],
                if use_deref_mut { "deref_mut".into() } else { "deref".into() },
                expr.clone(),
                stable_ptr.0,
                None,
                |_, _, _| None,
                |_, _, _| None,
            )
        };

    // If the variable is mutable, and implements DerefMut, we use DerefMut in the first iteration.
    let mut use_deref_mut = deref_functions.is_empty()
        && is_mut_var
        && compute_deref_method_function_call_data(ctx, expr.clone(), true).is_ok();

    // This function either finds a member and sets `exploration_tail` or finishes the exploration
    // and leaves that exploration tail as `None`.
    *exploration_tail = None;

    // Add members of derefed types.
    while let Ok((function_id, _, cur_expr, mutability)) =
        compute_deref_method_function_call_data(ctx, expr, use_deref_mut)
    {
        deref_functions.push((function_id, mutability));
        use_deref_mut = false;
        let n_deref = deref_functions.len();
        expr = cur_expr;
        let derefed_expr = expr_function_call(
            ctx,
            function_id,
            vec![NamedArg(expr, None, mutability)],
            stable_ptr,
            stable_ptr,
        )?;
        let ty = ctx.reduce_ty(derefed_expr.ty());
        let (_, long_ty) = finalized_snapshot_peeled_ty(ctx, ty, stable_ptr)?;
        // If the type is still a variable we stop looking for derefed members.
        if let TypeLongId::Var(_) = long_ty {
            break;
        }
        expr = ExprAndId { expr: derefed_expr.clone(), id: ctx.arenas.exprs.alloc(derefed_expr) };
        if let TypeLongId::Concrete(ConcreteTypeId::Struct(concrete_struct_id)) = long_ty {
            let members = ctx.db.concrete_struct_members(concrete_struct_id)?;
            for (member_name, member) in members.iter() {
                // Insert member if there is not already a member with the same name.
                enriched.entry(member_name.clone()).or_insert_with(|| (member.clone(), n_deref));
            }
            // If member is contained we can stop the calculation post the lookup.
            if members.contains_key(accessed_member_name) {
                // Found member, so exploration isn't done - setting up the tail.
                *exploration_tail = Some(expr.id);
                break;
            }
        }
        if !visited_types.insert(long_ty.intern(ctx.db)) {
            // Break if we have a cycle. A diagnostic will be reported from the impl and not from
            // member access.
            break;
        }
    }
    Ok(())
}

/// Peels snapshots from a type and making sure it is fully not a variable type.
fn finalized_snapshot_peeled_ty(
    ctx: &mut ComputationContext<'_>,
    ty: TypeId,
    stable_ptr: impl Into<SyntaxStablePtrId>,
) -> Maybe<(usize, TypeLongId)> {
    let ty = ctx.reduce_ty(ty);
    let (base_snapshots, mut long_ty) = peel_snapshots(ctx.db, ty);
    if let TypeLongId::ImplType(impl_type_id) = long_ty {
        let inference = &mut ctx.resolver.inference();
        let Ok(ty) = inference.reduce_impl_ty(impl_type_id) else {
            return Err(ctx
                .diagnostics
                .report(stable_ptr, InternalInferenceError(InferenceError::TypeNotInferred(ty))));
        };
        long_ty = ty.lookup_intern(ctx.db);
    }
    if matches!(long_ty, TypeLongId::Var(_)) {
        // Save some work. ignore the result. The error, if any, will be reported later.
        ctx.resolver.inference().solve().ok();
        long_ty = ctx.resolver.inference().rewrite(long_ty).no_err();
    }
    let (additional_snapshots, long_ty) = peel_snapshots_ex(ctx.db, long_ty);
    Ok((base_snapshots + additional_snapshots, long_ty))
}

/// Resolves a variable or a constant given a context and a path expression.
fn resolve_expr_path(ctx: &mut ComputationContext<'_>, path: &ast::ExprPath) -> Maybe<Expr> {
    let db = ctx.db;
    let syntax_db = db.upcast();
    let segments = path.elements(syntax_db);
    if segments.is_empty() {
        return Err(ctx.diagnostics.report(path, Unsupported));
    }

    // Check if this is a variable.
    if let [PathSegment::Simple(ident_segment)] = &segments[..] {
        let identifier = ident_segment.ident(syntax_db);
        let variable_name = identifier.text(ctx.db.upcast());
        if let Some(res) = get_binded_expr_by_name(ctx, &variable_name, path.stable_ptr().into()) {
            match res.clone() {
                Expr::Var(expr_var) => {
                    let item = ResolvedGenericItem::Variable(expr_var.var);
                    ctx.resolver.data.resolved_items.generic.insert(identifier.stable_ptr(), item);
                }
                Expr::Constant(expr_const) => {
                    let item = ResolvedConcreteItem::Constant(expr_const.const_value_id);
                    ctx.resolver.data.resolved_items.concrete.insert(identifier.stable_ptr(), item);
                }
                _ => unreachable!(
                    "get_binded_expr_by_name should only return variables or constants"
                ),
            };
            return Ok(res);
        }
    }

    let resolved_item: ResolvedConcreteItem = ctx.resolver.resolve_concrete_path_ex(
        ctx.diagnostics,
        path,
        NotFoundItemType::Identifier,
        Some(&mut ctx.environment),
    )?;

    match resolved_item {
        ResolvedConcreteItem::Constant(const_value_id) => Ok(Expr::Constant(ExprConstant {
            const_value_id,
            ty: const_value_id.ty(db)?,
            stable_ptr: path.stable_ptr().into(),
        })),

        ResolvedConcreteItem::Variant(variant) if variant.ty == unit_ty(db) => {
            let stable_ptr = path.stable_ptr().into();
            let concrete_enum_id = variant.concrete_enum_id;
            Ok(semantic::Expr::EnumVariantCtor(semantic::ExprEnumVariantCtor {
                variant,
                value_expr: unit_expr(ctx, stable_ptr),
                ty: TypeLongId::Concrete(ConcreteTypeId::Enum(concrete_enum_id)).intern(db),
                stable_ptr,
            }))
        }
        resolved_item => Err(ctx.diagnostics.report(path, UnexpectedElement {
            expected: vec![ElementKind::Variable, ElementKind::Constant],
            actual: (&resolved_item).into(),
        })),
    }
}

/// Resolves a variable given a context and a simple name.
///
/// Reports a diagnostic if the variable was not found.
pub fn resolve_variable_by_name(
    ctx: &mut ComputationContext<'_>,
    identifier: &ast::TerminalIdentifier,
    stable_ptr: ast::ExprPtr,
) -> Maybe<Expr> {
    let variable_name = identifier.text(ctx.db.upcast());
    let res = get_binded_expr_by_name(ctx, &variable_name, stable_ptr)
        .ok_or_else(|| ctx.diagnostics.report(identifier, VariableNotFound(variable_name)))?;
    let item = ResolvedGenericItem::Variable(extract_matches!(&res, Expr::Var).var);
    ctx.resolver.data.resolved_items.generic.insert(identifier.stable_ptr(), item);
    Ok(res)
}

/// Returns the requested variable from the environment if it exists. Returns None otherwise.
pub fn get_binded_expr_by_name(
    ctx: &mut ComputationContext<'_>,
    variable_name: &SmolStr,
    stable_ptr: ast::ExprPtr,
) -> Option<Expr> {
    let mut maybe_env = Some(&mut *ctx.environment);
    while let Some(env) = maybe_env {
        if let Some(var) = env.variables.get(variable_name) {
            env.used_variables.insert(var.id());
            return match var {
                Binding::LocalItem(local_const) => match local_const.kind.clone() {
                    crate::StatementItemKind::Constant(const_value_id, ty) => {
                        Some(Expr::Constant(ExprConstant { const_value_id, ty, stable_ptr }))
                    }
                },
                Binding::LocalVar(_) | Binding::Param(_) => {
                    Some(Expr::Var(ExprVar { var: var.id(), ty: var.ty(), stable_ptr }))
                }
            };
        }
        maybe_env = env.parent.as_deref_mut();
    }
    None
}

/// Typechecks a function call.
fn expr_function_call(
    ctx: &mut ComputationContext<'_>,
    function_id: FunctionId,
    mut named_args: Vec<NamedArg>,
    call_ptr: impl Into<SyntaxStablePtrId>,
    stable_ptr: ast::ExprPtr,
) -> Maybe<Expr> {
    let coupon_arg = maybe_pop_coupon_argument(ctx, &mut named_args, function_id);

    let signature = ctx.db.concrete_function_signature(function_id)?;
    let signature = ctx.resolver.inference().rewrite(signature).unwrap();

    // TODO(spapini): Better location for these diagnostics after the refactor for generics resolve.
    if named_args.len() != signature.params.len() {
        return Err(ctx.diagnostics.report(call_ptr, WrongNumberOfArguments {
            expected: signature.params.len(),
            actual: named_args.len(),
        }));
    }

    // Check argument names and types.
    check_named_arguments(&named_args, &signature, ctx)?;
    let mut args = Vec::new();
    for (NamedArg(arg, _name, mutability), param) in
        named_args.into_iter().zip(signature.params.iter())
    {
        let arg_typ = arg.ty();
        let param_typ = param.ty;
        // Don't add diagnostic if the type is missing (a diagnostic should have already been
        // added).
        // TODO(lior): Add a test to missing type once possible.
        if !arg_typ.is_missing(ctx.db) {
            let inference = &mut ctx.resolver.inference();
            if let Err((err_set, actual_ty, expected_ty)) =
                inference.conform_ty_for_diag(arg_typ, param_typ)
            {
                let diag_added = ctx
                    .diagnostics
                    .report(arg.deref(), WrongArgumentType { expected_ty, actual_ty });
                inference.consume_reported_error(err_set, diag_added);
            }
        }

        args.push(if param.mutability == Mutability::Reference {
            // Verify the argument is a variable.
            let Some(ref_arg) = arg.as_member_path() else {
                return Err(ctx.diagnostics.report(arg.deref(), RefArgNotAVariable));
            };
            // Verify the variable argument is mutable.
            if !ctx.semantic_defs[&ref_arg.base_var()].is_mut() {
                ctx.diagnostics.report(arg.deref(), RefArgNotMutable);
            }
            // Verify that it is passed explicitly as 'ref'.
            if mutability != Mutability::Reference {
                ctx.diagnostics.report(arg.deref(), RefArgNotExplicit);
            }
            ExprFunctionCallArg::Reference(ref_arg)
        } else {
            // Verify that it is passed without modifiers.
            if mutability != Mutability::Immutable {
                ctx.diagnostics.report(arg.deref(), ImmutableArgWithModifiers);
            }
            ExprFunctionCallArg::Value(arg.id)
        });
    }

    let expr_function_call = ExprFunctionCall {
        function: function_id,
        args,
        coupon_arg,
        ty: signature.return_type,
        stable_ptr,
    };
    // Check panicable.
    if signature.panicable && has_panic_incompatibility(ctx, &expr_function_call) {
        // TODO(spapini): Delay this check until after inference, to allow resolving specific
        //   impls first.
        return Err(ctx.diagnostics.report(call_ptr, PanicableFromNonPanicable));
    }
    Ok(Expr::FunctionCall(expr_function_call))
}

/// Checks if the last item in `named_args`, has the argument name `__coupon__`, and removes and
/// returns it if so.
fn maybe_pop_coupon_argument(
    ctx: &mut ComputationContext<'_>,
    named_args: &mut Vec<NamedArg>,
    function_id: FunctionId,
) -> Option<id_arena::Id<Expr>> {
    let mut coupon_arg: Option<ExprId> = None;
    if let Some(NamedArg(arg, Some(name_terminal), mutability)) = named_args.last() {
        let coupons_enabled = are_coupons_enabled(ctx.db, ctx.resolver.module_file_id);
        if name_terminal.text(ctx.db.upcast()) == "__coupon__" && coupons_enabled {
            // Check that the argument type is correct.
            let expected_ty = TypeLongId::Coupon(function_id).intern(ctx.db);
            let arg_typ = arg.ty();
            if !arg_typ.is_missing(ctx.db) {
                let inference = &mut ctx.resolver.inference();
                if let Err((err_set, actual_ty, expected_ty)) =
                    inference.conform_ty_for_diag(arg_typ, expected_ty)
                {
                    let diag_added = ctx
                        .diagnostics
                        .report(arg.deref(), WrongArgumentType { expected_ty, actual_ty });
                    inference.consume_reported_error(err_set, diag_added);
                }
            }

            // Check that the argument is not mutable/reference.
            if *mutability != Mutability::Immutable {
                ctx.diagnostics.report(arg.deref(), CouponArgumentNoModifiers);
            }

            coupon_arg = Some(arg.id);

            // Remove the __coupon__ argument from the argument list.
            named_args.pop();
        }
    }
    coupon_arg
}

/// Checks if a panicable function is called from a disallowed context.
fn has_panic_incompatibility(
    ctx: &mut ComputationContext<'_>,
    expr_function_call: &ExprFunctionCall,
) -> bool {
    // If this is not an actual function call, but actually a minus literal (e.g. -1), then this is
    // the same as nopanic.
    if try_extract_minus_literal(ctx.db, &ctx.arenas.exprs, expr_function_call).is_some() {
        return false;
    }
    if let Some(signature) = ctx.signature {
        // If the caller is nopanic, then this is a panic incompatibility.
        !signature.panicable
    } else {
        false
    }
}

/// Checks the correctness of the named arguments, and outputs diagnostics on errors.
fn check_named_arguments(
    named_args: &[NamedArg],
    signature: &Signature,
    ctx: &mut ComputationContext<'_>,
) -> Maybe<()> {
    let mut res: Maybe<()> = Ok(());

    // Indicates whether we saw a named argument. Used to report a diagnostic if an unnamed argument
    // will follow it.
    let mut seen_named_arguments: bool = false;
    // Indicates whether a [UnnamedArgumentFollowsNamed] diagnostic was reported. Used to prevent
    // multiple similar diagnostics.
    let mut reported_unnamed_argument_follows_named: bool = false;
    for (NamedArg(arg, name_opt, _mutability), param) in
        named_args.iter().zip(signature.params.iter())
    {
        // Check name.
        if let Some(name_terminal) = name_opt {
            seen_named_arguments = true;
            let name = name_terminal.text(ctx.db.upcast());
            if param.name != name.clone() {
                res = Err(ctx.diagnostics.report(name_terminal, NamedArgumentMismatch {
                    expected: param.name.clone(),
                    found: name,
                }));
            }
        } else if seen_named_arguments && !reported_unnamed_argument_follows_named {
            reported_unnamed_argument_follows_named = true;
            res = Err(ctx.diagnostics.report(arg.deref(), UnnamedArgumentFollowsNamed));
        }
    }
    res
}

/// Computes the semantic model of a statement (excluding tail-expression).
pub fn compute_statement_semantic(
    ctx: &mut ComputationContext<'_>,
    syntax: ast::Statement,
) -> Maybe<StatementId> {
    let db = ctx.db;
    let syntax_db = db.upcast();
    // As for now, statement attributes does not have any semantic affect, so we only validate they
    // are allowed.
    validate_statement_attributes(ctx, &syntax);
    let feature_restore = ctx
        .resolver
        .data
        .feature_config
        .override_with(extract_item_feature_config(db, &syntax, ctx.diagnostics));
    let statement = match &syntax {
        ast::Statement::Let(let_syntax) => {
            let rhs_syntax = &let_syntax.rhs(syntax_db);
            let (rhs_expr, ty) = match let_syntax.type_clause(syntax_db) {
                ast::OptionTypeClause::Empty(_) => {
                    let rhs_expr = compute_expr_semantic(ctx, rhs_syntax);
                    let inferred_type = rhs_expr.ty();
                    (rhs_expr, inferred_type)
                }
                ast::OptionTypeClause::TypeClause(type_clause) => {
                    let var_type_path = type_clause.ty(syntax_db);
                    let explicit_type = resolve_type_with_environment(
                        db,
                        ctx.diagnostics,
                        &mut ctx.resolver,
                        &var_type_path,
                        Some(&mut ctx.environment),
                    );

                    let rhs_expr = compute_expr_semantic(ctx, rhs_syntax);
                    let inferred_type = ctx.reduce_ty(rhs_expr.ty());
                    if !inferred_type.is_missing(db) {
                        let inference = &mut ctx.resolver.inference();
                        if let Err((err_set, actual_ty, expected_ty)) =
                            inference.conform_ty_for_diag(inferred_type, explicit_type)
                        {
                            let diag_added = ctx
                                .diagnostics
                                .report(rhs_syntax, WrongArgumentType { expected_ty, actual_ty });
                            inference.consume_reported_error(err_set, diag_added);
                        }
                    }
                    (rhs_expr, explicit_type)
                }
            };
            let rhs_expr_id = rhs_expr.id;

            let pattern = compute_pattern_semantic(
                ctx,
                &let_syntax.pattern(syntax_db),
                ty,
                &mut UnorderedHashMap::default(),
            );
            let variables = pattern.variables(&ctx.arenas.patterns);
            for v in variables {
                let var_def = Binding::LocalVar(v.var.clone());
                if let Some(old_var) =
                    ctx.environment.variables.insert(v.name.clone(), var_def.clone())
                {
                    if matches!(old_var, Binding::LocalItem(_)) {
                        return Err(ctx
                            .diagnostics
                            .report(v.stable_ptr, MultipleDefinitionforBinding(v.name.clone())));
                    }
                    ctx.add_unused_binding_warning(&v.name, &old_var);
                }
                ctx.semantic_defs.insert(var_def.id(), var_def);
            }
            semantic::Statement::Let(semantic::StatementLet {
                pattern: pattern.id,
                expr: rhs_expr_id,
                stable_ptr: syntax.stable_ptr(),
            })
        }
        ast::Statement::Expr(stmt_expr_syntax) => {
            let expr_syntax = stmt_expr_syntax.expr(syntax_db);
            let expr = compute_expr_semantic(ctx, &expr_syntax);
            if matches!(
                stmt_expr_syntax.semicolon(syntax_db),
                ast::OptionTerminalSemicolon::Empty(_)
            ) && !matches!(
                expr_syntax,
                ast::Expr::Block(_) | ast::Expr::If(_) | ast::Expr::Match(_)
            ) {
                // Point to after the expression, where the semicolon is missing.
                ctx.diagnostics.report_after(&expr_syntax, MissingSemicolon);
            }
            let ty: TypeId = expr.ty();
            if let TypeLongId::Concrete(concrete) = ty.lookup_intern(db) {
                if concrete.is_must_use(db)? {
                    ctx.diagnostics.report(&expr_syntax, UnhandledMustUseType(ty));
                }
            }
            if let Expr::FunctionCall(expr_function_call) = &expr.expr {
                let generic_function_id =
                    expr_function_call.function.lookup_intern(db).function.generic_function;
                if generic_function_id.is_must_use(db)? {
                    ctx.diagnostics.report(&expr_syntax, UnhandledMustUseFunction);
                }
            }
            semantic::Statement::Expr(semantic::StatementExpr {
                expr: expr.id,
                stable_ptr: syntax.stable_ptr(),
            })
        }
        ast::Statement::Continue(continue_syntax) => {
            if !ctx.is_inside_loop() {
                return Err(ctx
                    .diagnostics
                    .report(continue_syntax, ContinueOnlyAllowedInsideALoop));
            }
            semantic::Statement::Continue(semantic::StatementContinue {
                stable_ptr: syntax.stable_ptr(),
            })
        }
        ast::Statement::Return(return_syntax) => {
            if ctx.is_inside_loop() {
                return Err(ctx.diagnostics.report(return_syntax, ReturnNotAllowedInsideALoop));
            }

            let (expr_option, expr_ty, stable_ptr) = match return_syntax.expr_clause(syntax_db) {
                ast::OptionExprClause::Empty(empty_clause) => {
                    (None, unit_ty(db), empty_clause.stable_ptr().untyped())
                }
                ast::OptionExprClause::ExprClause(expr_clause) => {
                    let expr_syntax = expr_clause.expr(syntax_db);
                    let expr = compute_expr_semantic(ctx, &expr_syntax);
                    (Some(expr.id), expr.ty(), expr_syntax.stable_ptr().untyped())
                }
            };
            let expected_ty = match ctx.inner_ctx {
                None => {
                    ctx.get_signature(
                        return_syntax.into(),
                        UnsupportedOutsideOfFunctionFeatureName::ReturnStatement,
                    )?
                    .return_type
                }
                Some(InnerContext::Closure { return_type }) => return_type,
                _ => unreachable!("Return statement inside a loop"),
            };

            let expected_ty = ctx.reduce_ty(expected_ty);
            let expr_ty = ctx.reduce_ty(expr_ty);
            if !expected_ty.is_missing(db) && !expr_ty.is_missing(db) {
                let inference = &mut ctx.resolver.inference();
                if let Err((err_set, actual_ty, expected_ty)) =
                    inference.conform_ty_for_diag(expr_ty, expected_ty)
                {
                    let diag_added = ctx
                        .diagnostics
                        .report(stable_ptr, WrongReturnType { expected_ty, actual_ty });
                    inference.consume_reported_error(err_set, diag_added);
                }
            }
            semantic::Statement::Return(semantic::StatementReturn {
                expr_option,
                stable_ptr: syntax.stable_ptr(),
            })
        }
        ast::Statement::Break(break_syntax) => {
            let (expr_option, ty, stable_ptr) = match break_syntax.expr_clause(syntax_db) {
                ast::OptionExprClause::Empty(expr_empty) => {
                    (None, unit_ty(db), expr_empty.stable_ptr().untyped())
                }
                ast::OptionExprClause::ExprClause(expr_clause) => {
                    let expr_syntax = expr_clause.expr(syntax_db);
                    let expr = compute_expr_semantic(ctx, &expr_syntax);

                    (Some(expr.id), expr.ty(), expr.stable_ptr().untyped())
                }
            };
            let ty = ctx.reduce_ty(ty);
            match &mut ctx.inner_ctx {
                None | Some(InnerContext::Closure { .. }) => {
                    return Err(ctx.diagnostics.report(break_syntax, BreakOnlyAllowedInsideALoop));
                }
                Some(InnerContext::Loop { type_merger, .. }) => {
                    type_merger.try_merge_types(
                        ctx.db,
                        ctx.diagnostics,
                        &mut ctx.resolver.inference(),
                        ty,
                        stable_ptr,
                    );
                }
                Some(InnerContext::While | InnerContext::For) => {
                    if expr_option.is_some() {
                        ctx.diagnostics.report(break_syntax, BreakWithValueOnlyAllowedInsideALoop);
                    };
                }
            };
            semantic::Statement::Break(semantic::StatementBreak {
                expr_option,
                stable_ptr: syntax.stable_ptr(),
            })
        }
        ast::Statement::Item(stmt_item_syntax) => {
            let item_syntax = &stmt_item_syntax.item(syntax_db);
            match item_syntax {
                ast::ModuleItem::Constant(const_syntax) => {
                    let lhs = const_syntax.type_clause(db.upcast()).ty(db.upcast());
                    let rhs = const_syntax.value(db.upcast());
                    let rhs_expr = compute_expr_semantic(ctx, &rhs);
                    let explicit_type = resolve_type_with_environment(
                        db,
                        ctx.diagnostics,
                        &mut ctx.resolver,
                        &lhs,
                        Some(&mut ctx.environment),
                    );
                    let rhs_resolved_expr = resolve_const_expr_and_evaluate(
                        db,
                        ctx,
                        &rhs_expr,
                        stmt_item_syntax.stable_ptr().untyped(),
                        explicit_type,
                        false,
                    );
                    let name_syntax = const_syntax.name(syntax_db);
                    let name = name_syntax.text(db.upcast());
                    let rhs_id = StatementConstLongId(
                        ctx.resolver.module_file_id,
                        const_syntax.stable_ptr(),
                    );
                    let var_def = Binding::LocalItem(LocalItem {
                        id: StatementItemId::Constant(rhs_id.intern(db)),
                        kind: StatementItemKind::Constant(
                            db.intern_const_value(rhs_resolved_expr.clone()),
                            rhs_resolved_expr.ty(db.upcast())?,
                        ),
                    });
                    add_item_to_statement_environment(ctx, name, var_def, &name_syntax);
                }
                ast::ModuleItem::Use(use_syntax) => {
                    for leaf in get_all_path_leaves(syntax_db, use_syntax) {
                        let stable_ptr = leaf.stable_ptr();
                        let segments = get_use_path_segments(syntax_db, ast::UsePath::Leaf(leaf))?;
                        let resolved_item = ctx.resolver.resolve_generic_path(
                            ctx.diagnostics,
                            segments,
                            NotFoundItemType::Identifier,
                            Some(&mut ctx.environment),
                        )?;
                        let var_def_id = StatementItemId::Use(
                            StatementUseLongId(ctx.resolver.module_file_id, stable_ptr).intern(db),
                        );
                        let name = var_def_id.name(db.upcast());
                        match resolved_item {
                            ResolvedGenericItem::GenericConstant(const_id) => {
                                let var_def = Binding::LocalItem(LocalItem {
                                    id: var_def_id,
                                    kind: StatementItemKind::Constant(
                                        db.constant_const_value(const_id)?,
                                        db.constant_const_type(const_id)?,
                                    ),
                                });
                                add_item_to_statement_environment(ctx, name, var_def, stable_ptr);
                            }
                            ResolvedGenericItem::GenericType(generic_type_id) => {
                                add_type_to_statement_environment(
                                    ctx,
                                    name,
                                    ResolvedGenericItem::GenericType(generic_type_id),
                                    stable_ptr,
                                );
                            }
                            ResolvedGenericItem::Module(_)
                            | ResolvedGenericItem::GenericFunction(_)
                            | ResolvedGenericItem::TraitFunction(_)
                            | ResolvedGenericItem::GenericTypeAlias(_)
                            | ResolvedGenericItem::GenericImplAlias(_)
                            | ResolvedGenericItem::Variant(_)
                            | ResolvedGenericItem::Trait(_)
                            | ResolvedGenericItem::Impl(_)
                            | ResolvedGenericItem::Variable(_) => {
                                return Err(ctx
                                    .diagnostics
                                    .report(stable_ptr, UnsupportedUseItemInStatement));
                            }
                        }
                    }
                }
                ast::ModuleItem::Module(_) => {
                    unreachable!("Modules are not supported inside a function.")
                }
                ast::ModuleItem::FreeFunction(_) => {
                    unreachable!("FreeFunction type not supported.")
                }
                ast::ModuleItem::ExternFunction(_) => {
                    unreachable!("ExternFunction type not supported.")
                }
                ast::ModuleItem::ExternType(_) => unreachable!("ExternType type not supported."),
                ast::ModuleItem::Trait(_) => unreachable!("Trait type not supported."),
                ast::ModuleItem::Impl(_) => unreachable!("Impl type not supported."),
                ast::ModuleItem::ImplAlias(_) => unreachable!("ImplAlias type not supported."),
                ast::ModuleItem::Struct(_) => unreachable!("Struct type not supported."),
                ast::ModuleItem::Enum(_) => unreachable!("Enum type not supported."),
                ast::ModuleItem::TypeAlias(_) => unreachable!("TypeAlias type not supported."),
                ast::ModuleItem::InlineMacro(_) => unreachable!("InlineMacro type not supported."),
                ast::ModuleItem::HeaderDoc(_) => unreachable!("HeaderDoc type not supported."),
                ast::ModuleItem::Missing(_) => unreachable!("Missing type not supported."),
            }
            semantic::Statement::Item(semantic::StatementItem { stable_ptr: syntax.stable_ptr() })
        }
        ast::Statement::Missing(_) => todo!(),
    };
    ctx.resolver.data.feature_config.restore(feature_restore);
    Ok(ctx.arenas.statements.alloc(statement))
}

/// Adds an item to the statement environment and reports a diagnostic if the item is already
/// defined.
fn add_item_to_statement_environment(
    ctx: &mut ComputationContext<'_>,
    name: SmolStr,
    var_def: Binding,
    stable_ptr: impl Into<SyntaxStablePtrId>,
) {
    if let Some(old_var) = ctx.environment.variables.insert(name.clone(), var_def.clone()) {
        ctx.diagnostics.report(stable_ptr, match old_var {
            Binding::LocalItem(_) => MultipleConstantDefinition(name),
            Binding::LocalVar(_) | Binding::Param(_) => MultipleDefinitionforBinding(name),
        });
    }
    ctx.semantic_defs.insert(var_def.id(), var_def);
}

/// Adds a type to the statement environment and reports a diagnostic if the type is already
/// defined.
fn add_type_to_statement_environment(
    ctx: &mut ComputationContext<'_>,
    name: SmolStr,
    resolved_generic_item: ResolvedGenericItem,
    stable_ptr: impl Into<SyntaxStablePtrId> + std::marker::Copy,
) {
    if ctx
        .environment
        .use_items
        .insert(name.clone(), StatementGenericItemData {
            resolved_generic_item,
            stable_ptr: stable_ptr.into(),
        })
        .is_some()
    {
        ctx.diagnostics.report(stable_ptr, MultipleGenericItemDefinition(name));
    }
}

/// Computes the semantic model of an expression and reports diagnostics if the expression does not
/// evaluate to a boolean value.
fn compute_bool_condition_semantic(
    ctx: &mut ComputationContext<'_>,
    condition_syntax: &ast::Expr,
) -> ExprAndId {
    let condition = compute_expr_semantic(ctx, condition_syntax);
    let inference = &mut ctx.resolver.inference();
    if let Err((err_set, condition_ty, _)) =
        inference.conform_ty_for_diag(condition.ty(), core_bool_ty(ctx.db))
    {
        let diag_added = ctx.diagnostics.report(condition.deref(), ConditionNotBool(condition_ty));
        inference.consume_reported_error(err_set, diag_added);
    }
    condition
}

/// Validates a struct member is visible and otherwise adds a diagnostic.
fn check_struct_member_is_visible(
    ctx: &mut ComputationContext<'_>,
    member: &Member,
    stable_ptr: SyntaxStablePtrId,
    member_name: &SmolStr,
) {
    let db = ctx.db.upcast();
    let containing_module_id = member.id.parent_module(db);
    if ctx.resolver.ignore_visibility_checks(containing_module_id) {
        return;
    }
    let user_module_id = ctx.resolver.module_file_id.0;
    if !visibility::peek_visible_in(db, member.visibility, containing_module_id, user_module_id) {
        ctx.diagnostics.report(stable_ptr, MemberNotVisible(member_name.clone()));
    }
}

/// Verifies that the statement attributes are valid statements attributes, if not a diagnostic is
/// reported.
fn validate_statement_attributes(ctx: &mut ComputationContext<'_>, syntax: &ast::Statement) {
    let allowed_attributes = ctx.db.allowed_statement_attributes();
    let mut diagnostics = vec![];
    validate_attributes_flat(ctx.db.upcast(), &allowed_attributes, syntax, &mut diagnostics);
    // Translate the plugin diagnostics to semantic diagnostics.
    for diagnostic in diagnostics {
        ctx.diagnostics
            .report(diagnostic.stable_ptr, SemanticDiagnosticKind::UnknownStatementAttribute);
    }
}

/// Gets an iterator with the types of the parameters of the given function.
fn function_parameter_types(
    ctx: &mut ComputationContext<'_>,
    function: FunctionId,
) -> Maybe<impl Iterator<Item = TypeId>> {
    let signature = ctx.db.concrete_function_signature(function)?;
    let param_types = signature.params.into_iter().map(|param| param.ty);
    Ok(param_types)
}

/// Finds traits which contain a method matching the given name and type.
/// This function checks for visible traits in the specified module file and filters
/// methods based on their association with the given type and method name.
fn match_method_to_traits(
    db: &dyn SemanticGroup,
    ty: semantic::TypeId,
    method_name: &SmolStr,
    lookup_context: ImplLookupContext,
    module_file_id: ModuleFileId,
    stable_ptr: SyntaxStablePtrId,
) -> Vec<String> {
    let visible_traits = db
        .visible_traits_from_module(module_file_id)
        .unwrap_or_else(|| Arc::new(OrderedHashMap::default()));

    visible_traits
        .iter()
        .filter_map(|(trait_id, path)| {
            let mut data = InferenceData::new(InferenceId::NoContext);
            let mut inference = data.inference(db);
            let trait_function =
                db.trait_function_by_name(*trait_id, method_name.clone()).ok()??;
            let (concrete_trait_id, _) = inference.infer_concrete_trait_by_self(
                trait_function,
                ty,
                &lookup_context,
                Some(stable_ptr),
                |_| {},
            )?;
            inference.solve().ok();
            match inference.trait_solution_set(
                concrete_trait_id,
                ImplVarTraitItemMappings::default(),
                lookup_context.clone(),
            ) {
                Ok(SolutionSet::Unique(_) | SolutionSet::Ambiguous(_)) => Some(path.clone()),
                _ => None,
            }
        })
        .collect()
}<|MERGE_RESOLUTION|>--- conflicted
+++ resolved
@@ -66,12 +66,8 @@
 use crate::items::constant::{ConstValue, resolve_const_expr_and_evaluate, validate_const_expr};
 use crate::items::enm::SemanticEnumEx;
 use crate::items::feature_kind::extract_item_feature_config;
-use crate::items::functions::{concrete_function_closure_params, function_signature_params};
-<<<<<<< HEAD
+use crate::items::functions::{concrete_function_closure_params, {concrete_function_closure_params, function_signature_params}};
 use crate::items::imp::{ImplLookupContext, filter_candidate_traits, infer_impl_by_self};
-=======
-use crate::items::imp::{filter_candidate_traits, infer_impl_by_self};
->>>>>>> 214e769f
 use crate::items::modifiers::compute_mutability;
 use crate::items::us::get_use_path_segments;
 use crate::items::visibility;
@@ -88,6 +84,8 @@
 };
 use crate::usage::Usages;
 use crate::{
+    ConcreteEnumId, ConcreteFunction, GenericArgumentId, GenericParam, LocalItem, Member,
+    Mutability, Parameter, PatternStringLiteral, PatternStruct, Signature, StatementItemKind,
     ConcreteEnumId, ConcreteFunction, GenericArgumentId, GenericParam, LocalItem, Member,
     Mutability, Parameter, PatternStringLiteral, PatternStruct, Signature, StatementItemKind,
 };
@@ -428,6 +426,7 @@
         ast::Expr::Indexed(expr) => compute_expr_indexed_semantic(ctx, expr),
         ast::Expr::FixedSizeArray(expr) => compute_expr_fixed_size_array_semantic(ctx, expr),
         ast::Expr::For(expr) => compute_expr_for_semantic(ctx, expr),
+        ast::Expr::Closure(expr) => compute_expr_closure_semantic(ctx, expr, None),
         ast::Expr::Closure(expr) => compute_expr_closure_semantic(ctx, expr, None),
     }
 }
@@ -887,6 +886,7 @@
                 for arg_syntax in args_iter {
                     let stable_ptr = arg_syntax.stable_ptr();
                     let arg = compute_named_argument_clause(ctx, arg_syntax, None);
+                    let arg = compute_named_argument_clause(ctx, arg_syntax, None);
                     if arg.2 != Mutability::Immutable {
                         return Err(ctx.diagnostics.report(stable_ptr, RefClosureArgument));
                     }
@@ -935,6 +935,7 @@
                 .elements(syntax_db)
                 .into_iter()
                 .map(|arg_syntax| compute_named_argument_clause(ctx, arg_syntax, None))
+                .map(|arg_syntax| compute_named_argument_clause(ctx, arg_syntax, None))
                 .collect();
             if named_args.len() != 1 {
                 return Err(ctx.diagnostics.report(syntax, WrongNumberOfArguments {
@@ -983,6 +984,9 @@
             let mut args_iter = args_syntax.elements(syntax_db).into_iter();
             // Normal parameters
             let mut named_args = vec![];
+            let ConcreteFunction { .. } = function.lookup_intern(db).function;
+            let closure_params = concrete_function_closure_params(db, function)?;
+            for ty in function_parameter_types(ctx, function)? {
             let ConcreteFunction { .. } = function.lookup_intern(db).function;
             let closure_params = concrete_function_closure_params(db, function)?;
             for ty in function_parameter_types(ctx, function)? {
@@ -994,10 +998,16 @@
                     arg_syntax,
                     closure_params.get(&ty).cloned(),
                 ));
+                named_args.push(compute_named_argument_clause(
+                    ctx,
+                    arg_syntax,
+                    closure_params.get(&ty).cloned(),
+                ));
             }
 
             // Maybe coupon
             if let Some(arg_syntax) = args_iter.next() {
+                named_args.push(compute_named_argument_clause(ctx, arg_syntax, None));
                 named_args.push(compute_named_argument_clause(ctx, arg_syntax, None));
             }
 
@@ -1016,6 +1026,7 @@
 pub fn compute_named_argument_clause(
     ctx: &mut ComputationContext<'_>,
     arg_syntax: ast::Arg,
+    closure_param_types: Option<TypeId>,
     closure_param_types: Option<TypeId>,
 ) -> NamedArg {
     let syntax_db = ctx.db.upcast();
@@ -1029,6 +1040,38 @@
     let arg_clause = arg_syntax.arg_clause(syntax_db);
     let (expr, arg_name_identifier) = match arg_clause {
         ast::ArgClause::Unnamed(arg_unnamed) => {
+            let arg_expr = arg_unnamed.value(syntax_db);
+            if let ast::Expr::Closure(expr_closure) = arg_expr {
+                let expr = compute_expr_closure_semantic(ctx, &expr_closure, closure_param_types);
+                let expr = wrap_maybe_with_missing(
+                    ctx,
+                    expr,
+                    ast::ExprPtr::from(expr_closure.stable_ptr()),
+                );
+                let id = ctx.arenas.exprs.alloc(expr.clone());
+                (ExprAndId { expr, id }, None)
+            } else {
+                (compute_expr_semantic(ctx, &arg_unnamed.value(syntax_db)), None)
+            }
+        }
+        ast::ArgClause::Named(arg_named) => {
+            let arg_expr = arg_named.value(syntax_db);
+            if let ast::Expr::Closure(expr_closure) = arg_expr {
+                let expr = compute_expr_closure_semantic(ctx, &expr_closure, closure_param_types);
+                let expr = wrap_maybe_with_missing(
+                    ctx,
+                    expr,
+                    ast::ExprPtr::from(expr_closure.stable_ptr()),
+                );
+                let id = ctx.arenas.exprs.alloc(expr.clone());
+                (ExprAndId { expr, id }, None)
+            } else {
+                (
+                    compute_expr_semantic(ctx, &arg_named.value(syntax_db)),
+                    Some(arg_named.name(syntax_db)),
+                )
+            }
+        }
             let arg_expr = arg_unnamed.value(syntax_db);
             if let ast::Expr::Closure(expr_closure) = arg_expr {
                 let expr = compute_expr_closure_semantic(ctx, &expr_closure, closure_param_types);
@@ -1683,6 +1726,7 @@
     ctx: &mut ComputationContext<'_>,
     syntax: &ast::ExprClosure,
     param_types: Option<TypeId>,
+    param_types: Option<TypeId>,
 ) -> Maybe<Expr> {
     ctx.are_closures_in_context = true;
     let syntax_db = ctx.db.upcast();
@@ -1709,7 +1753,6 @@
                 new_ctx.resolver.inference().consume_error_without_reporting(err_set);
             }
         }
-<<<<<<< HEAD
 
         params.iter().filter(|param| param.mutability == Mutability::Reference).for_each(|param| {
             new_ctx.diagnostics.report(param.stable_ptr(ctx.db.upcast()), RefClosureParam);
@@ -1719,8 +1762,6 @@
             .semantic_defs
             .extend(new_ctx.environment.variables.iter().map(|(_, var)| (var.id(), var.clone())));
 
-=======
->>>>>>> 214e769f
         let return_type = match syntax.ret_ty(syntax_db) {
             OptionReturnTypeClause::ReturnTypeClause(ty_syntax) => resolve_type_with_environment(
                 new_ctx.db,
@@ -2886,6 +2927,9 @@
     let ConcreteFunction { .. } = function_id.lookup_intern(ctx.db).function;
     let closure_params = concrete_function_closure_params(ctx.db, function_id)?;
     for ty in function_parameter_types(ctx, function_id)?.skip(1) {
+    let ConcreteFunction { .. } = function_id.lookup_intern(ctx.db).function;
+    let closure_params = concrete_function_closure_params(ctx.db, function_id)?;
+    for ty in function_parameter_types(ctx, function_id)?.skip(1) {
         let Some(arg_syntax) = args_iter.next() else {
             break;
         };
@@ -2894,10 +2938,16 @@
             arg_syntax,
             closure_params.get(&ty).cloned(),
         ));
+        named_args.push(compute_named_argument_clause(
+            ctx,
+            arg_syntax,
+            closure_params.get(&ty).cloned(),
+        ));
     }
 
     // Maybe coupon
     if let Some(arg_syntax) = args_iter.next() {
+        named_args.push(compute_named_argument_clause(ctx, arg_syntax, None));
         named_args.push(compute_named_argument_clause(ctx, arg_syntax, None));
     }
 
