--- conflicted
+++ resolved
@@ -6,17 +6,11 @@
 use cairo_lang_defs::ids::{
     ConstantId, EnumId, ExternFunctionId, ExternTypeId, FreeFunctionId, FunctionTitleId,
     FunctionWithBodyId, GenericParamId, GenericTypeId, GlobalUseId, ImplAliasId, ImplConstantDefId,
-<<<<<<< HEAD
-    ImplDefId, ImplFunctionId, ImplImplDefId, ImplItemId, ImplTypeDefId, LanguageElementId,
-    LookupItemId, MacroDeclarationId, ModuleFileId, ModuleId, ModuleItemId, ModuleTypeAliasId,
-    StructId, TraitConstantId, TraitFunctionId, TraitId, TraitImplId, TraitItemId, TraitTypeId,
-    UseId, VariantId,
-=======
     ImplDefId, ImplFunctionId, ImplImplDefId, ImplItemId, ImplTypeDefId, ImportableId,
-    InlineMacroExprPluginLongId, LanguageElementId, LookupItemId, MacroPluginLongId, ModuleFileId,
-    ModuleId, ModuleItemId, ModuleTypeAliasId, StructId, TraitConstantId, TraitFunctionId, TraitId,
-    TraitImplId, TraitItemId, TraitTypeId, UseId, VariantId,
->>>>>>> 1519ee17
+    InlineMacroExprPluginLongId, LanguageElementId, LookupItemId, MacroDeclarationId,
+    MacroPluginLongId, ModuleFileId, ModuleId, ModuleItemId, ModuleTypeAliasId, StructId,
+    TraitConstantId, TraitFunctionId, TraitId, TraitImplId, TraitItemId, TraitTypeId, UseId,
+    VariantId,
 };
 use cairo_lang_diagnostics::{Diagnostics, DiagnosticsBuilder, Maybe};
 use cairo_lang_filesystem::db::{AsFilesGroupMut, FilesGroup};
