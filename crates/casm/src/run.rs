--- conflicted
+++ resolved
@@ -139,9 +139,7 @@
             Hint::ExitScope => todo!(),
             Hint::DictSquashHints { .. } => todo!(),
             Hint::SystemCall { .. } => todo!(),
-<<<<<<< HEAD
             Hint::Roll { .. } => todo!(),
-=======
             Hint::Bitwise { ptr } => {
                 let prime = get_prime();
                 let bitwise_ptr = match ptr {
@@ -167,7 +165,6 @@
                 )?;
                 vm.insert_value(bitwise_ptr.add_int_mod(&BigInt::from(4), &prime)?, x ^ y)?;
             }
->>>>>>> 9b27220c
         };
         Ok(())
     }
