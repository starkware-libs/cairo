use std::fs;

<<<<<<< HEAD
=======
use anyhow::Context;
use cairo_lang_sierra::ProgramParser;
use cairo_lang_sierra_to_casm::metadata::calc_metadata;
>>>>>>> b0abcbaa
use cairo_lang_utils::logging::init_logging;
use cairo_lang_sierra_to_casm::compiler::compile_at_path;
use cairo_lang_sierra_to_casm::compiler::Args;
use clap::Parser;
use indoc::indoc;

<<<<<<< HEAD
fn main() {
=======
/// Command line args parser.
/// Exits with 0/1 if the input is formatted correctly/incorrectly.
#[derive(Parser, Debug)]
#[clap(version, verbatim_doc_comment)]
struct Args {
    /// The file to compile
    file: String,
    output: String,
}

fn main() -> anyhow::Result<()> {
>>>>>>> b0abcbaa
    init_logging(log::LevelFilter::Off);
    log::info!("Starting Sierra compilation.");

    let args = Args::parse();

<<<<<<< HEAD
    let cairo_program = compile_at_path(&args.file[..]).expect("Compilation failed");
=======
    let sierra_code = fs::read_to_string(args.file).with_context(|| "Could not read file!")?;
    let Ok(program) = ProgramParser::new().parse(&sierra_code) else {
        anyhow::bail!(indoc!{"
            Failed to parse sierra program.
            Note: StarkNet contracts should be compiled with `starknet-sierra-compile`."
    })};

    let gas_usage_check = true;
    let cairo_program = cairo_lang_sierra_to_casm::compiler::compile(
        &program,
        &calc_metadata(&program, Default::default())
            .with_context(|| "Failed calculating Sierra variables.")?,
        gas_usage_check,
    )
    .with_context(|| "Compilation failed.")?;
>>>>>>> b0abcbaa

    fs::write(args.output, format!("{cairo_program}")).with_context(|| "Failed to write output.")
}<|MERGE_RESOLUTION|>--- conflicted
+++ resolved
@@ -1,56 +1,17 @@
 use std::fs;
 
-<<<<<<< HEAD
-=======
 use anyhow::Context;
-use cairo_lang_sierra::ProgramParser;
-use cairo_lang_sierra_to_casm::metadata::calc_metadata;
->>>>>>> b0abcbaa
 use cairo_lang_utils::logging::init_logging;
 use cairo_lang_sierra_to_casm::compiler::compile_at_path;
 use cairo_lang_sierra_to_casm::compiler::Args;
 use clap::Parser;
-use indoc::indoc;
-
-<<<<<<< HEAD
-fn main() {
-=======
-/// Command line args parser.
-/// Exits with 0/1 if the input is formatted correctly/incorrectly.
-#[derive(Parser, Debug)]
-#[clap(version, verbatim_doc_comment)]
-struct Args {
-    /// The file to compile
-    file: String,
-    output: String,
-}
 
 fn main() -> anyhow::Result<()> {
->>>>>>> b0abcbaa
     init_logging(log::LevelFilter::Off);
     log::info!("Starting Sierra compilation.");
 
     let args = Args::parse();
 
-<<<<<<< HEAD
     let cairo_program = compile_at_path(&args.file[..]).expect("Compilation failed");
-=======
-    let sierra_code = fs::read_to_string(args.file).with_context(|| "Could not read file!")?;
-    let Ok(program) = ProgramParser::new().parse(&sierra_code) else {
-        anyhow::bail!(indoc!{"
-            Failed to parse sierra program.
-            Note: StarkNet contracts should be compiled with `starknet-sierra-compile`."
-    })};
-
-    let gas_usage_check = true;
-    let cairo_program = cairo_lang_sierra_to_casm::compiler::compile(
-        &program,
-        &calc_metadata(&program, Default::default())
-            .with_context(|| "Failed calculating Sierra variables.")?,
-        gas_usage_check,
-    )
-    .with_context(|| "Compilation failed.")?;
->>>>>>> b0abcbaa
-
     fs::write(args.output, format!("{cairo_program}")).with_context(|| "Failed to write output.")
 }