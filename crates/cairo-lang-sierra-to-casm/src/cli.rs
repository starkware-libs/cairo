use std::fs;

use cairo_lang_utils::logging::init_logging;
use cairo_lang_sierra_to_casm::compiler::compile_at_path;
use cairo_lang_sierra_to_casm::compiler::Args;
use clap::Parser;

fn main() {
    init_logging(log::LevelFilter::Off);
    log::info!("Starting Sierra compilation.");

    let args = Args::parse();

<<<<<<< HEAD
    let cairo_program = compile_at_path(&args.file[..]).expect("Compilation failed");
=======
    let sierra_code = fs::read_to_string(args.file).expect("Could not read file!");
    let program = ProgramParser::new().parse(&sierra_code).unwrap();

    let gas_usage_check = true;
    let cairo_program = cairo_lang_sierra_to_casm::compiler::compile(
        &program,
        &calc_metadata(&program, Default::default()).expect("Failed calculating Sierra variables."),
        gas_usage_check,
    )
    .expect("Compilation failed.");
>>>>>>> b311fe5d

    fs::write(args.output, format!("{cairo_program}")).expect("Failed to write output.");
}<|MERGE_RESOLUTION|>--- conflicted
+++ resolved
@@ -11,20 +11,7 @@
 
     let args = Args::parse();
 
-<<<<<<< HEAD
     let cairo_program = compile_at_path(&args.file[..]).expect("Compilation failed");
-=======
-    let sierra_code = fs::read_to_string(args.file).expect("Could not read file!");
-    let program = ProgramParser::new().parse(&sierra_code).unwrap();
-
-    let gas_usage_check = true;
-    let cairo_program = cairo_lang_sierra_to_casm::compiler::compile(
-        &program,
-        &calc_metadata(&program, Default::default()).expect("Failed calculating Sierra variables."),
-        gas_usage_check,
-    )
-    .expect("Compilation failed.");
->>>>>>> b311fe5d
 
     fs::write(args.output, format!("{cairo_program}")).expect("Failed to write output.");
 }