use std::fmt::Display;

use cairo_lang_casm::assembler::AssembledCairoProgram;
use cairo_lang_casm::instructions::{Instruction, InstructionBody, RetInstruction};
use cairo_lang_sierra::extensions::const_type::ConstConcreteLibfunc;
use cairo_lang_sierra::extensions::core::{
    CoreConcreteLibfunc, CoreLibfunc, CoreType, CoreTypeConcrete,
};
use cairo_lang_sierra::extensions::coupon::CouponConcreteLibfunc;
use cairo_lang_sierra::extensions::gas::GasConcreteLibfunc;
use cairo_lang_sierra::extensions::lib_func::SierraApChange;
use cairo_lang_sierra::extensions::ConcreteLibfunc;
use cairo_lang_sierra::ids::{ConcreteLibfuncId, ConcreteTypeId, VarId};
use cairo_lang_sierra::program::{
    BranchTarget, GenericArg, Invocation, Program, Statement, StatementIdx,
};
use cairo_lang_sierra::program_registry::{ProgramRegistry, ProgramRegistryError};
use cairo_lang_sierra_type_size::{get_type_size_map, TypeSizeMap};
use cairo_lang_utils::casts::IntoOrPanic;
use cairo_lang_utils::ordered_hash_map::OrderedHashMap;
use cairo_lang_utils::unordered_hash_map::UnorderedHashMap;
use cairo_lang_utils::unordered_hash_set::UnorderedHashSet;
use itertools::{chain, zip_eq};
use num_bigint::BigInt;
use num_traits::{ToPrimitive, Zero};
use thiserror::Error;

use crate::annotations::{AnnotationError, ProgramAnnotations, StatementAnnotations};
use crate::invocations::enm::get_variant_selector;
use crate::invocations::{
    check_references_on_stack, compile_invocation, BranchChanges, InvocationError, ProgramInfo,
};
use crate::metadata::Metadata;
use crate::references::{check_types_match, ReferenceValue, ReferencesError};
use crate::relocations::{relocate_instructions, RelocationEntry};

#[cfg(test)]
#[path = "compiler_test.rs"]
mod test;

#[derive(Error, Debug, Eq, PartialEq)]
pub enum CompilationError {
    #[error("Failed building type information")]
    FailedBuildingTypeInformation,
    #[error("Error from program registry: {0}")]
    ProgramRegistryError(Box<ProgramRegistryError>),
    #[error(transparent)]
    AnnotationError(#[from] AnnotationError),
    #[error("#{statement_idx}: {error}")]
    InvocationError { statement_idx: StatementIdx, error: InvocationError },
    #[error("#{statement_idx}: Return arguments are not on the stack.")]
    ReturnArgumentsNotOnStack { statement_idx: StatementIdx },
    #[error("#{statement_idx}: {error}")]
    ReferencesError { statement_idx: StatementIdx, error: ReferencesError },
    #[error("#{statement_idx}: Invocation mismatched to libfunc")]
    LibfuncInvocationMismatch { statement_idx: StatementIdx },
    #[error("{var_id} is dangling at #{statement_idx}.")]
    DanglingReferences { statement_idx: StatementIdx, var_id: VarId },
    #[error("#{source_statement_idx}->#{destination_statement_idx}: Expected branch align")]
    ExpectedBranchAlign {
        source_statement_idx: StatementIdx,
        destination_statement_idx: StatementIdx,
    },
    #[error("Const data does not match the declared const type.")]
    ConstDataMismatch,
    #[error("Unsupported const type.")]
    UnsupportedConstType,
    #[error("Const segments must appear in ascending order without holes.")]
    ConstSegmentsOutOfOrder,
    #[error("Code size limit exceeded.")]
    CodeSizeLimitExceeded,
    #[error("Unknown function id in metadata.")]
    MetadataUnknownFunctionId,
    #[error("Statement #{0} out of bounds in metadata.")]
    MetadataStatementOutOfBound(StatementIdx),
    #[error("Statement #{0} should not have gas variables.")]
    StatementNotSupportingGasVariables(StatementIdx),
    #[error("Statement #{0} should not have ap-change variables.")]
    StatementNotSupportingApChangeVariables(StatementIdx),
    #[error("Expected all gas variables to be positive.")]
    MetadataNegativeGasVariable,
}

/// Configuration for the Sierra to CASM compilation.
#[derive(Debug, Eq, PartialEq, Clone, Copy)]
pub struct SierraToCasmConfig {
    /// Whether to check the gas usage of the program.
    pub gas_usage_check: bool,
    /// CASM bytecode size limit.
    pub max_bytecode_size: usize,
}

/// The casm program representation.
#[derive(Debug, Eq, PartialEq, Clone)]
pub struct CairoProgram {
    pub instructions: Vec<Instruction>,
    pub debug_info: CairoProgramDebugInfo,
    pub consts_info: ConstsInfo,
}
impl Display for CairoProgram {
    fn fmt(&self, f: &mut std::fmt::Formatter<'_>) -> std::fmt::Result {
        if std::env::var("PRINT_CASM_BYTECODE_OFFSETS").is_ok() {
            let mut bytecode_offset = 0;
            for instruction in &self.instructions {
                writeln!(f, "{instruction}; // {bytecode_offset}")?;
                bytecode_offset += instruction.body.op_size();
            }
            for segment in self.consts_info.segments.values() {
                writeln!(f, "ret; // {bytecode_offset}")?;
                bytecode_offset += 1;
                for value in &segment.values {
                    writeln!(f, "dw {value}; // {bytecode_offset}")?;
                    bytecode_offset += 1;
                }
            }
        } else {
            for instruction in &self.instructions {
                writeln!(f, "{instruction};")?;
            }
            for segment in self.consts_info.segments.values() {
                writeln!(f, "ret;")?;
                for value in &segment.values {
                    writeln!(f, "dw {value};")?;
                }
            }
        }
        Ok(())
    }
}

impl CairoProgram {
    /// Creates an assembled representation of the program.
    pub fn assemble(&self) -> AssembledCairoProgram {
        self.assemble_ex(&[], &[])
    }

    /// Creates an assembled representation of the program preceded by `header` and followed by
    /// `footer`.
    pub fn assemble_ex(
        &self,
        header: &[Instruction],
        footer: &[Instruction],
    ) -> AssembledCairoProgram {
        let mut bytecode = vec![];
        let mut hints = vec![];
        for instruction in chain!(header, &self.instructions) {
            if !instruction.hints.is_empty() {
                hints.push((bytecode.len(), instruction.hints.clone()))
            }
            bytecode.extend(instruction.assemble().encode().into_iter())
        }
        let [ref ret_bytecode] = Instruction::new(InstructionBody::Ret(RetInstruction {}), false)
            .assemble()
            .encode()[..]
        else {
            panic!("`ret` instruction should be a single word.")
        };
        for segment in self.consts_info.segments.values() {
            bytecode.push(ret_bytecode.clone());
            bytecode.extend(segment.values.clone());
        }
        for instruction in footer {
            assert!(
                instruction.hints.is_empty(),
                "All footer instructions must have no hints since these cannot be added to the \
                 hints dict."
            );
            bytecode.extend(instruction.assemble().encode().into_iter())
        }
        AssembledCairoProgram { bytecode, hints }
    }
}

/// The debug information of a compilation from Sierra to casm.
#[derive(Debug, Eq, PartialEq, Clone)]
pub struct SierraStatementDebugInfo {
    /// The offset of the sierra statement within the bytecode.
    pub code_offset: usize,
    /// The index of the sierra statement in the instructions vector.
    pub instruction_idx: usize,
    /// Statement-kind-dependent information.
    pub additional_kind_info: StatementKindDebugInfo,
}

/// Additional debug information for a Sierra statement, depending on its kind
/// (invoke/return/dummy).
#[derive(Debug, Eq, PartialEq, Clone)]
pub enum StatementKindDebugInfo {
    Return(ReturnStatementDebugInfo),
    Invoke(InvokeStatementDebugInfo),
    /// Dummy marker for the end of the program. It is used for a fake statement that contains the
    /// final offset (the size of the program code segment).
    EndMarker,
}

/// Additional debug information for a return Sierra statement.
#[derive(Debug, Eq, PartialEq, Clone)]
pub struct ReturnStatementDebugInfo {
    /// The references of a Sierra return statement.
    pub ref_values: Vec<ReferenceValue>,
}

/// Additional debug information for an invoke Sierra statement.
#[derive(Debug, Eq, PartialEq, Clone)]
pub struct InvokeStatementDebugInfo {
    /// The result branch changes of a Sierra invoke statement.
    pub result_branch_changes: Vec<BranchChanges>,
    /// The references of a Sierra invoke statement.
    pub ref_values: Vec<ReferenceValue>,
}

/// The debug information of a compilation from Sierra to casm.
#[derive(Debug, Eq, PartialEq, Clone)]
pub struct CairoProgramDebugInfo {
    /// The debug information per Sierra statement.
    pub sierra_statement_info: Vec<SierraStatementDebugInfo>,
}

/// The information about the constants used in the program.
#[derive(Debug, Eq, PartialEq, Default, Clone)]
pub struct ConstsInfo {
    pub segments: OrderedHashMap<u32, ConstSegment>,
    pub total_segments_size: usize,
}
impl ConstsInfo {
    /// Creates a new `ConstSegmentsInfo` from the given libfuncs.
    pub fn new<'a>(
        registry: &ProgramRegistry<CoreType, CoreLibfunc>,
        type_sizes: &TypeSizeMap,
        libfunc_ids: impl Iterator<Item = &'a ConcreteLibfuncId>,
        const_segments_max_size: usize,
    ) -> Result<Self, CompilationError> {
        let mut segments_data_size = 0;
        let mut segments = OrderedHashMap::default();
        for id in libfunc_ids {
            if let CoreConcreteLibfunc::Const(ConstConcreteLibfunc::AsBox(as_box)) =
                registry.get_libfunc(id).unwrap()
            {
                let segment: &mut ConstSegment = segments.entry(as_box.segment_id).or_default();
                let const_data =
                    extract_const_value(registry, type_sizes, &as_box.const_type).unwrap();
                segments_data_size += const_data.len();
                segment.const_offset.insert(as_box.const_type.clone(), segment.values.len());
                segment.values.extend(const_data);
                if segments_data_size + segments.len() > const_segments_max_size {
                    return Err(CompilationError::CodeSizeLimitExceeded);
                }
            }
        }
        // Check that the segments were declared in order and without holes.
        if segments
            .keys()
            .enumerate()
            .any(|(i, segment_id)| i != segment_id.into_or_panic::<usize>())
        {
            return Err(CompilationError::ConstSegmentsOutOfOrder);
        }

        let mut total_segments_size = 0;
        for (_, segment) in segments.iter_mut() {
            segment.segment_offset = total_segments_size;
            // Add 1 for the `ret` instruction.
            total_segments_size += 1 + segment.values.len();
        }
        Ok(Self { segments, total_segments_size })
    }
}

/// The data for a single segment.
#[derive(Debug, Eq, PartialEq, Default, Clone)]
pub struct ConstSegment {
    /// The values in the segment.
    pub values: Vec<BigInt>,
    /// The offset of each const within the segment.
    pub const_offset: UnorderedHashMap<ConcreteTypeId, usize>,
    /// The offset of the segment relative to the end of the code segment.
    pub segment_offset: usize,
}

/// Gets a concrete type, if it is a const type returns a vector of the values to be stored in the
/// const segment.
fn extract_const_value(
    registry: &ProgramRegistry<CoreType, CoreLibfunc>,
    type_sizes: &TypeSizeMap,
    ty: &ConcreteTypeId,
) -> Result<Vec<BigInt>, CompilationError> {
    let mut values = Vec::new();
    let mut types_stack = vec![ty.clone()];
    while let Some(ty) = types_stack.pop() {
        let CoreTypeConcrete::Const(const_type) = registry.get_type(&ty).unwrap() else {
            return Err(CompilationError::UnsupportedConstType);
        };
        let inner_type = registry.get_type(&const_type.inner_ty).unwrap();
        match inner_type {
            CoreTypeConcrete::Struct(_) => {
                // Add the struct members' types to the stack in reverse order.
                for arg in const_type.inner_data.iter().rev() {
                    match arg {
                        GenericArg::Type(arg_ty) => types_stack.push(arg_ty.clone()),
                        _ => return Err(CompilationError::ConstDataMismatch),
                    }
                }
            }
            CoreTypeConcrete::Enum(enm) => {
                // The first argument is the variant selector, the second is the variant data.
                match &const_type.inner_data[..] {
                    [GenericArg::Value(variant_index), GenericArg::Type(ty)] => {
                        let variant_index = variant_index.to_usize().unwrap();
                        values.push(
                            get_variant_selector(enm.variants.len(), variant_index).unwrap().into(),
                        );
                        let full_enum_size: usize =
                            type_sizes[&const_type.inner_ty].into_or_panic();
                        let variant_size: usize =
                            type_sizes[&enm.variants[variant_index]].into_or_panic();
                        // Padding with zeros to full enum size.
                        values.extend(itertools::repeat_n(
                            BigInt::zero(),
                            // Subtract 1 due to the variant selector.
                            full_enum_size - variant_size - 1,
                        ));
                        types_stack.push(ty.clone());
                    }
                    _ => return Err(CompilationError::ConstDataMismatch),
                }
            }
            CoreTypeConcrete::NonZero(_) => match &const_type.inner_data[..] {
                [GenericArg::Type(inner)] => {
                    types_stack.push(inner.clone());
                }
                _ => return Err(CompilationError::ConstDataMismatch),
            },
            _ => match &const_type.inner_data[..] {
                [GenericArg::Value(value)] => {
                    values.push(value.clone());
                }
                _ => return Err(CompilationError::ConstDataMismatch),
            },
        };
    }
    Ok(values)
}

/// Ensure the basic structure of the invocation is the same as the library function.
pub fn check_basic_structure(
    statement_idx: StatementIdx,
    invocation: &Invocation,
    libfunc: &CoreConcreteLibfunc,
) -> Result<(), CompilationError> {
    if invocation.args.len() != libfunc.param_signatures().len()
        || !itertools::equal(
            invocation.branches.iter().map(|branch| branch.results.len()),
            libfunc.output_types().iter().map(|types| types.len()),
        )
        || match libfunc.fallthrough() {
            Some(expected_fallthrough) => {
                invocation.branches[expected_fallthrough].target != BranchTarget::Fallthrough
            }
            None => false,
        }
    {
        Err(CompilationError::LibfuncInvocationMismatch { statement_idx })
    } else {
        Ok(())
    }
}

/// Compiles `program` from Sierra to CASM using `metadata` for information regarding AP changes
/// and gas usage, and config additional compilation flavours.
pub fn compile(
    program: &Program,
    metadata: &Metadata,
    config: SierraToCasmConfig,
) -> Result<CairoProgram, Box<CompilationError>> {
    let mut instructions = Vec::new();
    let mut relocations: Vec<RelocationEntry> = Vec::new();

    // Maps statement_idx to its debug info.
    // The last value (for statement_idx=number-of-statements)
    // contains the final offset (the size of the program code segment).
<<<<<<< HEAD
    let mut sierra_statement_info: Vec<SierraStatementDebugInfo> =
        Vec::with_capacity(program.statements.len());

=======
    let mut statement_offsets = Vec::with_capacity(program.statements.len());
    let mut statement_indices = Vec::with_capacity(program.statements.len());
>>>>>>> 5c7d41e9
    let registry = ProgramRegistry::<CoreType, CoreLibfunc>::new_with_ap_change(
        program,
        metadata.ap_change_info.function_ap_change.clone(),
    )
    .map_err(CompilationError::ProgramRegistryError)?;
    validate_metadata(program, &registry, metadata)?;
    let type_sizes = get_type_size_map(program, &registry)
        .ok_or(CompilationError::FailedBuildingTypeInformation)?;
    let mut backwards_jump_indices = UnorderedHashSet::<_>::default();
    for (statement_id, statement) in program.statements.iter().enumerate() {
        if let Statement::Invocation(invocation) = statement {
            for branch in &invocation.branches {
                if let BranchTarget::Statement(target) = branch.target {
                    if target.0 < statement_id {
                        backwards_jump_indices.insert(target);
                    }
                }
            }
        }
    }
    let mut program_annotations = ProgramAnnotations::create(
        program.statements.len(),
        backwards_jump_indices,
        &program.funcs,
        metadata,
        config.gas_usage_check,
        &type_sizes,
    )
    .map_err(|err| Box::new(err.into()))?;

    let mut program_offset: usize = 0;

    for (statement_id, statement) in program.statements.iter().enumerate() {
        let statement_idx = StatementIdx(statement_id);

        if program_offset > config.max_bytecode_size {
            return Err(Box::new(CompilationError::CodeSizeLimitExceeded));
        }
        match statement {
            Statement::Return(ref_ids) => {
                let (annotations, return_refs) = program_annotations
                    .get_annotations_after_take_args(statement_idx, ref_ids.iter())
                    .map_err(|err| Box::new(err.into()))?;
                return_refs.iter().for_each(|r| r.validate(&type_sizes));

                if let Some(var_id) = annotations.refs.keys().next() {
                    return Err(Box::new(CompilationError::DanglingReferences {
                        statement_idx,
                        var_id: var_id.clone(),
                    }));
                };

                program_annotations
                    .validate_final_annotations(
                        statement_idx,
                        &annotations,
                        &program.funcs,
                        metadata,
                        &return_refs,
                    )
                    .map_err(|err| Box::new(err.into()))?;
                check_references_on_stack(&return_refs).map_err(|error| match error {
                    InvocationError::InvalidReferenceExpressionForArgument => {
                        CompilationError::ReturnArgumentsNotOnStack { statement_idx }
                    }
                    _ => CompilationError::InvocationError { statement_idx, error },
                })?;

                let ret_instruction = RetInstruction {};
                program_offset += ret_instruction.op_size();
                instructions.push(Instruction::new(InstructionBody::Ret(ret_instruction), false));

                sierra_statement_info.push(SierraStatementDebugInfo {
                    code_offset: program_offset,
                    instruction_idx: instructions.len(),
                    additional_kind_info: StatementKindDebugInfo::Return(
                        ReturnStatementDebugInfo { ref_values: return_refs },
                    ),
                });
            }
            Statement::Invocation(invocation) => {
                let (annotations, invoke_refs) = program_annotations
                    .get_annotations_after_take_args(statement_idx, invocation.args.iter())
                    .map_err(|err| Box::new(err.into()))?;

                let libfunc = registry
                    .get_libfunc(&invocation.libfunc_id)
                    .map_err(CompilationError::ProgramRegistryError)?;
                check_basic_structure(statement_idx, invocation, libfunc)?;

                let param_types: Vec<_> = libfunc
                    .param_signatures()
                    .iter()
                    .map(|param_signature| param_signature.ty.clone())
                    .collect();
                check_types_match(&invoke_refs, &param_types).map_err(|error| {
                    Box::new(AnnotationError::ReferencesError { statement_idx, error }.into())
                })?;
                invoke_refs.iter().for_each(|r| r.validate(&type_sizes));
                let compiled_invocation = compile_invocation(
                    ProgramInfo {
                        metadata,
                        type_sizes: &type_sizes,
                        const_data_values: &|ty| {
                            extract_const_value(&registry, &type_sizes, ty).unwrap()
                        },
                    },
                    invocation,
                    libfunc,
                    statement_idx,
                    &invoke_refs,
                    annotations.environment,
                )
                .map_err(|error| CompilationError::InvocationError { statement_idx, error })?;

                for instruction in &compiled_invocation.instructions {
                    program_offset += instruction.body.op_size();
                }

                for entry in compiled_invocation.relocations {
                    relocations.push(RelocationEntry {
                        instruction_idx: instructions.len() + entry.instruction_idx,
                        relocation: entry.relocation,
                    });
                }
                instructions.extend(compiled_invocation.instructions);

                let branching_libfunc = compiled_invocation.results.len() > 1;
                // Using a vector of annotations for the loop allows us to clone the annotations
                // only in the case of more the 1 branch, which is less common.
                let mut all_updated_annotations = vec![StatementAnnotations {
                    environment: compiled_invocation.environment,
                    ..annotations
<<<<<<< HEAD
                };

                sierra_statement_info.push(SierraStatementDebugInfo {
                    code_offset: program_offset,
                    instruction_idx: instructions.len(),
                    additional_kind_info: StatementKindDebugInfo::Invoke(
                        InvokeStatementDebugInfo {
                            result_branch_changes: compiled_invocation.results.clone(),
                            ref_values: invoke_refs,
                        },
                    ),
                });

                let branching_libfunc = compiled_invocation.results.len() > 1;
=======
                }];
                while all_updated_annotations.len() < compiled_invocation.results.len() {
                    all_updated_annotations.push(all_updated_annotations[0].clone());
                }
>>>>>>> 5c7d41e9

                for ((branch_info, branch_changes), updated_annotations) in
                    zip_eq(&invocation.branches, compiled_invocation.results)
                        .zip(all_updated_annotations)
                {
                    let destination_statement_idx = statement_idx.next(&branch_info.target);
                    if branching_libfunc
                        && !is_branch_align(
                            &registry,
                            &program.statements[destination_statement_idx.0],
                        )?
                    {
                        return Err(Box::new(CompilationError::ExpectedBranchAlign {
                            source_statement_idx: statement_idx,
                            destination_statement_idx,
                        }));
                    }

                    program_annotations
                        .propagate_annotations(
                            statement_idx,
                            destination_statement_idx,
                            updated_annotations,
                            branch_info,
                            branch_changes,
                            branching_libfunc,
                        )
                        .map_err(|err| Box::new(err.into()))?;
                }
            }
        }
    }
    // Push the final offset and index at the end of the vectors.
    sierra_statement_info.push(SierraStatementDebugInfo {
        code_offset: program_offset,
        instruction_idx: instructions.len(),
        additional_kind_info: StatementKindDebugInfo::EndMarker,
    });

    let statement_offsets: Vec<usize> =
        sierra_statement_info.iter().map(|s: &SierraStatementDebugInfo| s.code_offset).collect();

    let const_segments_max_size = config
        .max_bytecode_size
        .checked_sub(program_offset)
        .ok_or_else(|| Box::new(CompilationError::CodeSizeLimitExceeded))?;
    let consts_info = ConstsInfo::new(
        &registry,
        &type_sizes,
        program.libfunc_declarations.iter().map(|ld| &ld.id),
        const_segments_max_size,
    )?;
    relocate_instructions(&relocations, &statement_offsets, &consts_info, &mut instructions);

    Ok(CairoProgram {
        instructions,
        consts_info,
        debug_info: CairoProgramDebugInfo { sierra_statement_info },
    })
}

/// Runs basic validations on the given metadata.
pub fn validate_metadata(
    program: &Program,
    registry: &ProgramRegistry<CoreType, CoreLibfunc>,
    metadata: &Metadata,
) -> Result<(), CompilationError> {
    // Function validations.
    for function_id in metadata.ap_change_info.function_ap_change.keys() {
        registry
            .get_function(function_id)
            .map_err(|_| CompilationError::MetadataUnknownFunctionId)?;
    }
    for (function_id, costs) in metadata.gas_info.function_costs.iter() {
        registry
            .get_function(function_id)
            .map_err(|_| CompilationError::MetadataUnknownFunctionId)?;
        for (_token_type, value) in costs.iter() {
            if *value < 0 {
                return Err(CompilationError::MetadataNegativeGasVariable);
            }
        }
    }

    // Get the libfunc for the given statement index, or an error.
    let get_libfunc = |idx: &StatementIdx| -> Result<&CoreConcreteLibfunc, CompilationError> {
        if let Statement::Invocation(invocation) =
            program.get_statement(idx).ok_or(CompilationError::MetadataStatementOutOfBound(*idx))?
        {
            registry
                .get_libfunc(&invocation.libfunc_id)
                .map_err(CompilationError::ProgramRegistryError)
        } else {
            Err(CompilationError::StatementNotSupportingApChangeVariables(*idx))
        }
    };

    // Statement validations.
    for idx in metadata.ap_change_info.variable_values.keys() {
        if !matches!(get_libfunc(idx)?, CoreConcreteLibfunc::BranchAlign(_)) {
            return Err(CompilationError::StatementNotSupportingApChangeVariables(*idx));
        }
    }
    for ((idx, _token), value) in metadata.gas_info.variable_values.iter() {
        if *value < 0 {
            return Err(CompilationError::MetadataNegativeGasVariable);
        }
        if !matches!(
            get_libfunc(idx)?,
            CoreConcreteLibfunc::BranchAlign(_)
                | CoreConcreteLibfunc::Coupon(CouponConcreteLibfunc::Refund(_))
                | CoreConcreteLibfunc::Gas(
                    GasConcreteLibfunc::WithdrawGas(_)
                        | GasConcreteLibfunc::BuiltinWithdrawGas(_)
                        | GasConcreteLibfunc::RedepositGas(_)
                )
        ) {
            return Err(CompilationError::StatementNotSupportingGasVariables(*idx));
        }
    }
    Ok(())
}

/// Returns true if `statement` is an invocation of the branch_align libfunc.
fn is_branch_align(
    registry: &ProgramRegistry<CoreType, CoreLibfunc>,
    statement: &Statement,
) -> Result<bool, CompilationError> {
    if let Statement::Invocation(invocation) = statement {
        let libfunc = registry
            .get_libfunc(&invocation.libfunc_id)
            .map_err(CompilationError::ProgramRegistryError)?;
        if let [branch_signature] = libfunc.branch_signatures() {
            if branch_signature.ap_change == SierraApChange::BranchAlign {
                return Ok(true);
            }
        }
    }

    Ok(false)
}<|MERGE_RESOLUTION|>--- conflicted
+++ resolved
@@ -378,14 +378,9 @@
     // Maps statement_idx to its debug info.
     // The last value (for statement_idx=number-of-statements)
     // contains the final offset (the size of the program code segment).
-<<<<<<< HEAD
     let mut sierra_statement_info: Vec<SierraStatementDebugInfo> =
         Vec::with_capacity(program.statements.len());
 
-=======
-    let mut statement_offsets = Vec::with_capacity(program.statements.len());
-    let mut statement_indices = Vec::with_capacity(program.statements.len());
->>>>>>> 5c7d41e9
     let registry = ProgramRegistry::<CoreType, CoreLibfunc>::new_with_ap_change(
         program,
         metadata.ap_change_info.function_ap_change.clone(),
@@ -519,8 +514,10 @@
                 let mut all_updated_annotations = vec![StatementAnnotations {
                     environment: compiled_invocation.environment,
                     ..annotations
-<<<<<<< HEAD
-                };
+                }];
+                while all_updated_annotations.len() < compiled_invocation.results.len() {
+                    all_updated_annotations.push(all_updated_annotations[0].clone());
+                }
 
                 sierra_statement_info.push(SierraStatementDebugInfo {
                     code_offset: program_offset,
@@ -532,14 +529,6 @@
                         },
                     ),
                 });
-
-                let branching_libfunc = compiled_invocation.results.len() > 1;
-=======
-                }];
-                while all_updated_annotations.len() < compiled_invocation.results.len() {
-                    all_updated_annotations.push(all_updated_annotations[0].clone());
-                }
->>>>>>> 5c7d41e9
 
                 for ((branch_info, branch_changes), updated_annotations) in
                     zip_eq(&invocation.branches, compiled_invocation.results)
