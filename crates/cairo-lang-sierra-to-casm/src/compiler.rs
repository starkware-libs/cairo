use std::fmt::Display;
use std::fs;
use thiserror::Error;

use cairo_lang_casm::instructions::{Instruction, InstructionBody, RetInstruction};
use cairo_lang_sierra::extensions::core::{CoreConcreteLibfunc, CoreLibfunc, CoreType};
use cairo_lang_sierra::extensions::lib_func::SierraApChange;
use cairo_lang_sierra::extensions::ConcreteLibfunc;
use cairo_lang_sierra::ids::VarId;
use cairo_lang_sierra::program::{BranchTarget, Invocation, Program, Statement, StatementIdx};
use cairo_lang_sierra::program_registry::{ProgramRegistry, ProgramRegistryError};
<<<<<<< HEAD
use cairo_lang_sierra::ProgramParser;
=======
use itertools::zip_eq;
use thiserror::Error;
>>>>>>> b311fe5d

use crate::annotations::{AnnotationError, ProgramAnnotations, StatementAnnotations};
use crate::invocations::{
    check_references_on_stack, compile_invocation, InvocationError, ProgramInfo,
};
use crate::metadata::{calc_metadata, Metadata};
use crate::references::{check_types_match, ReferencesError};
use crate::relocations::{relocate_instructions, RelocationEntry};
use crate::type_sizes::get_type_size_map;

use clap::Parser;

#[cfg(test)]
#[path = "compiler_test.rs"]
mod test;

#[derive(Error, Debug, Eq, PartialEq)]
pub enum CompilationError {
    #[error("Failed building type information")]
    FailedBuildingTypeInformation,
    #[error("Error from program registry")]
    ProgramRegistryError(Box<ProgramRegistryError>),
    #[error(transparent)]
    AnnotationError(#[from] AnnotationError),
    #[error("#{statement_idx}: {error}")]
    InvocationError { statement_idx: StatementIdx, error: InvocationError },
    #[error("#{statement_idx}: Return arguments are not on the stack.")]
    ReturnArgumentsNotOnStack { statement_idx: StatementIdx },
    #[error("#{statement_idx}: {error}")]
    ReferencesError { statement_idx: StatementIdx, error: ReferencesError },
    #[error("#{statement_idx}: Invocation mismatched to libfunc")]
    LibfuncInvocationMismatch { statement_idx: StatementIdx },
    #[error("{var_id} is dangling at #{statement_idx}.")]
    DanglingReferences { statement_idx: StatementIdx, var_id: VarId },

    #[error("#{source_statement_idx}->#{destination_statement_idx}: Expected branch align")]
    ExpectedBranchAlign {
        source_statement_idx: StatementIdx,
        destination_statement_idx: StatementIdx,
    },
}

/// The casm program representation.
#[derive(Debug, Eq, PartialEq)]
pub struct CairoProgram {
    pub instructions: Vec<Instruction>,
    pub debug_info: CairoProgramDebugInfo,
}
impl Display for CairoProgram {
    fn fmt(&self, f: &mut std::fmt::Formatter<'_>) -> std::fmt::Result {
        for instruction in &self.instructions {
            writeln!(f, "{instruction};")?
        }
        Ok(())
    }
}

/// The debug information of a compilation from Sierra to casm.
#[derive(Debug, Eq, PartialEq)]
pub struct SierraStatementDebugInfo {
    /// The offset of the sierra statement within the bytecode.
    pub code_offset: usize,
}

/// The debug information of a compilation from Sierra to casm.
#[derive(Debug, Eq, PartialEq)]
pub struct CairoProgramDebugInfo {
    /// The debug information per Sierra statement.
    pub sierra_statement_info: Vec<SierraStatementDebugInfo>,
}

/// Ensure the basic structure of the invocation is the same as the library function.
pub fn check_basic_structure(
    statement_idx: StatementIdx,
    invocation: &Invocation,
    libfunc: &CoreConcreteLibfunc,
) -> Result<(), CompilationError> {
    if invocation.args.len() != libfunc.param_signatures().len()
        || !itertools::equal(
            invocation.branches.iter().map(|branch| branch.results.len()),
            libfunc.output_types().iter().map(|types| types.len()),
        )
        || match libfunc.fallthrough() {
            Some(expected_fallthrough) => {
                invocation.branches[expected_fallthrough].target != BranchTarget::Fallthrough
            }
            None => false,
        }
    {
        Err(CompilationError::LibfuncInvocationMismatch { statement_idx })
    } else {
        Ok(())
    }
}

pub fn compile(
    program: &Program,
    metadata: &Metadata,
    gas_usage_check: bool,
) -> Result<CairoProgram, Box<CompilationError>> {
    let mut instructions = Vec::new();
    let mut relocations: Vec<RelocationEntry> = Vec::new();

    // Maps statement_idx to program_offset. The last value (for statement_idx=number-of-statements)
    // contains the final offset (the size of the program code segment).
    let mut statement_offsets = Vec::with_capacity(program.statements.len());

    let registry = ProgramRegistry::<CoreType, CoreLibfunc>::with_ap_change(
        program,
        metadata.ap_change_info.function_ap_change.clone(),
    )
    .map_err(CompilationError::ProgramRegistryError)?;
    let type_sizes = get_type_size_map(program, &registry)
        .ok_or(CompilationError::FailedBuildingTypeInformation)?;
    let mut program_annotations = ProgramAnnotations::create(
        program.statements.len(),
        &program.funcs,
        metadata,
        gas_usage_check,
        &type_sizes,
    )
    .map_err(|err| Box::new(err.into()))?;

    let mut program_offset: usize = 0;

    for (statement_id, statement) in program.statements.iter().enumerate() {
        let statement_idx = StatementIdx(statement_id);
        statement_offsets.push(program_offset);
        match statement {
            Statement::Return(ref_ids) => {
                let (annotations, return_refs) = program_annotations
                    .get_annotations_after_take_args(statement_idx, ref_ids.iter())
                    .map_err(|err| Box::new(err.into()))?;

                if let Some(var_id) = annotations.refs.keys().next() {
                    return Err(Box::new(CompilationError::DanglingReferences {
                        statement_idx,
                        var_id: var_id.clone(),
                    }));
                };

                program_annotations
                    .validate_final_annotations(
                        statement_idx,
                        &annotations,
                        &program.funcs,
                        metadata,
                        &return_refs,
                    )
                    .map_err(|err| Box::new(err.into()))?;
                check_references_on_stack(&return_refs).map_err(|error| match error {
                    InvocationError::InvalidReferenceExpressionForArgument => {
                        CompilationError::ReturnArgumentsNotOnStack { statement_idx }
                    }
                    _ => CompilationError::InvocationError { statement_idx, error },
                })?;

                let ret_instruction = RetInstruction {};
                program_offset += ret_instruction.op_size();
                instructions.push(Instruction::new(InstructionBody::Ret(ret_instruction), false));
            }
            Statement::Invocation(invocation) => {
                let (annotations, invoke_refs) = program_annotations
                    .get_annotations_after_take_args(statement_idx, invocation.args.iter())
                    .map_err(|err| Box::new(err.into()))?;

                let libfunc = registry
                    .get_libfunc(&invocation.libfunc_id)
                    .map_err(CompilationError::ProgramRegistryError)?;
                check_basic_structure(statement_idx, invocation, libfunc)?;

                let param_types: Vec<_> = libfunc
                    .param_signatures()
                    .iter()
                    .map(|param_signature| param_signature.ty.clone())
                    .collect();
                check_types_match(&invoke_refs, &param_types).map_err(|error| {
                    Box::new(AnnotationError::ReferencesError { statement_idx, error }.into())
                })?;
                let compiled_invocation = compile_invocation(
                    ProgramInfo { metadata, type_sizes: &type_sizes },
                    invocation,
                    libfunc,
                    statement_idx,
                    &invoke_refs,
                    annotations.environment,
                )
                .map_err(|error| CompilationError::InvocationError { statement_idx, error })?;

                for instruction in &compiled_invocation.instructions {
                    program_offset += instruction.body.op_size();
                }

                for entry in compiled_invocation.relocations {
                    relocations.push(RelocationEntry {
                        instruction_idx: instructions.len() + entry.instruction_idx,
                        relocation: entry.relocation,
                    });
                }
                instructions.extend(compiled_invocation.instructions);

                let updated_annotations = StatementAnnotations {
                    environment: compiled_invocation.environment,
                    ..annotations
                };

                let branching_libfunc = compiled_invocation.results.len() > 1;

                for (branch_info, branch_changes) in
                    zip_eq(&invocation.branches, compiled_invocation.results)
                {
                    let destination_statement_idx = statement_idx.next(&branch_info.target);
                    if branching_libfunc
                        && !is_branch_align(
                            &registry,
                            &program.statements[destination_statement_idx.0],
                        )?
                    {
                        return Err(Box::new(CompilationError::ExpectedBranchAlign {
                            source_statement_idx: statement_idx,
                            destination_statement_idx,
                        }));
                    }

                    program_annotations
                        .propagate_annotations(
                            statement_idx,
                            destination_statement_idx,
                            &updated_annotations,
                            branch_info,
                            branch_changes,
                            branching_libfunc,
                        )
                        .map_err(|err| Box::new(err.into()))?;
                }
            }
        }
    }

    // Push the final offset at the end of `statement_offsets`.
    statement_offsets.push(program_offset);

    relocate_instructions(&relocations, &statement_offsets, &mut instructions);

    Ok(CairoProgram {
        instructions,
        debug_info: CairoProgramDebugInfo {
            sierra_statement_info: statement_offsets
                .into_iter()
                .map(|code_offset| SierraStatementDebugInfo { code_offset })
                .collect(),
        },
    })
}

<<<<<<< HEAD
/// Command line args parser.
/// Exits with 0/1 if the input is formatted correctly/incorrectly.
#[derive(Parser, Debug)]
#[clap(version, verbatim_doc_comment)]
pub struct Args {
    /// The file to compile
    pub file: String,
    pub output: String,
}

pub fn compile_at_path(path: &str) -> Result<CairoProgram, CompilationError> {
    let sierra_code = fs::read_to_string(path).expect("Could not read file!");
    compile_contents(&sierra_code)
}

pub fn compile_contents(contents: &str) -> Result<CairoProgram, CompilationError> {
    let program = ProgramParser::new().parse(&contents).unwrap();

    let gas_usage_check = true;
    let cairo_program = compile(
        &program,
        &calc_metadata(&program).expect("Failed calculating Sierra variables."),
        gas_usage_check,
    )?;

    Ok(cairo_program)
=======
/// Returns true if `statement` is an invocation of the branch_align libfunc.
fn is_branch_align(
    registry: &ProgramRegistry<CoreType, CoreLibfunc>,
    statement: &Statement,
) -> Result<bool, CompilationError> {
    if let Statement::Invocation(invocation) = statement {
        let libfunc = registry
            .get_libfunc(&invocation.libfunc_id)
            .map_err(CompilationError::ProgramRegistryError)?;
        if let [branch_signature] = libfunc.branch_signatures() {
            if branch_signature.ap_change == SierraApChange::BranchAlign {
                return Ok(true);
            }
        }
    }

    Ok(false)
>>>>>>> b311fe5d
}<|MERGE_RESOLUTION|>--- conflicted
+++ resolved
@@ -9,12 +9,8 @@
 use cairo_lang_sierra::ids::VarId;
 use cairo_lang_sierra::program::{BranchTarget, Invocation, Program, Statement, StatementIdx};
 use cairo_lang_sierra::program_registry::{ProgramRegistry, ProgramRegistryError};
-<<<<<<< HEAD
-use cairo_lang_sierra::ProgramParser;
-=======
 use itertools::zip_eq;
 use thiserror::Error;
->>>>>>> b311fe5d
 
 use crate::annotations::{AnnotationError, ProgramAnnotations, StatementAnnotations};
 use crate::invocations::{
@@ -270,7 +266,6 @@
     })
 }
 
-<<<<<<< HEAD
 /// Command line args parser.
 /// Exits with 0/1 if the input is formatted correctly/incorrectly.
 #[derive(Parser, Debug)]
@@ -297,7 +292,7 @@
     )?;
 
     Ok(cairo_program)
-=======
+}
 /// Returns true if `statement` is an invocation of the branch_align libfunc.
 fn is_branch_align(
     registry: &ProgramRegistry<CoreType, CoreLibfunc>,
@@ -315,5 +310,4 @@
     }
 
     Ok(false)
->>>>>>> b311fe5d
 }