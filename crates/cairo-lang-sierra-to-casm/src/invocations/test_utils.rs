--- conflicted
+++ resolved
@@ -105,11 +105,7 @@
 impl TypeSpecializationContext for MockSpecializationContext {
     fn try_get_type_info(&self, id: ConcreteTypeId) -> Option<TypeInfo> {
         let long_id =
-<<<<<<< HEAD
-            cairo_lang_sierra::ConcreteTypeLongIdParser::new().parse(&id.to_string()).unwrap();
-=======
             cairo_lang_sierra::ConcreteTypeLongIdParser::new().parse(&id.debug_name?).unwrap();
->>>>>>> a76f05b8
         Some(
             CoreType::specialize_by_id(self, &long_id.generic_id, &long_id.generic_args)
                 .ok()?
