use assert_matches::assert_matches;
use cairo_lang_casm::ap_change::ApChange;
use cairo_lang_casm::builder::{CasmBuildResult, CasmBuilder, Var};
use cairo_lang_casm::instructions::Instruction;
use cairo_lang_casm::operand::{CellRef, Register};
use cairo_lang_sierra::extensions::builtin_cost::CostTokenType;
use cairo_lang_sierra::extensions::core::CoreConcreteLibfunc;
use cairo_lang_sierra::extensions::lib_func::BranchSignature;
use cairo_lang_sierra::extensions::{ConcreteLibfunc, OutputVarReferenceInfo};
use cairo_lang_sierra::ids::ConcreteTypeId;
use cairo_lang_sierra::program::{BranchInfo, BranchTarget, Invocation, StatementIdx};
use cairo_lang_sierra_ap_change::core_libfunc_ap_change::core_libfunc_ap_change;
use cairo_lang_utils::ordered_hash_map::OrderedHashMap;
use itertools::{zip_eq, Itertools};
use thiserror::Error;
use {cairo_lang_casm, cairo_lang_sierra};

use crate::environment::frame_state::{FrameState, FrameStateError};
use crate::environment::Environment;
use crate::metadata::Metadata;
use crate::references::{CellExpression, ReferenceExpression, ReferenceValue};
use crate::relocations::{Relocation, RelocationEntry};
use crate::type_sizes::TypeSizeMap;

mod array;
mod bitwise;
mod boolean;
mod boxing;
mod builtin_cost;
mod debug;
mod dict_felt_to;
mod ec;
mod enm;
mod felt;
mod function_call;
mod gas;
mod mem;
mod misc;
mod nullable;
mod pedersen;
mod starknet;
mod cheatcodes;

mod strct;
mod uint128;

#[cfg(test)]
mod test_utils;

#[derive(Error, Debug, Eq, PartialEq)]
pub enum InvocationError {
    #[error("One of the arguments does not satisfy the requirements of the libfunc.")]
    InvalidReferenceExpressionForArgument,
    #[error("Unexpected error - an unregistered type id used.")]
    UnknownTypeId(ConcreteTypeId),
    #[error("Expected a different number of arguments.")]
    WrongNumberOfArguments { expected: usize, actual: usize },
    #[error("The requested functionality is not implemented yet.")]
    NotImplemented(Invocation),
    #[error("The requested functionality is not implemented yet: {message}")]
    NotImplementedStr { invocation: Invocation, message: String },
    #[error("The functionality is supported only for sized types.")]
    NotSized(Invocation),
    #[error("Expected type data not found.")]
    UnknownTypeData,
    #[error("Expected variable data for statement not found.")]
    UnknownVariableData,
    #[error("An integer overflow occurred.")]
    InvalidGenericArg,
    #[error("Invalid generic argument for libfunc.")]
    IntegerOverflow,
    #[error(transparent)]
    FrameStateError(#[from] FrameStateError),
}

/// Describes the changes to the set of references at a single branch target, as well as changes to
/// the environment.
#[derive(Clone, Debug, Eq, PartialEq)]
pub struct BranchChanges {
    /// New references defined at a given branch.
    /// should correspond to BranchInfo.results.
    pub refs: Vec<ReferenceValue>,
    /// The change to AP caused by the libfunc in the branch.
    pub ap_change: ApChange,
    /// The change to the remaing gas value in the wallet.
    pub gas_change: OrderedHashMap<CostTokenType, i64>,
}
impl BranchChanges {
    fn new(
        ap_change: ApChange,
        gas_change: OrderedHashMap<CostTokenType, i64>,
        expressions: impl ExactSizeIterator<Item = ReferenceExpression>,
        branch_signature: &BranchSignature,
    ) -> Self {
        assert_eq!(
            expressions.len(),
            branch_signature.vars.len(),
            "The number of expressions does not match the number of expected results in the \
             branch."
        );
        Self {
            refs: zip_eq(expressions, &branch_signature.vars)
                .map(|(expression, var_info)| {
                    match var_info.ref_info {
                        OutputVarReferenceInfo::NewTempVar { .. } => {
                            expression.cells.iter().for_each(|cell| {
                                assert_matches!(
                                    cell,
                                    CellExpression::Deref(CellRef { register: Register::AP, .. })
                                )
                            });
                        }
                        OutputVarReferenceInfo::NewLocalVar { .. } => {
                            expression.cells.iter().for_each(|cell| {
                                assert_matches!(
                                    cell,
                                    CellExpression::Deref(CellRef { register: Register::FP, .. })
                                )
                            });
                        }
                        _ => (),
                    };
                    ReferenceValue { expression, ty: var_info.ty.clone() }
                })
                .collect(),
            ap_change,
            gas_change,
        }
    }
}

/// The result from a compilation of a single invocation statement.
#[derive(Debug, Eq, PartialEq)]
pub struct CompiledInvocation {
    /// A vector of instructions that implement the invocation.
    pub instructions: Vec<Instruction>,
    /// A vector of static relocations.
    pub relocations: Vec<RelocationEntry>,
    /// A vector of BranchRefChanges, should correspond to the branches of the invocation
    /// statement.
    pub results: Vec<BranchChanges>,
    /// The environment after the invocation statement.
    pub environment: Environment,
}

/// Checks that the list of reference is contiguous on the stack and ends at ap - 1.
/// This is the requirement for function call and return statements.
pub fn check_references_on_stack(refs: &[ReferenceValue]) -> Result<(), InvocationError> {
    let mut expected_offset: i16 = -1;
    for return_ref in refs.iter().rev() {
        for cell_expr in return_ref.expression.cells.iter().rev() {
            match cell_expr {
                CellExpression::Deref(CellRef { register: Register::AP, offset })
                    if *offset == expected_offset =>
                {
                    expected_offset -= 1;
                }
                _ => return Err(InvocationError::InvalidReferenceExpressionForArgument),
            }
        }
    }
    Ok(())
}

/// The cells per returned Sierra variables, in casm-builder vars.
type VarCells = [Var];
/// The configuration for all Sierra variables returned from a libfunc.
type AllVars<'a> = [&'a VarCells];

/// Helper for building compiled invocations.
pub struct CompiledInvocationBuilder<'a> {
    pub program_info: ProgramInfo<'a>,
    pub invocation: &'a Invocation,
    pub libfunc: &'a CoreConcreteLibfunc,
    pub idx: StatementIdx,
    pub refs: &'a [ReferenceValue],
    pub environment: Environment,
}
impl CompiledInvocationBuilder<'_> {
    /// Creates a new invocation.
    fn build(
        self,
        instructions: Vec<Instruction>,
        relocations: Vec<RelocationEntry>,
        output_expressions: impl ExactSizeIterator<
            Item = impl ExactSizeIterator<Item = ReferenceExpression>,
        >,
    ) -> CompiledInvocation {
        let gas_changes = cairo_lang_sierra_gas::core_libfunc_cost::core_libfunc_cost(
            &self.program_info.metadata.gas_info,
            &self.idx,
            self.libfunc,
        );

        let branch_signatures = self.libfunc.branch_signatures();
        assert_eq!(
            branch_signatures.len(),
            output_expressions.len(),
            "The number of output expressions does not match signature."
        );
        let ap_changes = core_libfunc_ap_change(self.libfunc);
        assert_eq!(
            branch_signatures.len(),
            ap_changes.len(),
            "The number of ap changes does not match signature."
        );
        assert_eq!(
            branch_signatures.len(),
            gas_changes.len(),
            "The number of gas changes does not match signature."
        );

        CompiledInvocation {
            instructions,
            relocations,
            results: zip_eq(
                zip_eq(branch_signatures, gas_changes),
                zip_eq(output_expressions, ap_changes),
            )
            .map(|((branch_signature, gas_change), (expressions, ap_change))| {
                let ap_change = match ap_change {
                    cairo_lang_sierra_ap_change::ApChange::Known(x) => ApChange::Known(x),
                    cairo_lang_sierra_ap_change::ApChange::AtLocalsFinalizationByTypeSize(_) => {
                        ApChange::Known(0)
                    }
                    cairo_lang_sierra_ap_change::ApChange::FinalizeLocals => {
                        match self.environment.frame_state {
                            FrameState::Finalized { allocated } => ApChange::Known(allocated),
                            _ => panic!("Unexpected frame state."),
                        }
                    }
                    cairo_lang_sierra_ap_change::ApChange::KnownByTypeSize(ty) => {
                        ApChange::Known(self.program_info.type_sizes[&ty] as usize)
                    }
                    cairo_lang_sierra_ap_change::ApChange::FunctionCall(id) => self
                        .program_info
                        .metadata
                        .ap_change_info
                        .function_ap_change
                        .get(&id)
                        .map_or(ApChange::Unknown, |x| ApChange::Known(x + 2)),
                    cairo_lang_sierra_ap_change::ApChange::FromMetadata => ApChange::Known(
                        *self
                            .program_info
                            .metadata
                            .ap_change_info
                            .variable_values
                            .get(&self.idx)
                            .unwrap_or(&0),
                    ),
                    cairo_lang_sierra_ap_change::ApChange::Unknown => ApChange::Unknown,
                };

                BranchChanges::new(
                    ap_change,
                    gas_change
                        .unwrap_or_default()
                        .iter()
                        .map(|(token_type, val)| (*token_type, -val))
                        .collect(),
                    expressions,
                    branch_signature,
                )
            })
            .collect(),
            environment: self.environment,
        }
    }

    /// Builds a `CompiledInvocation` from a casm builder and branch extractions.
    /// Per branch requires `(name, result_variables, target_statement_id)`.
    fn build_from_casm_builder<const BRANCH_COUNT: usize>(
        self,
        casm_builder: CasmBuilder,
        branch_extractions: [(&str, &AllVars<'_>, Option<StatementIdx>); BRANCH_COUNT],
    ) -> CompiledInvocation {
        let CasmBuildResult { instructions, branches } =
            casm_builder.build(branch_extractions.map(|(name, _, _)| name));
        itertools::assert_equal(
            core_libfunc_ap_change(self.libfunc),
            branches
                .iter()
                .map(|(state, _)| cairo_lang_sierra_ap_change::ApChange::Known(state.ap_change)),
        );
        let relocations = branches
            .iter()
            .zip_eq(branch_extractions.iter())
            .flat_map(|((_, relocations), (_, _, target))| {
                assert_eq!(
                    relocations.is_empty(),
                    target.is_none(),
                    "No relocations if nowhere to relocate to."
                );
                relocations.iter().map(|idx| RelocationEntry {
                    instruction_idx: *idx,
                    relocation: Relocation::RelativeStatementId(target.unwrap()),
                })
            })
            .collect();
        let output_expressions = branches.into_iter().zip_eq(branch_extractions.into_iter()).map(
            |((state, _), (_, vars, _))| {
                vars.iter().map(move |var_cells| ReferenceExpression {
                    cells: var_cells
                        .iter()
                        .map(|cell| CellExpression::from_res_operand(state.get_adjusted(*cell)))
                        .collect(),
                })
            },
        );
        self.build(instructions, relocations, output_expressions)
    }

    /// Creates a new invocation with only reference changes.
    fn build_only_reference_changes(
        self,
        output_expressions: impl ExactSizeIterator<Item = ReferenceExpression>,
    ) -> CompiledInvocation {
        self.build(vec![], vec![], [output_expressions].into_iter())
    }

    /// If returns the reference expressions if the size is correct.
    pub fn try_get_refs<const COUNT: usize>(
        &self,
    ) -> Result<[&ReferenceExpression; COUNT], InvocationError> {
        if self.refs.len() == COUNT {
            Ok(core::array::from_fn(|i| &self.refs[i].expression))
        } else {
            Err(InvocationError::WrongNumberOfArguments {
                expected: COUNT,
                actual: self.refs.len(),
            })
        }
    }
}

/// Information in the program level required for compiling an invocation.
pub struct ProgramInfo<'a> {
    pub metadata: &'a Metadata,
    pub type_sizes: &'a TypeSizeMap,
}

/// Given a Sierra invocation statement and concrete libfunc, creates a compiled casm representation
/// of the Sierra statement.
pub fn compile_invocation(
    program_info: ProgramInfo<'_>,
    invocation: &Invocation,
    libfunc: &CoreConcreteLibfunc,
    idx: StatementIdx,
    refs: &[ReferenceValue],
    environment: Environment,
) -> Result<CompiledInvocation, InvocationError> {
    let builder =
        CompiledInvocationBuilder { program_info, invocation, libfunc, idx, refs, environment };
    match libfunc {
        // TODO(ilya, 10/10/2022): Handle type.
        CoreConcreteLibfunc::Felt(libfunc) => felt::build(libfunc, builder),
        CoreConcreteLibfunc::Bitwise(_) => bitwise::build(builder),
        CoreConcreteLibfunc::Bool(libfunc) => boolean::build(libfunc, builder),
        CoreConcreteLibfunc::Ec(libfunc) => ec::build(libfunc, builder),
        CoreConcreteLibfunc::Uint128(libfunc) => uint128::build(libfunc, builder),
        CoreConcreteLibfunc::Gas(libfunc) => gas::build(libfunc, builder),
        CoreConcreteLibfunc::BranchAlign(_) => misc::build_branch_align(builder),
        CoreConcreteLibfunc::Array(libfunc) => array::build(libfunc, builder),
        CoreConcreteLibfunc::Drop(_) => misc::build_drop(builder),
        CoreConcreteLibfunc::Dup(_) => misc::build_dup(builder),
        CoreConcreteLibfunc::Mem(libfunc) => mem::build(libfunc, builder),
        CoreConcreteLibfunc::UnwrapNonZero(_) => misc::build_identity(builder),
        CoreConcreteLibfunc::FunctionCall(libfunc) => function_call::build(libfunc, builder),
        CoreConcreteLibfunc::UnconditionalJump(_) => misc::build_jump(builder),
        CoreConcreteLibfunc::ApTracking(_) => misc::build_revoke_ap_tracking(builder),
        CoreConcreteLibfunc::Box(libfunc) => boxing::build(libfunc, builder),
        CoreConcreteLibfunc::Enum(libfunc) => enm::build(libfunc, builder),
        CoreConcreteLibfunc::Struct(libfunc) => strct::build(libfunc, builder),
        CoreConcreteLibfunc::DictFeltTo(libfunc) => dict_felt_to::build(libfunc, builder),
        CoreConcreteLibfunc::Pedersen(libfunc) => pedersen::build(libfunc, builder),
        CoreConcreteLibfunc::BuiltinCost(libfunc) => builtin_cost::build(libfunc, builder),
        CoreConcreteLibfunc::StarkNet(libfunc) => starknet::build(libfunc, builder),
        CoreConcreteLibfunc::Nullable(libfunc) => nullable::build(libfunc, builder),
<<<<<<< HEAD
        CoreConcreteLibfunc::Cheatcodes(libfunc) => cheatcodes::build(libfunc, builder),
=======
        CoreConcreteLibfunc::Debug(libfunc) => debug::build(libfunc, builder),
>>>>>>> 23cb125b
    }
}

/// A trait for views of the Complex ReferenceExpressions as specific data structures (e.g.
/// enum/array).
trait ReferenceExpressionView: Sized {
    type Error;
    /// Extracts the specific view from the reference expressions. Can include validations and thus
    /// returns a result.
    /// `concrete_type_id` - the concrete type this view should represent.
    fn try_get_view(
        expr: &ReferenceExpression,
        program_info: &ProgramInfo<'_>,
        concrete_type_id: &ConcreteTypeId,
    ) -> Result<Self, Self::Error>;
    /// Converts the view into a ReferenceExpression.
    fn to_reference_expression(self) -> ReferenceExpression;
}

/// Fetches the non-fallthrough jump target of the invocation, assuming this invocation is a
/// conditional jump.
pub fn get_non_fallthrough_statement_id(builder: &CompiledInvocationBuilder<'_>) -> StatementIdx {
    match builder.invocation.branches.as_slice() {
        [
            BranchInfo { target: BranchTarget::Fallthrough, .. },
            BranchInfo { target: BranchTarget::Statement(target_statement_id), .. },
        ] => *target_statement_id,
        _ => panic!("malformed invocation"),
    }
}<|MERGE_RESOLUTION|>--- conflicted
+++ resolved
@@ -376,11 +376,8 @@
         CoreConcreteLibfunc::BuiltinCost(libfunc) => builtin_cost::build(libfunc, builder),
         CoreConcreteLibfunc::StarkNet(libfunc) => starknet::build(libfunc, builder),
         CoreConcreteLibfunc::Nullable(libfunc) => nullable::build(libfunc, builder),
-<<<<<<< HEAD
         CoreConcreteLibfunc::Cheatcodes(libfunc) => cheatcodes::build(libfunc, builder),
-=======
         CoreConcreteLibfunc::Debug(libfunc) => debug::build(libfunc, builder),
->>>>>>> 23cb125b
     }
 }
 
