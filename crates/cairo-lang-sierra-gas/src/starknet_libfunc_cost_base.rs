--- conflicted
+++ resolved
@@ -1,14 +1,10 @@
 use std::vec;
 
-<<<<<<< HEAD
-use cairo_lang_sierra::extensions::starknet::secp256k1::Secp256K1EcConcreteLibfunc;
-use cairo_lang_sierra::extensions::starknet::testing::TestingConcreteLibfunc;
-=======
 use cairo_lang_sierra::extensions::starknet::secp256::{
     Secp256ConcreteLibfunc, Secp256OpConcreteLibfunc,
 };
->>>>>>> dc358d40
 use cairo_lang_sierra::extensions::starknet::StarkNetConcreteLibfunc;
+use cairo_lang_sierra::extensions::starknet::testing::TestingConcreteLibfunc;
 
 use crate::objects::ConstCost;
 
@@ -51,17 +47,10 @@
         StarkNetConcreteLibfunc::LibraryCall(_) => syscall_cost(4),
         StarkNetConcreteLibfunc::ReplaceClass(_) => syscall_cost(1),
         StarkNetConcreteLibfunc::SendMessageToL1(_) => syscall_cost(3),
-<<<<<<< HEAD
         StarkNetConcreteLibfunc::Testing(libfunc) => match libfunc {
             TestingConcreteLibfunc::PopLog(_) => vec![steps(2), steps(2)],
             _ => vec![steps(1)],
         },
-        StarkNetConcreteLibfunc::Secp256K1(libfunc) => match libfunc {
-            Secp256K1EcConcreteLibfunc::Add(_) => syscall_cost(2),
-            Secp256K1EcConcreteLibfunc::Mul(_) | Secp256K1EcConcreteLibfunc::GetPointFromX(_) => {
-                syscall_cost(3)
-=======
-        StarkNetConcreteLibfunc::Testing(_) => vec![steps(1)],
         StarkNetConcreteLibfunc::Secp256(libfunc) => {
             match libfunc {
                 Secp256ConcreteLibfunc::K1(libfunc) => match libfunc {
@@ -78,7 +67,6 @@
                     | Secp256OpConcreteLibfunc::GetPointFromX(_) => syscall_cost(3),
                     Secp256OpConcreteLibfunc::GetXy(_) => syscall_cost(1),
                 },
->>>>>>> dc358d40
             }
         }
     }
