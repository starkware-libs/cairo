--- conflicted
+++ resolved
@@ -143,11 +143,8 @@
             NullableConcreteLibfunc::IntoNullable(_) => vec![ops.const_cost(0)],
             NullableConcreteLibfunc::FromNullable(_) => vec![ops.const_cost(1), ops.const_cost(1)],
         },
-<<<<<<< HEAD
         CoreConcreteLibfunc::Cheatcodes(_) => vec![ops.const_cost(0), ops.const_cost(0)],
-=======
         CoreConcreteLibfunc::Debug(_) => vec![ops.const_cost(0)],
->>>>>>> 23cb125b
     }
 }
 
