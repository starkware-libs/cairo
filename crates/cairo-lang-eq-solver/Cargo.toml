--- conflicted
+++ resolved
@@ -7,11 +7,7 @@
 description = "Equation solving for Sierra generation."
 
 [dependencies]
-<<<<<<< HEAD
-cairo-lang-utils = { path = "../cairo-lang-utils", version = "1.0.0-alpha.4" }
-=======
 cairo-lang-utils = { path = "../cairo-lang-utils", version = "1.0.0-alpha.6" }
->>>>>>> 439da05a
 good_lp.workspace = true
 itertools.workspace = true
 indexmap.workspace = true
