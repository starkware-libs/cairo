use std::fmt::{Display, Formatter};

use indoc::writedoc;

use crate::operand::{CellRef, DerefOrImmediate, ResOperand};

#[cfg(test)]
mod test;

// Represents a cairo hint.
#[derive(Debug, Eq, PartialEq, Clone)]
pub enum Hint {
    AllocSegment {
        dst: CellRef,
    },
    TestLessThan {
        lhs: ResOperand,
        rhs: ResOperand,
        dst: CellRef,
    },
    TestLessThanOrEqual {
        lhs: ResOperand,
        rhs: ResOperand,
        dst: CellRef,
    },
    DivMod {
        lhs: ResOperand,
        rhs: ResOperand,
        quotient: CellRef,
        remainder: CellRef,
    },
    SquareRoot {
        value: ResOperand,
        dst: CellRef,
    },
    /// Finds some `x` and `y` such that `x * scalar + y = value` and `x <= max_x`.
    LinearSplit {
        value: ResOperand,
        scalar: ResOperand,
        max_x: ResOperand,
        x: CellRef,
        y: CellRef,
    },
    /// Allocates a new dict segment, and write its start address into the dict_infos segment.
    AllocDictFeltTo {
        dict_manager_ptr: ResOperand,
    },
    /// Retrives and writes the value corresponding to the given dict and key from the vm
    /// dict_manager.
    DictFeltToRead {
        dict_ptr: ResOperand,
        key: ResOperand,
        value_dst: CellRef,
    },
    /// Sets the value correspoinding to the key in the vm dict_manager.
    DictFeltToWrite {
        dict_ptr: ResOperand,
        key: ResOperand,
        value: ResOperand,
        prev_value_dst: CellRef,
    },
    /// Retrives the index of the given dict in the dict_infos segment.
    GetDictIndex {
        dict_manager_ptr: ResOperand,
        dict_end_ptr: ResOperand,
        dict_index: CellRef,
    },
    /// Sets the end of a finalized dict in the vm tracker of the dict.
    SetDictTrackerEnd {
        squashed_dict_start: ResOperand,
        squashed_dict_end: ResOperand,
    },
    /// Initialized the lists of accesses of each key of a dict as a preparation of squash_dict.
    InitSquashData {
        dict_accesses: ResOperand,
        ptr_diff: ResOperand,
        n_accesses: ResOperand,
        big_keys: CellRef,
        first_key: CellRef,
    },
    /// Retrives the current index of a dict access to process.
    GetCurrentAccessIndex {
        range_check_ptr: ResOperand,
    },
    /// Writes if the squash_dict loop should be skipped.
    ShouldSkipSquashLoop {
        should_skip_loop: CellRef,
    },
    /// Writes the delta from the current access index to the next one.
    GetCurrentAccessDelta {
        index_delta_minus1: CellRef,
    },
    /// Writes if the squash_dict loop should be continued.
    ShouldContinueSquashLoop {
        should_continue: CellRef,
    },
    /// Asserts that the current access indices list is empty (after the loop).
    AssertCurrentAccessIndicesIsEmpty,
    /// Asserts that the number of used accesses is equal to the length of the original accesses
    /// list.
    AssertAllAccessesUsed {
        n_used_accesses: CellRef,
    },
    /// Asserts that the keys list is empty.
    AssertAllKeysUsed,
    /// Writes the next dict key to process.
    GetNextDictKey {
        next_key: CellRef,
    },
    /// Asserts that the input represents integers and that a<b.
    AssertLtAssertValidInput {
        a: ResOperand,
        b: ResOperand,
    },
    /// Finds the two small arcs from within [(0,a),(a,b),(b,PRIME)] and writes it to the
    /// range_check segment.
    AssertLeFindSmallArcs {
        range_check_ptr: ResOperand,
        a: ResOperand,
        b: ResOperand,
    },
    /// Writes if the arc (0,a) was excluded.
    AssertLeIsFirstArcExcluded {
        skip_exclude_a_flag: CellRef,
    },
    /// Writes if the arc (a,b) was excluded.
    AssertLeIsSecondArcExcluded {
        skip_exclude_b_minus_a: CellRef,
    },
    /// Asserts that the arc (b, PRIME) was excluded.
    AssertLeAssertThirdArcExcluded,
    /// Samples a random point on the EC.
    RandomEcPoint {
        x: CellRef,
        y: CellRef,
    },
    /// Computes the square root of `val`, if `val` is a quadratic residue, and of `3 * val`
    /// otherwise.
    ///
    /// Since 3 is not a quadratic residue, exactly one of `val` and `3 * val` is a quadratic
    /// residue (unless `val` is 0). This allows proving that `val` is not a quadratic residue.
    FieldSqrt {
        val: ResOperand,
        sqrt: CellRef,
    },
    /// Represents a hint that triggers a system call.
    SystemCall {
        system: ResOperand,
    },
    Roll {
        address: ResOperand,
        caller_address: ResOperand,
        err_code: CellRef,
    },
    Warp {
        blk_timestamp: ResOperand,
        target_contract_address: ResOperand,
        dst: CellRef,
    },
    Declare {
        contract: ResOperand,
        result: CellRef,
        err_code: CellRef,
    },
    StartPrank {
        caller_address: ResOperand,
        target_contract_address: ResOperand,
        err_code: CellRef,
    },
    /// Prints the values from start to end.
    /// Both must be pointers.
    DebugPrint {
        start: ResOperand,
        end: ResOperand,
    },
    /// Returns an address with `size` free locations afterwards.
    AllocConstantSize {
        size: ResOperand,
        dst: CellRef,
    },
}

struct DerefOrImmediateFormatter<'a>(&'a DerefOrImmediate);
impl<'a> Display for DerefOrImmediateFormatter<'a> {
    fn fmt(&self, f: &mut Formatter<'_>) -> std::fmt::Result {
        match self.0 {
            DerefOrImmediate::Deref(d) => write!(f, "memory{d}"),
            DerefOrImmediate::Immediate(i) => write!(f, "{i}"),
        }
    }
}

struct ResOperandFormatter<'a>(&'a ResOperand);
impl<'a> Display for ResOperandFormatter<'a> {
    fn fmt(&self, f: &mut Formatter<'_>) -> std::fmt::Result {
        match self.0 {
            ResOperand::Deref(d) => write!(f, "memory{d}"),
            ResOperand::DoubleDeref(d, i) => write!(f, "memory[memory{d} + {i}]"),
            ResOperand::Immediate(i) => write!(f, "{i}"),
            ResOperand::BinOp(bin_op) => {
                write!(
                    f,
                    "memory{} {} {}",
                    bin_op.a,
                    bin_op.op,
                    DerefOrImmediateFormatter(&bin_op.b)
                )
            }
        }
    }
}

impl Display for Hint {
    fn fmt(&self, f: &mut Formatter<'_>) -> std::fmt::Result {
        match self {
            Hint::AllocSegment { dst } => write!(f, "memory{dst} = segments.add()"),
            Hint::AllocDictFeltTo { dict_manager_ptr } => {
                let dict_manager_ptr = ResOperandFormatter(dict_manager_ptr);
                writedoc!(
                    f,
                    "

                        if '__dict_manager' not in globals():
                            from starkware.cairo.common.dict import DictManager
                            __dict_manager = DictManager()
                        # {dict_manager_ptr} is the address of the current dict manager
                        n_dicts = memory[{dict_manager_ptr} + 1]
                        # memory[{dict_manager_ptr} + 0] is the address of the dict infos segment
                        # n_dicts * 3 is added to get the address of the new DictInfo
                        memory[memory[{dict_manager_ptr} + 0] + n_dicts * 3] = (
                            __dict_manager.new_default_dict(segments, 0, temp_segment=n_dicts > 0)
                        )
                "
                )
            }
            // TODO(Gil): get the 3 from DictAccess or pass it as an argument.
            Hint::DictFeltToRead { dict_ptr, key, value_dst } => {
                let (dict_ptr, key) = (ResOperandFormatter(dict_ptr), ResOperandFormatter(key));
                writedoc!(
                    f,
                    "

                        dict_tracker = __dict_manager.get_tracker({dict_ptr})
                        dict_tracker.current_ptr += 3
                        {value_dst} = dict_tracker.data[{key}]
                    "
                )
            }
            Hint::DictFeltToWrite { dict_ptr, key, value, prev_value_dst } => {
                let (dict_ptr, key, value) = (
                    ResOperandFormatter(dict_ptr),
                    ResOperandFormatter(key),
                    ResOperandFormatter(value),
                );
                writedoc!(
                    f,
                    "

                        dict_tracker = __dict_manager.get_tracker({dict_ptr})
                        dict_tracker.current_ptr += 3
                        memory{prev_value_dst} = dict_tracker.data[{key}]
                        dict_tracker.data[{key}] = {value}
                    "
                )
            }
            Hint::TestLessThan { lhs, rhs, dst } => write!(
                f,
                "memory{dst} = {} < {}",
                ResOperandFormatter(lhs),
                ResOperandFormatter(rhs)
            ),
            Hint::TestLessThanOrEqual { lhs, rhs, dst } => write!(
                f,
                "memory{dst} = {} <= {}",
                ResOperandFormatter(lhs),
                ResOperandFormatter(rhs)
            ),
            Hint::DivMod { lhs, rhs, quotient, remainder } => write!(
                f,
                "(memory{quotient}, memory{remainder}) = divmod({}, {})",
                ResOperandFormatter(lhs),
                ResOperandFormatter(rhs)
            ),
            Hint::SquareRoot { value, dst } => {
                write!(f, "(memory{dst}) = sqrt({})", ResOperandFormatter(value))
            }
            Hint::LinearSplit { value, scalar, max_x, x, y } => {
                let (value, scalar, max_x) = (
                    ResOperandFormatter(value),
                    ResOperandFormatter(scalar),
                    ResOperandFormatter(max_x),
                );
                writedoc!(
                    f,
                    "

                        (value, scalar) = ({value}, {scalar})
                        x = min(value // scalar, {max_x})
                        y = value - x * scalar
                        memory{x} = x
                        memory{y} = y
                    "
                )
            }
            Hint::RandomEcPoint { x, y } => {
                writedoc!(
                    f,
                    "

                        from starkware.crypto.signature.signature import ALPHA, BETA, FIELD_PRIME
                        from starkware.python.math_utils import random_ec_point
                        (memory{x}, memory{y}) = random_ec_point(FIELD_PRIME, ALPHA, BETA)
                    "
                )
            }
            Hint::FieldSqrt { val, sqrt } => {
                writedoc!(
                    f,
                    "

                        from starkware.crypto.signature.signature import FIELD_PRIME
                        from starkware.python.math_utils import is_quad_residue, sqrt

                        val = {}
                        if is_quad_residue(val, FIELD_PRIME):
                            memory{sqrt} = sqrt(val, FIELD_PRIME)
                        else:
                            memory{sqrt} = sqrt(val * 3, FIELD_PRIME)
                        ",
                    ResOperandFormatter(val)
                )
            }
            Hint::SystemCall { system } => {
                write!(f, "syscall_handler.syscall(syscall_ptr={})", ResOperandFormatter(system))
            }
<<<<<<< HEAD
            Hint::Roll { address, caller_address, dst } => {
=======
            Hint::Roll { address, caller_address , err_code} => {
>>>>>>> b7d96225
                writedoc!(
                    f,
                    "
                    memory{err_code} = roll(address={address}, caller_address={caller_address}).err_code; 
                    "
                )
            }
<<<<<<< HEAD
            Hint::Warp { blk_timestamp, target_contract_address, dst } => {
                writedoc!(
                    f,
                    "

                        memory{dst} = warp(blk_timestamp={blk_timestamp}, target_contract_address={target_contract_address}); 
                        
                    "
                )
            }
            Hint::StartPrank { caller_address, target_contract_address, error_code } => {
=======
            Hint::StartPrank { caller_address, target_contract_address , err_code} => {
>>>>>>> b7d96225
                writedoc!(
                    f,
                    "
                    memory{err_code} = start_prank(caller_address={caller_address}, target_contract_address={target_contract_address}).err_code;
                    "
                )
            }
<<<<<<< HEAD
            Hint::Declare { contract, result, error_code } => {
=======
            Hint::Declare { contract , result, err_code} => {
>>>>>>> b7d96225
                writedoc!(
                    f,
                    "
                        r = declare(contract={contract});
                        memory{err_code} = r.err_code
                        memory{result} = 0 if r.err_code != 0 else r.ok.class_hash
                    "
                )
            }
            Hint::GetCurrentAccessIndex { range_check_ptr } => writedoc!(
                f,
                "

                    current_access_indices = sorted(access_indices[key])[::-1]
                    current_access_index = current_access_indices.pop()
                    {} = current_access_index
                ",
                ResOperandFormatter(range_check_ptr)
            ),
            Hint::ShouldSkipSquashLoop { should_skip_loop } => {
                write!(f, " memory{should_skip_loop} = 0 if current_access_indices else 1 ")
            }
            Hint::GetCurrentAccessDelta { index_delta_minus1 } => writedoc!(
                f,
                "

                    new_access_index = current_access_indices.pop()
                    memory{index_delta_minus1} = new_access_index - current_access_index - 1
                    current_access_index = new_access_index
                "
            ),
            Hint::ShouldContinueSquashLoop { should_continue } => {
                write!(f, " memory{should_continue} = 1 if current_access_indices else 0 ")
            }
            Hint::AssertCurrentAccessIndicesIsEmpty => {
                write!(f, " assert len(current_access_indices) == 0 ")
            }
            Hint::AssertAllAccessesUsed { n_used_accesses } => {
                write!(f, " assert memory{n_used_accesses} == len(access_indices[key]) ")
            }
            Hint::AssertAllKeysUsed => write!(f, " assert len(keys) == 0 "),
            Hint::GetNextDictKey { next_key } => writedoc!(
                f,
                "
                    assert len(keys) > 0, 'No keys left but remaining_accesses > 0.'
                    memory{next_key} = key = keys.pop()
                "
            ),
            Hint::GetDictIndex { dict_manager_ptr, dict_end_ptr, dict_index } => {
                let (dict_manager_ptr, dict_end_ptr) =
                    (ResOperandFormatter(dict_manager_ptr), ResOperandFormatter(dict_end_ptr));
                writedoc!(
                    f,
                    "

                    expected_segment_index = {dict_end_ptr}.segment_index
                    for i in range(memory[{dict_manager_ptr}]):
                        if memory[{dict_manager_ptr} + 1].segment_index == expected_segment_index:
                            memory{dict_index} = i
                            break
                    else:
                        raise Exception(f\"Dict with end pointer was not found.\")
                "
                )
            }
            Hint::SetDictTrackerEnd { squashed_dict_start, squashed_dict_end } => {
                let (squashed_dict_start, squashed_dict_end) = (
                    ResOperandFormatter(squashed_dict_start),
                    ResOperandFormatter(squashed_dict_end),
                );
                writedoc!(
                    f,
                    "
                    # Update the DictTracker's current_ptr to point to the end of the squashed \
                     dict.
                    __dict_manager.get_tracker({squashed_dict_start}).current_ptr = \
                     {squashed_dict_end}.address_
                "
                )
            }
            Hint::InitSquashData { dict_accesses, ptr_diff, n_accesses, big_keys, first_key } => {
                let (dict_accesses, ptr_diff, n_accesses) = (
                    ResOperandFormatter(dict_accesses),
                    ResOperandFormatter(ptr_diff),
                    ResOperandFormatter(n_accesses),
                );
                writedoc!(
                    f,
                    "

                    dict_access_size = 3
                    address = {dict_accesses}.address_
                    assert {ptr_diff} % dict_access_size == 0, 'Accesses array size must be \
                     divisible by DictAccess.SIZE'
                    n_accesses = {n_accesses}
                    if '__squash_dict_max_size' in globals():
                        assert n_accesses <= __squash_dict_max_size, f'squash_dict() can only be \
                     used with n_accesses<={{__squash_dict_max_size}}. ' f'Got: \
                     n_accesses={{n_accesses}}.'
                    # A map from key to the list of indices accessing it.
                    access_indices = {{}}
                    for i in range(n_accesses):
                        key = memory[address + dict_access_size * i]
                        access_indices.setdefault(key, []).append(i)
                    # Descending list of keys.
                    keys = sorted(access_indices.keys(), reverse=True)
                    # Are the keys used bigger than range_check bound.
                    memory{big_keys} = 1 if keys[0] >= range_check_builtin.bound else 0
                    memory{first_key} = key = keys.pop()
                "
                )
            }
            Hint::AssertLtAssertValidInput { a, b } => {
                let (a, b) = (ResOperandFormatter(a), ResOperandFormatter(b));
                writedoc!(
                    f,
                    "

                    from starkware.cairo.common.math_utils import assert_integer
                    assert_integer({a})
                    assert_integer({b})
                    assert ({a} % PRIME) < ({b} % PRIME), f'a = {{{a} % PRIME}} is not less than b \
                     = {{{b} % PRIME}}.'
                "
                )
            }
            Hint::AssertLeFindSmallArcs { range_check_ptr, a, b } => {
                let (range_check_ptr, a, b) = (
                    ResOperandFormatter(range_check_ptr),
                    ResOperandFormatter(a),
                    ResOperandFormatter(b),
                );
                writedoc!(
                    f,
                    "

                    import itertools

                    from starkware.cairo.common.math_utils import assert_integer
                    assert_integer({a})
                    assert_integer({b})
                    a = {a} % PRIME
                    b = {b} % PRIME
                    assert a <= b, f'a = {{a}} is not less than or equal to b = {{b}}.'

                    # Find an arc less than PRIME / 3, and another less than PRIME / 2.
                    lengths_and_indices = [(a, 0), (b - a, 1), (PRIME - 1 - b, 2)]
                    lengths_and_indices.sort()
                    assert lengths_and_indices[0][0] <= PRIME // 3 and lengths_and_indices[1][0] \
                     <= PRIME // 2
                    excluded = lengths_and_indices[2][1]

                    memory[{range_check_ptr} + 1], memory[{range_check_ptr} + 0] = (
                        divmod(lengths_and_indices[0][0], 3544607988759775765608368578435044694))
                    memory[{range_check_ptr} + 3], memory[{range_check_ptr} + 2] = (
                        divmod(lengths_and_indices[1][0], 5316911983139663648412552867652567041))
                "
                )
            }
            Hint::AssertLeIsFirstArcExcluded { skip_exclude_a_flag } => {
                write!(f, "memory{skip_exclude_a_flag} = 1 if excluded != 0 else 0",)
            }
            Hint::AssertLeIsSecondArcExcluded { skip_exclude_b_minus_a } => {
                write!(f, "memory{skip_exclude_b_minus_a} = 1 if excluded != 1 else 0",)
            }
            Hint::AssertLeAssertThirdArcExcluded => write!(f, "assert excluded == 2"),
            Hint::DebugPrint { start, end } => writedoc!(
                f,
                "

                    start = {}
                    end = {}
                    for i in range(start, end):
                        print(memory[i])
                ",
                ResOperandFormatter(start),
                ResOperandFormatter(end),
            ),
            Hint::AllocConstantSize { size, dst } => {
                writedoc!(
                    f,
                    "

                        if '__boxed_segment' not in globals():
                            __boxed_segment = segments.add()
                        memory{dst} = __boxed_segment
                        __boxed_segment += {}
                    ",
                    ResOperandFormatter(size)
                )
            }
        }
    }
}<|MERGE_RESOLUTION|>--- conflicted
+++ resolved
@@ -155,7 +155,7 @@
     Warp {
         blk_timestamp: ResOperand,
         target_contract_address: ResOperand,
-        dst: CellRef,
+        err_code: CellRef,
     },
     Declare {
         contract: ResOperand,
@@ -333,11 +333,7 @@
             Hint::SystemCall { system } => {
                 write!(f, "syscall_handler.syscall(syscall_ptr={})", ResOperandFormatter(system))
             }
-<<<<<<< HEAD
-            Hint::Roll { address, caller_address, dst } => {
-=======
-            Hint::Roll { address, caller_address , err_code} => {
->>>>>>> b7d96225
+            Hint::Roll { address, caller_address, err_code } => {
                 writedoc!(
                     f,
                     "
@@ -345,21 +341,15 @@
                     "
                 )
             }
-<<<<<<< HEAD
-            Hint::Warp { blk_timestamp, target_contract_address, dst } => {
-                writedoc!(
-                    f,
-                    "
-
-                        memory{dst} = warp(blk_timestamp={blk_timestamp}, target_contract_address={target_contract_address}); 
-                        
-                    "
-                )
-            }
-            Hint::StartPrank { caller_address, target_contract_address, error_code } => {
-=======
-            Hint::StartPrank { caller_address, target_contract_address , err_code} => {
->>>>>>> b7d96225
+            Hint::Warp { blk_timestamp, target_contract_address, err_code } => {
+                writedoc!(
+                    f,
+                    "
+                    memory{err_code} = warp(blk_timestamp={blk_timestamp}, target_contract_address={target_contract_address}).err_code; 
+                    "
+                )
+            }
+            Hint::StartPrank { caller_address, target_contract_address, err_code } => {
                 writedoc!(
                     f,
                     "
@@ -367,11 +357,7 @@
                     "
                 )
             }
-<<<<<<< HEAD
-            Hint::Declare { contract, result, error_code } => {
-=======
-            Hint::Declare { contract , result, err_code} => {
->>>>>>> b7d96225
+            Hint::Declare { contract, result, err_code } => {
                 writedoc!(
                     f,
                     "
