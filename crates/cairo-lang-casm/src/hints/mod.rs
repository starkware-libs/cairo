use std::fmt::{Display, Formatter};

use indoc::writedoc;

use crate::operand::{CellRef, DerefOrImmediate, ResOperand};

#[cfg(test)]
mod test;

// Represents a cairo hint.
#[derive(Debug, Eq, PartialEq, Clone)]
pub enum Hint {
    AllocSegment {
        dst: CellRef,
    },
    TestLessThan {
        lhs: ResOperand,
        rhs: ResOperand,
        dst: CellRef,
    },
    TestLessThanOrEqual {
        lhs: ResOperand,
        rhs: ResOperand,
        dst: CellRef,
    },
    DivMod {
        lhs: ResOperand,
        rhs: ResOperand,
        quotient: CellRef,
        remainder: CellRef,
    },
    /// Finds some `x` and `y` such that `x * scalar + y = value` and `x <= max_x`.
    LinearSplit {
        value: ResOperand,
        scalar: ResOperand,
        max_x: ResOperand,
        x: CellRef,
        y: CellRef,
    },
    EnterScope,
    ExitScope,
    /// Allocates a new dict segment, and write its start address into the dict_infos segment.
    AllocDictFeltTo {
        dict_manager_ptr: ResOperand,
    },
    /// Retrives and writes the value corresponding to the given dict and key from the vm
    /// dict_manager.
    DictFeltToRead {
        dict_ptr: ResOperand,
        key: ResOperand,
        value_dst: CellRef,
    },
    /// Sets the value correspoinding to the key in the vm dict_manager.
    DictFeltToWrite {
        dict_ptr: ResOperand,
        key: ResOperand,
        value: ResOperand,
        prev_value_dst: CellRef,
    },
    /// Retrives the index of the given dict in the dict_infos segment.
    GetDictIndex {
        dict_manager_ptr: ResOperand,
        dict_end_ptr: ResOperand,
        dict_index: CellRef,
    },
    /// Creates a new scope with the variables needed for dict_squash.
    EnterDictSquashScope {
        dict_end_ptr: ResOperand,
    },
    /// Sets the end of a finalized dict in the vm tracker of the dict.
    SetDictTrackerEnd {
        squashed_dict_start: ResOperand,
        squashed_dict_end: ResOperand,
    },
    /// Initialized the lists of accesses of each key of a dict as a preparation of squash_dict.
    InitSquashData {
        dict_accesses: ResOperand,
        ptr_diff: ResOperand,
        n_accesses: ResOperand,
        big_keys: CellRef,
        first_key: CellRef,
    },
    /// Retrives the current index of a dict access to process.
    GetCurrentAccessIndex {
        range_check_ptr: ResOperand,
    },
    /// Writes if the squash_dict loop should be skipped.
    ShouldSkipSquashLoop {
        should_skip_loop: CellRef,
    },
    /// Writes the delta from the current access index to the next one.
    GetCurrentAccessDelta {
        index_delta_minus1: CellRef,
    },
    /// Writes if the squash_dict loop should be continued.
    ShouldContinueSquashLoop {
        should_continue: CellRef,
    },
    /// Asserts that the current access indices list is empty (after the loop).
    AssertCurrentAccessIndicesIsEmpty,
    /// Asserts that the number of used accesses is equal to the length of the original accesses
    /// list.
    AssertAllAccessesUsed {
        n_used_accesses: CellRef,
    },
    /// Asserts that the keys list is empty.
    AssertAllKeysUsed,
    /// Writes the next dict key to process.
    GetNextDictKey {
        next_key: CellRef,
    },
    /// Asserts that the input represents integers and that a<b.
    AssertLtAssertValidInput {
        a: ResOperand,
        b: ResOperand,
    },
    /// Finds the two small arcs from within [(0,a),(a,b),(b,PRIME)] and writes it to the
    /// range_check segment.
    AssertLeFindSmallArcs {
        range_check_ptr: ResOperand,
        a: ResOperand,
        b: ResOperand,
    },
    /// Writes if the arc (0,a) was excluded.
    AssertLeIsFirstArcExcluded {
        skip_exclude_a_flag: CellRef,
    },
    /// Writes if the arc (a,b) was excluded.
    AssertLeIsSecondArcExcluded {
        skip_exclude_b_minus_a: CellRef,
    },
    /// Asserts that the arc (b, PRIME) was excluded.
    AssertLeAssertThirdArcExcluded,
    /// Samples a random point on the EC.
    RandomEcPoint {
        x: CellRef,
        y: CellRef,
    },
    /// Computes the square root of `val`, if `val` is a quadratic residue, and of `3 * val`
    /// otherwise.
    ///
    /// Since 3 is not a quadratic residue, exactly one of `val` and `3 * val` is a quadratic
    /// residue (unless `val` is 0). This allows proving that `val` is not a quadratic residue.
    FieldSqrt {
        val: ResOperand,
        sqrt: CellRef,
    },
    /// Represents a hint that triggers a system call.
    SystemCall {
        system: ResOperand,
    },
    Roll {
        address: ResOperand,
        caller_address: ResOperand,
        dst: CellRef,
    },
    /// Prints the values from start to end.
    /// Both must be pointers.
    DebugPrint {
        start: ResOperand,
        end: ResOperand,
    },
}

struct DerefOrImmediateFormatter<'a>(&'a DerefOrImmediate);
impl<'a> Display for DerefOrImmediateFormatter<'a> {
    fn fmt(&self, f: &mut Formatter<'_>) -> std::fmt::Result {
        match self.0 {
            DerefOrImmediate::Deref(d) => write!(f, "memory{d}"),
            DerefOrImmediate::Immediate(i) => write!(f, "{i}"),
        }
    }
}

struct ResOperandFormatter<'a>(&'a ResOperand);
impl<'a> Display for ResOperandFormatter<'a> {
    fn fmt(&self, f: &mut Formatter<'_>) -> std::fmt::Result {
        match self.0 {
            ResOperand::Deref(d) => write!(f, "memory{d}"),
            ResOperand::DoubleDeref(d, i) => write!(f, "memory[memory{d} + {i}]"),
            ResOperand::Immediate(i) => write!(f, "{i}"),
            ResOperand::BinOp(bin_op) => {
                write!(
                    f,
                    "memory{} {} {}",
                    bin_op.a,
                    bin_op.op,
                    DerefOrImmediateFormatter(&bin_op.b)
                )
            }
        }
    }
}

impl Display for Hint {
    fn fmt(&self, f: &mut Formatter<'_>) -> std::fmt::Result {
        match self {
            Hint::AllocSegment { dst } => write!(f, "memory{dst} = segments.add()"),
            Hint::AllocDictFeltTo { dict_manager_ptr } => {
                let dict_manager_ptr = ResOperandFormatter(dict_manager_ptr);
                writedoc!(
                    f,
                    "

                        if '__dict_manager' not in globals():
                            from starkware.cairo.common.dict import DictManager
                            __dict_manager = DictManager()
                        # {dict_manager_ptr} is the address of the current dict manager
                        n_dicts = memory[{dict_manager_ptr} + 1]
                        # memory[{dict_manager_ptr} + 0] is the address of the dict infos segment
                        # n_dicts * 3 is added to get the address of the new DictInfo
                        memory[memory[{dict_manager_ptr} + 0] + n_dicts * 3] = (
                            __dict_manager.new_default_dict(segments, 0, temp_segment=n_dicts > 0)
                        )
                "
                )
            }
            // TODO(Gil): get the 3 from DictAccess or pass it as an argument.
            Hint::DictFeltToRead { dict_ptr, key, value_dst } => {
                let (dict_ptr, key) = (ResOperandFormatter(dict_ptr), ResOperandFormatter(key));
                writedoc!(
                    f,
                    "

                        dict_tracker = __dict_manager.get_tracker({dict_ptr})
                        dict_tracker.current_ptr += 3
                        {value_dst} = dict_tracker.data[{key}]
                    "
                )
            }
            Hint::DictFeltToWrite { dict_ptr, key, value, prev_value_dst } => {
                let (dict_ptr, key, value) = (
                    ResOperandFormatter(dict_ptr),
                    ResOperandFormatter(key),
                    ResOperandFormatter(value),
                );
                writedoc!(
                    f,
                    "

                        dict_tracker = __dict_manager.get_tracker({dict_ptr})
                        dict_tracker.current_ptr += 3
                        memory{prev_value_dst} = dict_tracker.data[{key}]
                        dict_tracker.data[{key}] = {value}
                    "
                )
            }
            Hint::TestLessThan { lhs, rhs, dst } => write!(
                f,
                "memory{dst} = {} < {}",
                ResOperandFormatter(lhs),
                ResOperandFormatter(rhs)
            ),
            Hint::TestLessThanOrEqual { lhs, rhs, dst } => write!(
                f,
                "memory{dst} = {} <= {}",
                ResOperandFormatter(lhs),
                ResOperandFormatter(rhs)
            ),
            Hint::DivMod { lhs, rhs, quotient, remainder } => write!(
                f,
                "(memory{quotient}, memory{remainder}) = divmod({}, {})",
                ResOperandFormatter(lhs),
                ResOperandFormatter(rhs)
            ),
            Hint::LinearSplit { value, scalar, max_x, x, y } => {
                let (value, scalar, max_x) = (
                    ResOperandFormatter(value),
                    ResOperandFormatter(scalar),
                    ResOperandFormatter(max_x),
                );
                writedoc!(
                    f,
                    "

                        (value, scalar) = ({value}, {scalar})
                        x = min(value // scalar, {max_x})
                        y = value - x * scalar
                        memory{x} = x
                        memory{y} = y
                    "
                )
            }
            Hint::EnterScope => write!(f, "vm_enter_scope()"),
            Hint::ExitScope => write!(f, "vm_exit_scope()"),
            Hint::RandomEcPoint { x, y } => {
                writedoc!(
                    f,
                    "

                        from starkware.crypto.signature.signature import ALPHA, BETA, FIELD_PRIME
                        from starkware.python.math_utils import random_ec_point
                        (memory{x}, memory{y}) = random_ec_point(FIELD_PRIME, ALPHA, BETA)
                    "
                )
            }
            Hint::FieldSqrt { val, sqrt } => {
                writedoc!(
                    f,
                    "

                        from starkware.crypto.signature.signature import FIELD_PRIME
                        from starkware.python.math_utils import is_quad_residue, sqrt

                        val = {}
                        if is_quad_residue(val, FIELD_PRIME):
                            memory{sqrt} = sqrt(val, FIELD_PRIME)
                        else:
                            memory{sqrt} = sqrt(val * 3, FIELD_PRIME)
                        ",
                    ResOperandFormatter(val)
                )
            }
            Hint::SystemCall { system } => {
                write!(f, "syscall_handler.syscall(syscall_ptr={})", ResOperandFormatter(system))
            }
<<<<<<< HEAD
            Hint::Roll { address, caller_address , dst} => {
                writedoc!(
                    f,
                    "

                        memory{dst} = 0; 
                        roll(address={address}, caller_address={caller_address})
                    "
                )
            }
            Hint::SquashDictInner1 { range_check_ptr } => writedoc!(
=======
            Hint::GetCurrentAccessIndex { range_check_ptr } => writedoc!(
>>>>>>> 917e8a2a
                f,
                "

                    current_access_indices = sorted(access_indices[key])[::-1]
                    current_access_index = current_access_indices.pop()
                    {} = current_access_index
                ",
                ResOperandFormatter(range_check_ptr)
            ),
            Hint::ShouldSkipSquashLoop { should_skip_loop } => {
                write!(f, " memory{should_skip_loop} = 0 if current_access_indices else 1 ")
            }
            Hint::GetCurrentAccessDelta { index_delta_minus1 } => writedoc!(
                f,
                "

                    new_access_index = current_access_indices.pop()
                    memory{index_delta_minus1} = new_access_index - current_access_index - 1
                    current_access_index = new_access_index
                "
            ),
            Hint::ShouldContinueSquashLoop { should_continue } => {
                write!(f, " memory{should_continue} = 1 if current_access_indices else 0 ")
            }
            Hint::AssertCurrentAccessIndicesIsEmpty => {
                write!(f, " assert len(current_access_indices) == 0 ")
            }
            Hint::AssertAllAccessesUsed { n_used_accesses } => {
                write!(f, " assert memory{n_used_accesses} == len(access_indices[key]) ")
            }
            Hint::AssertAllKeysUsed => write!(f, " assert len(keys) == 0 "),
            Hint::GetNextDictKey { next_key } => writedoc!(
                f,
                "
                    assert len(keys) > 0, 'No keys left but remaining_accesses > 0.'
                    memory{next_key} = key = keys.pop()
                "
            ),
            Hint::GetDictIndex { dict_manager_ptr, dict_end_ptr, dict_index } => {
                let (dict_manager_ptr, dict_end_ptr) =
                    (ResOperandFormatter(dict_manager_ptr), ResOperandFormatter(dict_end_ptr));
                writedoc!(
                    f,
                    "

                    expected_segment_index = {dict_end_ptr}.segment_index
                    for i in range(memory[{dict_manager_ptr}]):
                        if memory[{dict_manager_ptr} + 1].segment_index == expected_segment_index:
                            memory{dict_index} = i
                            break
                    else:
                        raise Exception(f\"Dict with end pointer was not found.\")
                "
                )
            }
            Hint::EnterDictSquashScope { dict_end_ptr } => writedoc!(
                f,
                "

                    # Prepare arguments for dict_new. In particular, the same dictionary values \
                 should be copied
                    # to the new (squashed) dictionary.
                    vm_enter_scope({{
                        # Make __dict_manager accessible.
                        '__dict_manager': __dict_manager,
                        # Create a copy of the dict, in case it changes in the future.
                        'initial_dict': dict(__dict_manager.get_dict({})),
                    }})
                ",
                ResOperandFormatter(dict_end_ptr),
            ),
            Hint::SetDictTrackerEnd { squashed_dict_start, squashed_dict_end } => {
                let (squashed_dict_start, squashed_dict_end) = (
                    ResOperandFormatter(squashed_dict_start),
                    ResOperandFormatter(squashed_dict_end),
                );
                writedoc!(
                    f,
                    "
                    # Update the DictTracker's current_ptr to point to the end of the squashed \
                     dict.
                    __dict_manager.get_tracker({squashed_dict_start}).current_ptr = \
                     {squashed_dict_end}.address_
                "
                )
            }
            Hint::InitSquashData { dict_accesses, ptr_diff, n_accesses, big_keys, first_key } => {
                let (dict_accesses, ptr_diff, n_accesses) = (
                    ResOperandFormatter(dict_accesses),
                    ResOperandFormatter(ptr_diff),
                    ResOperandFormatter(n_accesses),
                );
                writedoc!(
                    f,
                    "

                    dict_access_size = 3
                    address = {dict_accesses}.address_
                    assert {ptr_diff} % dict_access_size == 0, 'Accesses array size must be \
                     divisible by DictAccess.SIZE'
                    n_accesses = {n_accesses}
                    if '__squash_dict_max_size' in globals():
                        assert n_accesses <= __squash_dict_max_size, f'squash_dict() can only be \
                     used with n_accesses<={{__squash_dict_max_size}}. ' f'Got: \
                     n_accesses={{n_accesses}}.'
                    # A map from key to the list of indices accessing it.
                    access_indices = {{}}
                    for i in range(n_accesses):
                        key = memory[address + dict_access_size * i]
                        access_indices.setdefault(key, []).append(i)
                    # Descending list of keys.
                    keys = sorted(access_indices.keys(), reverse=True)
                    # Are the keys used bigger than range_check bound.
                    memory{big_keys} = 1 if keys[0] >= range_check_builtin.bound else 0
                    memory{first_key} = key = keys.pop()
                "
                )
            }
            Hint::AssertLtAssertValidInput { a, b } => {
                let (a, b) = (ResOperandFormatter(a), ResOperandFormatter(b));
                writedoc!(
                    f,
                    "

                    from starkware.cairo.common.math_utils import assert_integer
                    assert_integer({a})
                    assert_integer({b})
                    assert ({a} % PRIME) < ({b} % PRIME), f'a = {{{a} % PRIME}} is not less than b \
                     = {{{b} % PRIME}}.'
                "
                )
            }
            Hint::AssertLeFindSmallArcs { range_check_ptr, a, b } => {
                let (range_check_ptr, a, b) = (
                    ResOperandFormatter(range_check_ptr),
                    ResOperandFormatter(a),
                    ResOperandFormatter(b),
                );
                writedoc!(
                    f,
                    "

                    import itertools

                    from starkware.cairo.common.math_utils import assert_integer
                    assert_integer({a})
                    assert_integer({b})
                    a = {a} % PRIME
                    b = {b} % PRIME
                    assert a <= b, f'a = {{a}} is not less than or equal to b = {{b}}.'

                    # Find an arc less than PRIME / 3, and another less than PRIME / 2.
                    lengths_and_indices = [(a, 0), (b - a, 1), (PRIME - 1 - b, 2)]
                    lengths_and_indices.sort()
                    assert lengths_and_indices[0][0] <= PRIME // 3 and lengths_and_indices[1][0] \
                     <= PRIME // 2
                    excluded = lengths_and_indices[2][1]

                    memory[{range_check_ptr} + 1], memory[{range_check_ptr} + 0] = (
                        divmod(lengths_and_indices[0][0], 3544607988759775765608368578435044694))
                    memory[{range_check_ptr} + 3], memory[{range_check_ptr} + 2] = (
                        divmod(lengths_and_indices[1][0], 5316911983139663648412552867652567041))
                "
                )
            }
            Hint::AssertLeIsFirstArcExcluded { skip_exclude_a_flag } => {
                write!(f, "memory{skip_exclude_a_flag} = 1 if excluded != 0 else 0",)
            }
            Hint::AssertLeIsSecondArcExcluded { skip_exclude_b_minus_a } => {
                write!(f, "memory{skip_exclude_b_minus_a} = 1 if excluded != 1 else 0",)
            }
            Hint::AssertLeAssertThirdArcExcluded => write!(f, "assert excluded == 2"),
            Hint::DebugPrint { start, end } => writedoc!(
                f,
                "

                    start = {}
                    end = {}
                    for i in range(start, end):
                        print(memory[i])
                ",
                ResOperandFormatter(start),
                ResOperandFormatter(end),
            ),
        }
    }
}<|MERGE_RESOLUTION|>--- conflicted
+++ resolved
@@ -314,7 +314,6 @@
             Hint::SystemCall { system } => {
                 write!(f, "syscall_handler.syscall(syscall_ptr={})", ResOperandFormatter(system))
             }
-<<<<<<< HEAD
             Hint::Roll { address, caller_address , dst} => {
                 writedoc!(
                     f,
@@ -325,10 +324,7 @@
                     "
                 )
             }
-            Hint::SquashDictInner1 { range_check_ptr } => writedoc!(
-=======
             Hint::GetCurrentAccessIndex { range_check_ptr } => writedoc!(
->>>>>>> 917e8a2a
                 f,
                 "
 
