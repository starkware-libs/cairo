[package]
name = "cairo-lang-test-runner"
version.workspace = true
edition.workspace = true
repository.workspace = true
license-file.workspace = true
description = "Cairo tests runner. Used to run tests written in Cairo."

[dependencies]
anyhow.workspace = true
cairo-felt.workspace = true
cairo-vm.workspace = true
<<<<<<< HEAD
cairo-lang-casm = { path = "../cairo-lang-casm", version = "1.0.0-alpha.4" }
clap.workspace = true
colored.workspace = true
cairo-lang-compiler = { path = "../cairo-lang-compiler", version = "1.0.0-alpha.4" }
cairo-lang-debug = { path = "../cairo-lang-debug", version = "1.0.0-alpha.4" }
cairo-lang-defs = { path = "../cairo-lang-defs", version = "1.0.0-alpha.4" }
cairo-lang-diagnostics = { path = "../cairo-lang-diagnostics", version = "1.0.0-alpha.4" }
cairo-lang-filesystem = { path = "../cairo-lang-filesystem", version = "1.0.0-alpha.4" }
itertools.workspace = true
num-bigint.workspace = true
cairo-lang-plugins = { path = "../cairo-lang-plugins", version = "1.0.0-alpha.4" }
cairo-lang-project = { path = "../cairo-lang-project", version = "1.0.0-alpha.4" }
rayon.workspace = true
cairo-lang-runner = { path = "../cairo-lang-runner", version = "1.0.0-alpha.4" }
salsa.workspace = true
cairo-lang-semantic = { path = "../cairo-lang-semantic", version = "1.0.0-alpha.4" }
cairo-lang-sierra = { path = "../cairo-lang-sierra", version = "1.0.0-alpha.4" }
cairo-lang-sierra-generator = { path = "../cairo-lang-sierra-generator", version = "1.0.0-alpha.4" }
cairo-lang-sierra-to-casm = { path = "../cairo-lang-sierra-to-casm", version = "1.0.0-alpha.4" }
cairo-lang-starknet = { path = "../cairo-lang-starknet", version = "1.0.0-alpha.4" }
cairo-lang-syntax = { path = "../cairo-lang-syntax", version = "1.0.0-alpha.4" }
thiserror.workspace = true
cairo-lang-utils = { path = "../cairo-lang-utils", version = "1.0.0-alpha.4" }
=======
cairo-lang-casm = { path = "../cairo-lang-casm", version = "1.0.0-alpha.6" }
clap.workspace = true
colored.workspace = true
cairo-lang-compiler = { path = "../cairo-lang-compiler", version = "1.0.0-alpha.6" }
cairo-lang-debug = { path = "../cairo-lang-debug", version = "1.0.0-alpha.6" }
cairo-lang-defs = { path = "../cairo-lang-defs", version = "1.0.0-alpha.6" }
cairo-lang-diagnostics = { path = "../cairo-lang-diagnostics", version = "1.0.0-alpha.6" }
cairo-lang-filesystem = { path = "../cairo-lang-filesystem", version = "1.0.0-alpha.6" }
itertools.workspace = true
num-bigint.workspace = true
cairo-lang-plugins = { path = "../cairo-lang-plugins", version = "1.0.0-alpha.6" }
cairo-lang-project = { path = "../cairo-lang-project", version = "1.0.0-alpha.6" }
rayon.workspace = true
cairo-lang-runner = { path = "../cairo-lang-runner", version = "1.0.0-alpha.6" }
salsa.workspace = true
cairo-lang-semantic = { path = "../cairo-lang-semantic", version = "1.0.0-alpha.6" }
cairo-lang-sierra = { path = "../cairo-lang-sierra", version = "1.0.0-alpha.6" }
cairo-lang-sierra-generator = { path = "../cairo-lang-sierra-generator", version = "1.0.0-alpha.6" }
cairo-lang-sierra-to-casm = { path = "../cairo-lang-sierra-to-casm", version = "1.0.0-alpha.6" }
cairo-lang-starknet = { path = "../cairo-lang-starknet", version = "1.0.0-alpha.6" }
cairo-lang-syntax = { path = "../cairo-lang-syntax", version = "1.0.0-alpha.6" }
thiserror.workspace = true
cairo-lang-utils = { path = "../cairo-lang-utils", version = "1.0.0-alpha.6" }
>>>>>>> 439da05a
unescaper.workspace = true

[[bin]]
name = "cairo-test"
path = "src/cli.rs"<|MERGE_RESOLUTION|>--- conflicted
+++ resolved
@@ -10,31 +10,6 @@
 anyhow.workspace = true
 cairo-felt.workspace = true
 cairo-vm.workspace = true
-<<<<<<< HEAD
-cairo-lang-casm = { path = "../cairo-lang-casm", version = "1.0.0-alpha.4" }
-clap.workspace = true
-colored.workspace = true
-cairo-lang-compiler = { path = "../cairo-lang-compiler", version = "1.0.0-alpha.4" }
-cairo-lang-debug = { path = "../cairo-lang-debug", version = "1.0.0-alpha.4" }
-cairo-lang-defs = { path = "../cairo-lang-defs", version = "1.0.0-alpha.4" }
-cairo-lang-diagnostics = { path = "../cairo-lang-diagnostics", version = "1.0.0-alpha.4" }
-cairo-lang-filesystem = { path = "../cairo-lang-filesystem", version = "1.0.0-alpha.4" }
-itertools.workspace = true
-num-bigint.workspace = true
-cairo-lang-plugins = { path = "../cairo-lang-plugins", version = "1.0.0-alpha.4" }
-cairo-lang-project = { path = "../cairo-lang-project", version = "1.0.0-alpha.4" }
-rayon.workspace = true
-cairo-lang-runner = { path = "../cairo-lang-runner", version = "1.0.0-alpha.4" }
-salsa.workspace = true
-cairo-lang-semantic = { path = "../cairo-lang-semantic", version = "1.0.0-alpha.4" }
-cairo-lang-sierra = { path = "../cairo-lang-sierra", version = "1.0.0-alpha.4" }
-cairo-lang-sierra-generator = { path = "../cairo-lang-sierra-generator", version = "1.0.0-alpha.4" }
-cairo-lang-sierra-to-casm = { path = "../cairo-lang-sierra-to-casm", version = "1.0.0-alpha.4" }
-cairo-lang-starknet = { path = "../cairo-lang-starknet", version = "1.0.0-alpha.4" }
-cairo-lang-syntax = { path = "../cairo-lang-syntax", version = "1.0.0-alpha.4" }
-thiserror.workspace = true
-cairo-lang-utils = { path = "../cairo-lang-utils", version = "1.0.0-alpha.4" }
-=======
 cairo-lang-casm = { path = "../cairo-lang-casm", version = "1.0.0-alpha.6" }
 clap.workspace = true
 colored.workspace = true
@@ -58,7 +33,6 @@
 cairo-lang-syntax = { path = "../cairo-lang-syntax", version = "1.0.0-alpha.6" }
 thiserror.workspace = true
 cairo-lang-utils = { path = "../cairo-lang-utils", version = "1.0.0-alpha.6" }
->>>>>>> 439da05a
 unescaper.workspace = true
 
 [[bin]]
