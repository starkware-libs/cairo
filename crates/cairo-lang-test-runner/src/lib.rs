--- conflicted
+++ resolved
@@ -246,15 +246,7 @@
     pub fn build(&self) -> Result<TestCompilation> {
         compile_test_prepared_db(
             &self.db,
-<<<<<<< HEAD
-            TestsCompilationConfig {
-                starknet: self.starknet,
-                add_statements_functions: false,
-                add_statements_code_locations: false,
-            },
-=======
             self.config.clone(),
->>>>>>> fdf3d70c
             self.main_crate_ids.clone(),
             self.test_crate_ids.clone(),
             self.allow_warnings,
