use cairo_lang_sierra::extensions::array::ArrayConcreteLibfunc;
use cairo_lang_sierra::extensions::boolean::BoolConcreteLibfunc;
use cairo_lang_sierra::extensions::boxing::BoxConcreteLibfunc;
use cairo_lang_sierra::extensions::builtin_cost::{
    BuiltinCostConcreteLibfunc, BuiltinCostGetGasLibfunc,
};
use cairo_lang_sierra::extensions::core::CoreConcreteLibfunc;
use cairo_lang_sierra::extensions::dict_felt_to::DictFeltToConcreteLibfunc;
use cairo_lang_sierra::extensions::ec::EcConcreteLibfunc;
use cairo_lang_sierra::extensions::enm::EnumConcreteLibfunc;
use cairo_lang_sierra::extensions::felt::FeltConcrete;
use cairo_lang_sierra::extensions::gas::GasConcreteLibfunc;
use cairo_lang_sierra::extensions::mem::MemConcreteLibfunc;
use cairo_lang_sierra::extensions::nullable::NullableConcreteLibfunc;
use cairo_lang_sierra::extensions::starknet::StarkNetConcreteLibfunc;
use cairo_lang_sierra::extensions::strct::StructConcreteLibfunc;
use cairo_lang_sierra::extensions::uint128::{IntOperator, Uint128Concrete};

use crate::ApChange;

/// Returns the ap change for a core libfunc.
/// Values with unknown values will return as None.
pub fn core_libfunc_ap_change(libfunc: &CoreConcreteLibfunc) -> Vec<ApChange> {
    match libfunc {
        CoreConcreteLibfunc::ApTracking(_) => vec![ApChange::Unknown],
        CoreConcreteLibfunc::Array(libfunc) => match libfunc {
            ArrayConcreteLibfunc::New(_) => vec![ApChange::Known(1)],
            ArrayConcreteLibfunc::Append(_) => vec![ApChange::Known(0)],
            ArrayConcreteLibfunc::PopFront(_) => vec![ApChange::Known(1), ApChange::Known(1)],
            ArrayConcreteLibfunc::At(_) => vec![ApChange::Known(5), ApChange::Known(3)],
            ArrayConcreteLibfunc::Len(_) => vec![ApChange::Known(0)],
        },
        CoreConcreteLibfunc::Bitwise(_) => vec![ApChange::Known(0)],
        CoreConcreteLibfunc::BranchAlign(_) => vec![ApChange::FromMetadata],
        CoreConcreteLibfunc::Bool(libfunc) => match libfunc {
            BoolConcreteLibfunc::And(_) => vec![ApChange::Known(0)],
            BoolConcreteLibfunc::Not(_) => vec![ApChange::Known(1)],
            BoolConcreteLibfunc::Xor(_) => vec![ApChange::Known(1)],
            BoolConcreteLibfunc::Equal(_) => vec![ApChange::Known(1), ApChange::Known(1)],
        },
        CoreConcreteLibfunc::Box(libfunc) => match libfunc {
            BoxConcreteLibfunc::Into(_) => vec![ApChange::Known(1)],
            BoxConcreteLibfunc::Unbox(_) => vec![ApChange::Known(0)],
        },
        CoreConcreteLibfunc::BuiltinCost(libfunc) => match libfunc {
            BuiltinCostConcreteLibfunc::BuiltinGetGas(_) => vec![
                ApChange::Known(BuiltinCostGetGasLibfunc::cost_computation_max_steps() + 2),
                ApChange::Known(BuiltinCostGetGasLibfunc::cost_computation_max_steps() + 3),
            ],
            BuiltinCostConcreteLibfunc::GetBuiltinCosts(_) => vec![ApChange::Known(3)],
        },
        CoreConcreteLibfunc::Ec(libfunc) => match libfunc {
            EcConcreteLibfunc::AddToState(_) => vec![ApChange::Known(10)],
            EcConcreteLibfunc::CreatePoint(_) => vec![ApChange::Known(6), ApChange::Known(6)],
            EcConcreteLibfunc::InitState(_) => vec![ApChange::Known(8)],
            EcConcreteLibfunc::UnwrapPoint(_) => vec![ApChange::Known(0)],
        },
        CoreConcreteLibfunc::Drop(_) | CoreConcreteLibfunc::Dup(_) => vec![ApChange::Known(0)],
        CoreConcreteLibfunc::Felt(libfunc) => match libfunc {
            FeltConcrete::BinaryOperation(_) | FeltConcrete::Const(_) => vec![ApChange::Known(0)],
            FeltConcrete::JumpNotZero(_) => vec![ApChange::Known(0), ApChange::Known(0)],
        },
        CoreConcreteLibfunc::FunctionCall(libfunc) => {
            vec![ApChange::FunctionCall(libfunc.function.id.clone())]
        }
        CoreConcreteLibfunc::Gas(libfunc) => match libfunc {
            GasConcreteLibfunc::GetGas(_) => vec![ApChange::Known(2), ApChange::Known(2)],
            GasConcreteLibfunc::RefundGas(_) => vec![ApChange::Known(0)],
        },
        CoreConcreteLibfunc::Uint128(libfunc) => match libfunc {
            Uint128Concrete::Operation(libfunc) => match libfunc.operator {
                IntOperator::OverflowingAdd | IntOperator::OverflowingSub => {
                    vec![ApChange::Known(2), ApChange::Known(3)]
                }
                IntOperator::OverflowingMul => todo!(),
                IntOperator::DivMod => vec![ApChange::Known(7)],
                IntOperator::WideMul => vec![ApChange::Known(17)],
            },
            Uint128Concrete::LessThan(_) => vec![ApChange::Known(2), ApChange::Known(3)],
            Uint128Concrete::Equal(_) => vec![ApChange::Known(1), ApChange::Known(1)],
            Uint128Concrete::LessThanOrEqual(_) => vec![ApChange::Known(3), ApChange::Known(2)],
            Uint128Concrete::FromFelt(_) => vec![ApChange::Known(1), ApChange::Known(6)],
            Uint128Concrete::Const(_) | Uint128Concrete::ToFelt(_) => vec![ApChange::Known(0)],
            Uint128Concrete::JumpNotZero(_) => vec![ApChange::Known(0), ApChange::Known(0)],
        },
        CoreConcreteLibfunc::Mem(libfunc) => match libfunc {
            MemConcreteLibfunc::StoreTemp(libfunc) => {
                vec![ApChange::KnownByTypeSize(libfunc.ty.clone())]
            }
            MemConcreteLibfunc::AlignTemps(libfunc) => {
                vec![ApChange::KnownByTypeSize(libfunc.ty.clone())]
            }
            MemConcreteLibfunc::StoreLocal(_) => vec![ApChange::Known(0)],
            MemConcreteLibfunc::FinalizeLocals(_) => vec![ApChange::FinalizeLocals],
            MemConcreteLibfunc::AllocLocal(libfunc) => {
                vec![ApChange::AtLocalsFinalizationByTypeSize(libfunc.ty.clone())]
            }
            MemConcreteLibfunc::Rename(_) => {
                vec![ApChange::Known(0)]
            }
        },
        CoreConcreteLibfunc::UnwrapNonZero(_) => vec![ApChange::Known(0)],
        CoreConcreteLibfunc::UnconditionalJump(_) => vec![ApChange::Known(0)],
        CoreConcreteLibfunc::Enum(libfunc) => match libfunc {
            EnumConcreteLibfunc::Init(_) => vec![ApChange::Known(0)],
            EnumConcreteLibfunc::Match(libfunc) => {
                vec![ApChange::Known(0); libfunc.signature.branch_signatures.len()]
            }
        },
        CoreConcreteLibfunc::Struct(libfunc) => match libfunc {
            StructConcreteLibfunc::Construct(_) | StructConcreteLibfunc::Deconstruct(_) => {
                vec![ApChange::Known(0)]
            }
        },
        CoreConcreteLibfunc::DictFeltTo(libfunc) => match libfunc {
            DictFeltToConcreteLibfunc::New(_) => vec![ApChange::Known(6)],
            DictFeltToConcreteLibfunc::Read(_) => vec![ApChange::Known(1)],
            DictFeltToConcreteLibfunc::Write(_) => vec![ApChange::Known(1)],
            DictFeltToConcreteLibfunc::Squash(_) => vec![ApChange::Unknown],
        },
        CoreConcreteLibfunc::Pedersen(_) => vec![ApChange::Known(0)],
        CoreConcreteLibfunc::StarkNet(libfunc) => match libfunc {
            StarkNetConcreteLibfunc::ContractAddressConst(_) => vec![ApChange::Known(0)],
            StarkNetConcreteLibfunc::CallContract(_) => {
                vec![ApChange::Known(2), ApChange::Known(2)]
            }
            StarkNetConcreteLibfunc::StorageRead(_) => vec![ApChange::Known(2), ApChange::Known(2)],
            StarkNetConcreteLibfunc::StorageWrite(_) => {
                vec![ApChange::Known(2), ApChange::Known(2)]
            }
            StarkNetConcreteLibfunc::StorageAddressConst(_) => vec![ApChange::Known(0)],
            StarkNetConcreteLibfunc::StorageAddressFromFelt(_) => vec![ApChange::Known(7)],
        },
        CoreConcreteLibfunc::Nullable(libfunc) => match libfunc {
            NullableConcreteLibfunc::Null(_) => vec![ApChange::Known(0)],
            NullableConcreteLibfunc::IntoNullable(_) => vec![ApChange::Known(0)],
            NullableConcreteLibfunc::FromNullable(_) => {
                vec![ApChange::Known(0), ApChange::Known(0)]
            }
        },
<<<<<<< HEAD
        CoreConcreteLibfunc::Cheatcodes(_) => vec![ApChange::Known(1), ApChange::Known(1)]
=======
        CoreConcreteLibfunc::Debug(_) => vec![ApChange::Known(0)],
>>>>>>> 23cb125b
    }
}<|MERGE_RESOLUTION|>--- conflicted
+++ resolved
@@ -138,10 +138,7 @@
                 vec![ApChange::Known(0), ApChange::Known(0)]
             }
         },
-<<<<<<< HEAD
         CoreConcreteLibfunc::Cheatcodes(_) => vec![ApChange::Known(1), ApChange::Known(1)]
-=======
         CoreConcreteLibfunc::Debug(_) => vec![ApChange::Known(0)],
->>>>>>> 23cb125b
     }
 }