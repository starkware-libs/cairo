--- conflicted
+++ resolved
@@ -1,13 +1,9 @@
 use std::path::PathBuf;
 
-<<<<<<< HEAD
-pub fn detect_corelib() -> PathBuf {
-    let maybe_env_var: Option<String>;
-=======
 pub fn detect_corelib() -> Option<PathBuf> {
     const CORELIB_DIR_NAME: &str = "corelib";
+    let maybe_env_var: Option<String>;
 
->>>>>>> b311fe5d
     if let Ok(cargo_dir) = std::env::var("CARGO_MANIFEST_DIR") {
         maybe_env_var = Some(cargo_dir);
     } else {
