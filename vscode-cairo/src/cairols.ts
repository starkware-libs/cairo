import * as vscode from "vscode";
import { SemanticTokensFeature } from "vscode-languageclient/lib/common/semanticTokens";

import * as lc from "vscode-languageclient/node";
import { Context } from "./context";
import { Scarb } from "./scarb";
import { isScarbProject } from "./scarbProject";
import { StandaloneLS } from "./standalonels";
<<<<<<< HEAD
import {
  registerMacroExpandProvider,
  registerVfsProvider,
  registerViewAnalyzedCratesProvider,
} from "./textDocumentProviders";
import { NotificationType } from "vscode-jsonrpc/lib/common/messages";
import * as cp from "node:child_process";
=======
import { registerMacroExpandProvider, registerVfsProvider } from "./textDocumentProviders";
>>>>>>> 536bcff7

export interface LanguageServerExecutableProvider {
  languageServerExecutable(): lc.Executable;
}

function notifyScarbMissing(ctx: Context) {
  const errorMessage =
    "This is a Scarb project, but could not find Scarb executable on this machine. " +
    "Please add Scarb to the PATH environmental variable or set the 'cairo1.scarbPath' configuration " +
    "parameter. Otherwise Cairo code analysis will not work.";
  void vscode.window.showWarningMessage(errorMessage);
  ctx.log.error(errorMessage);
}

export async function setupLanguageServer(ctx: Context): Promise<lc.LanguageClient> {
  // TODO(mkaput): Support multi-root workspaces.
  const workspaceFolder = vscode.workspace.workspaceFolders?.[0];

  const scarb = await findScarbForWorkspaceFolder(workspaceFolder, ctx);

  const serverOptions = await getServerOptions(workspaceFolder, scarb, ctx);

  const clientOptions: lc.LanguageClientOptions = {
    documentSelector: [
      { scheme: "file", language: "cairo" },
      { scheme: "vfs", language: "cairo" },
    ],
  };

  const client = new lc.LanguageClient(
    "cairoLanguageServer",
    "Cairo Language Server",
    serverOptions,
    clientOptions,
  );

  // Notify the server when the client configuration changes.
  // CairoLS pulls configuration properties it is interested in by itself, so it
  // is unnecessary to attach any details in the notification payload.
  const weakClient = new WeakRef(client);

  ctx.extension.subscriptions.push(
    vscode.workspace.onDidChangeConfiguration(
      async () => {
        const client = weakClient.deref();
        if (client != undefined) {
          await client.sendNotification(lc.DidChangeConfigurationNotification.type, {
            settings: "",
          });
        }
      },
      null,
      ctx.extension.subscriptions,
    ),
  );

  client.registerFeature(new SemanticTokensFeature(client));

  registerVfsProvider(client, ctx);
  registerMacroExpandProvider(client, ctx);
  registerViewAnalyzedCratesProvider(client, ctx);

  client.onNotification("scarb/could-not-find-scarb-executable", () => notifyScarbMissing(ctx));

  client.onNotification("scarb/resolving-start", () => {
    vscode.window.withProgress(
      {
        title: "Scarb is resolving the project...",
        location: vscode.ProgressLocation.Notification,
        cancellable: false,
      },
      async () => {
        return new Promise((resolve) => {
          client.onNotification("scarb/resolving-finish", () => {
            resolve(null);
          });
        });
      },
    );
  });

  client.onNotification(
    new lc.NotificationType<string>("cairo/corelib-version-mismatch"),
    async (errorMessage) => {
      const reloadWindow = "Reload window";
      const cleanScarbCache = "Clean Scarb cache and reload";

      const selectedValue = await vscode.window.showErrorMessage(
        errorMessage,
        reloadWindow,
        cleanScarbCache,
      );

      switch (selectedValue) {
        case reloadWindow:
          await vscode.commands.executeCommand("workbench.action.reloadWindow");
          break;
        case cleanScarbCache:
          await scarb?.cacheClean(ctx);
          await vscode.commands.executeCommand("workbench.action.reloadWindow");
          break;
      }
    },
  );

  await client.start();

  return client;
}

async function findScarbForWorkspaceFolder(
  workspaceFolder: vscode.WorkspaceFolder | undefined,
  ctx: Context,
): Promise<Scarb | undefined> {
  const isScarbEnabled = ctx.config.get("enableScarb", false);
  if (!isScarbEnabled) {
    ctx.log.warn("Scarb integration is disabled");
    ctx.log.warn("note: set `cairo1.enableScarb` to `true` to enable it");
    return undefined;
  } else {
    try {
      return await Scarb.find(workspaceFolder, ctx);
    } catch (e) {
      ctx.log.error(`${e}`);
      ctx.log.error("note: Scarb integration is disabled due to this error");
      return undefined;
    }
  }
}

async function getServerOptions(
  workspaceFolder: vscode.WorkspaceFolder | undefined,
  scarb: Scarb | undefined,
  ctx: Context,
): Promise<lc.ServerOptions> {
  let serverExecutableProvider: LanguageServerExecutableProvider | undefined;
  try {
    serverExecutableProvider = await determineLanguageServerExecutableProvider(
      workspaceFolder,
      scarb,
      ctx,
    );
  } catch (e) {
    ctx.log.error(`${e}`);
  }

  const run = serverExecutableProvider?.languageServerExecutable();
  if (run == undefined) {
    ctx.log.error("failed to start CairoLS");
    throw new Error("failed to start CairoLS");
  }

  setupEnv(run, ctx);

  ctx.log.debug(`using CairoLS: ${quoteServerExecutable(run)}`);

  return { run, debug: run };
}

async function determineLanguageServerExecutableProvider(
  workspaceFolder: vscode.WorkspaceFolder | undefined,
  scarb: Scarb | undefined,
  ctx: Context,
): Promise<LanguageServerExecutableProvider> {
  const log = ctx.log.span("determineLanguageServerExecutableProvider");
  const standalone = () => StandaloneLS.find(workspaceFolder, scarb, ctx);

  if (!scarb) {
    log.trace("Scarb is missing");
    return await standalone();
  }

  if (await isScarbProject()) {
    log.trace("this is a Scarb project");

    if (!ctx.config.get("preferScarbLanguageServer", true)) {
      log.trace("`preferScarbLanguageServer` is false, using standalone LS");
      return await standalone();
    }

    if (await scarb.hasCairoLS(ctx)) {
      log.trace("using Scarb LS");
      return scarb;
    }

    log.trace("Scarb has no LS extension, falling back to standalone");
    return await standalone();
  } else {
    log.trace("this is *not* a Scarb project, looking for standalone LS");

    try {
      return await standalone();
    } catch (e) {
      log.trace("could not find standalone LS, trying Scarb LS");
      if (await scarb.hasCairoLS(ctx)) {
        log.trace("using Scarb LS");
        return scarb;
      }

      log.trace("could not find standalone LS and Scarb has no LS extension, will error out");
      throw e;
    }
  }
}

function setupEnv(serverExecutable: lc.Executable, ctx: Context) {
  const logEnv = {
    CAIRO_LS_LOG: buildEnvFilter(ctx),
    RUST_BACKTRACE: "1",
  };

  const extraEnv = ctx.config.get("languageServerExtraEnv");

  serverExecutable.options ??= {};
  serverExecutable.options.env = {
    // Inherit env from parent process.
    ...process.env,
    ...(serverExecutable.options.env ?? {}),
    ...logEnv,
    ...extraEnv,
  };
}

function buildEnvFilter(ctx: Context): string {
  const level = convertVscodeLogLevelToRust(ctx.log.logLevel);
  return level ? `cairo_lang_language_server=${level}` : "";
}

function convertVscodeLogLevelToRust(logLevel: vscode.LogLevel): string | null {
  switch (logLevel) {
    case vscode.LogLevel.Trace:
      return "trace";
    case vscode.LogLevel.Debug:
      return "debug";
    case vscode.LogLevel.Info:
      return "info";
    case vscode.LogLevel.Warning:
      return "warn";
    case vscode.LogLevel.Error:
      return "error";
    case vscode.LogLevel.Off:
      return null;
  }
}

function quoteServerExecutable(serverExecutable: lc.Executable): string {
  const parts: string[] = [];

  if (serverExecutable.options?.env) {
    for (const [key, value] of Object.entries(serverExecutable.options.env)) {
      parts.push(`${key}=${value}`);
    }
  }

  parts.push(serverExecutable.command);

  if (serverExecutable.args) {
    for (const arg of serverExecutable.args) {
      parts.push(arg);
    }
  }

  return parts.filter((s) => s.trim()).join(" ");
}<|MERGE_RESOLUTION|>--- conflicted
+++ resolved
@@ -6,7 +6,6 @@
 import { Scarb } from "./scarb";
 import { isScarbProject } from "./scarbProject";
 import { StandaloneLS } from "./standalonels";
-<<<<<<< HEAD
 import {
   registerMacroExpandProvider,
   registerVfsProvider,
@@ -14,9 +13,6 @@
 } from "./textDocumentProviders";
 import { NotificationType } from "vscode-jsonrpc/lib/common/messages";
 import * as cp from "node:child_process";
-=======
-import { registerMacroExpandProvider, registerVfsProvider } from "./textDocumentProviders";
->>>>>>> 536bcff7
 
 export interface LanguageServerExecutableProvider {
   languageServerExecutable(): lc.Executable;
