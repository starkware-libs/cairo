--- conflicted
+++ resolved
@@ -1,8 +1,5 @@
-<<<<<<< HEAD
 use crate::iter::adapters::{Map, mapped_iterator};
 
-=======
->>>>>>> c3422e09
 /// A trait for dealing with iterators.
 ///
 /// This is the main iterator trait. For more about the concept of iterators
@@ -15,14 +12,6 @@
     /// The type of the elements being iterated over.
     type Item;
 
-<<<<<<< HEAD
-
-    /// Advances the iterator and returns the next value.
-    ///
-    /// Returns [`Option::None`] when iteration is finished.
-    ///
-    /// [`Option::Some(Item)`]: Option::Some
-=======
     /// Advances the iterator and returns the next value.
     ///
     /// Returns [`None`] when iteration is finished. Individual iterator
@@ -32,28 +21,10 @@
     ///
     /// [`Some(Item)`]: Option::Some
     /// [`None`]: Option::None
->>>>>>> c3422e09
     ///
     /// # Examples
     ///
     /// ```
-<<<<<<< HEAD
-    /// let a = array![1, 2, 3];
-    ///
-    /// let mut iter = a.into_iter();
-    ///
-    /// // A call to next() returns the next value...
-    /// assert!(Option::Some(1) == iter.next());
-    /// assert!(Option::Some(2) == iter.next());
-    /// assert!(Option::Some(3) == iter.next());
-    ///
-    /// // ... and then None once it's over.
-    /// assert!(Option::None == iter.next());
-    ///
-    /// // More calls may or may not return `Option::None`. Here, they always will.
-    /// assert!(Option::None == iter.next());
-    /// assert!(Option::None == iter.next());
-=======
     /// let mut iter = [1, 2, 3].span().into_iter();
     ///
     /// // A call to next() returns the next value...
@@ -67,10 +38,8 @@
     /// // More calls may or may not return `None`. Here, they always will.
     /// assert_eq!(Option::None, iter.next());
     /// assert_eq!(Option::None, iter.next());
->>>>>>> c3422e09
     /// ```
     fn next(ref self: T) -> Option<Self::Item>;
-
 
     /// Takes a closure and creates an iterator which calls that closure on each
     /// element.
