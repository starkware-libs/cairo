--- conflicted
+++ resolved
@@ -131,21 +131,6 @@
         enumerated_iterator(self)
     }
 
-<<<<<<< HEAD
-    /// 'Zips up' two iterators into a single iterator of pairs.
-    ///
-    /// `zip()` returns a new iterator that will iterate over two other
-    /// iterators, returning a tuple where the first element comes from the
-    /// first iterator, and the second element comes from the second iterator.
-    ///
-    /// In other words, it zips two iterators together, into a single one.
-    ///
-    /// If either iterator returns [`Option::None`], [`next`] from the zipped iterator
-    /// will return [`Option::None`].
-    /// If the zipped iterator has no more elements to return then each further attempt to advance
-    /// it will first try to advance the first iterator at most one time and if it still yielded an
-    /// item try to advance the second iterator at most one time.
-=======
     /// Folds every element into an accumulator by applying an operation,
     /// returning the final result.
     ///
@@ -178,43 +163,12 @@
     ///
     /// In particular, try to have this call `fold()` on the internal parts
     /// from which this iterator is composed.
->>>>>>> 9a3f0750
     ///
     /// # Examples
     ///
     /// Basic usage:
     ///
     /// ```
-<<<<<<< HEAD
-    /// let mut iter = array![1, 2, 3].into_iter().zip(array![4, 5, 6].into_iter());
-    ///
-    /// assert_eq!(iter.next(), Option::Some((1, 4)));
-    /// assert_eq!(iter.next(), Option::Some((2, 5)));
-    /// assert_eq!(iter.next(), Option::Some((3, 6)));
-    /// assert_eq!(iter.next(), Option::None);
-    /// ```
-    ///
-    /// Since the argument to `zip()` uses [`IntoIterator`], we can pass
-    /// anything that can be converted into an [`Iterator`], not just an
-    /// [`Iterator`] itself. For example:
-    ///
-    /// ```
-    /// let mut iter = array![1, 2, 3].into_iter().zip(array![4, 5, 6]);
-    ///
-    /// assert_eq!(iter.next(), Option::Some((1, 4)));
-    /// assert_eq!(iter.next(), Option::Some((2, 5)));
-    /// assert_eq!(iter.next(), Option::Some((3, 6)));
-    /// assert_eq!(iter.next(), Option::None);
-    /// ``
-    ///
-    /// [`enumerate`]: Iterator::enumerate
-    /// [`next`]: Iterator::next
-    #[inline]
-    fn zip<U, impl UIntoIter: IntoIterator<U>, +Destruct<T>>(
-        self: T, other: U,
-    ) -> Zip<T, UIntoIter::IntoIter> {
-        zipped_iterator(self, other.into_iter())
-=======
     /// let mut iter = array![1, 2, 3].into_iter();
     ///
     /// // the sum of all of the elements of the array
@@ -269,6 +223,54 @@
             Option::None => init,
             Option::Some(x) => Self::fold(ref self, f(init, x), f),
         }
->>>>>>> 9a3f0750
+    }
+
+    /// 'Zips up' two iterators into a single iterator of pairs.
+    ///
+    /// `zip()` returns a new iterator that will iterate over two other
+    /// iterators, returning a tuple where the first element comes from the
+    /// first iterator, and the second element comes from the second iterator.
+    ///
+    /// In other words, it zips two iterators together, into a single one.
+    ///
+    /// If either iterator returns [`Option::None`], [`next`] from the zipped iterator
+    /// will return [`Option::None`].
+    /// If the zipped iterator has no more elements to return then each further attempt to advance
+    /// it will first try to advance the first iterator at most one time and if it still yielded an
+    /// item try to advance the second iterator at most one time.
+    ///
+    /// # Examples
+    ///
+    /// Basic usage:
+    ///
+    /// ```
+    /// let mut iter = array![1, 2, 3].into_iter().zip(array![4, 5, 6].into_iter());
+    ///
+    /// assert_eq!(iter.next(), Option::Some((1, 4)));
+    /// assert_eq!(iter.next(), Option::Some((2, 5)));
+    /// assert_eq!(iter.next(), Option::Some((3, 6)));
+    /// assert_eq!(iter.next(), Option::None);
+    /// ```
+    ///
+    /// Since the argument to `zip()` uses [`IntoIterator`], we can pass
+    /// anything that can be converted into an [`Iterator`], not just an
+    /// [`Iterator`] itself. For example:
+    ///
+    /// ```
+    /// let mut iter = array![1, 2, 3].into_iter().zip(array![4, 5, 6]);
+    ///
+    /// assert_eq!(iter.next(), Option::Some((1, 4)));
+    /// assert_eq!(iter.next(), Option::Some((2, 5)));
+    /// assert_eq!(iter.next(), Option::Some((3, 6)));
+    /// assert_eq!(iter.next(), Option::None);
+    /// ``
+    ///
+    /// [`enumerate`]: Iterator::enumerate
+    /// [`next`]: Iterator::next
+    #[inline]
+    fn zip<U, impl UIntoIter: IntoIterator<U>, +Destruct<T>>(
+        self: T, other: U,
+    ) -> Zip<T, UIntoIter::IntoIter> {
+        zipped_iterator(self, other.into_iter())
     }
 }