--- conflicted
+++ resolved
@@ -354,15 +354,6 @@
         zipped_iterator(self, other.into_iter())
     }
 
-<<<<<<< HEAD
-    /// Creates an iterator which can use the [`peek`] method to look at the next element of the
-    /// iterator. See its documentation for more information.
-    ///
-    /// Note that the underlying iterator is still advanced when [`peek`] is called for the first
-    /// time: In order to retrieve the next element, [`next`] is called on the underlying iterator,
-    /// hence any side effects (i.e. anything other than fetching the next value) of the [`next`]
-    /// method will occur.
-=======
     /// Transforms an iterator into a collection.
     ///
     /// `collect()` can take anything iterable, and turn it into a relevant
@@ -381,37 +372,12 @@
     /// the syntax affectionately known as the 'turbofish': `::<>`. This
     /// helps the inference algorithm understand specifically which collection
     /// you're trying to collect into.
->>>>>>> 87391036
     ///
     /// # Examples
     ///
     /// Basic usage:
     ///
     /// ```
-<<<<<<< HEAD
-    /// let mut iter = (1..4_u8).into_iter().peekable();
-    ///
-    /// // peek() lets us see one step into the future
-    /// assert_eq!(iter.peek(), Option::Some(1));
-    /// assert_eq!(iter.next(), Option::Some(1));
-    ///
-    /// assert_eq!(iter.next(), Option::Some(2));
-    ///
-    /// // we can peek() multiple times, the iterator won't advance
-    /// assert_eq!(iter.peek(), Option::Some(3));
-    /// assert_eq!(iter.peek(), Option::Some(3));
-    ///
-    /// assert_eq!(iter.next(), Option::Some(3));
-    ///
-    /// // after the iterator is finished, so is peek()
-    /// assert_eq!(iter.peek(), Option::None);
-    /// assert_eq!(iter.next(), Option::None);
-    /// ```
-    #[inline]
-    #[must_use]
-    fn peekable(self: T) -> Peekable<T, Self::Item> {
-        peekable_iterator(self)
-=======
     /// let doubled: Array<u32> = array![1, 2, 3].into_iter().map(|x| x * 2).collect();
     ///
     /// assert_eq!(array![2, 4, 6], doubled);
@@ -441,6 +407,42 @@
         self: T,
     ) -> B {
         FromIterator::<B, Self::Item>::from_iter::<T, Self>(self)
->>>>>>> 87391036
+    }
+
+    /// Creates an iterator which can use the [`peek`] method to look at the next element of the
+    /// iterator. See its documentation for more information.
+    ///
+    /// Note that the underlying iterator is still advanced when [`peek`] is called for the first
+    /// time: In order to retrieve the next element, [`next`] is called on the underlying iterator,
+    /// hence any side effects (i.e. anything other than fetching the next value) of the [`next`]
+    /// method will occur.
+    ///
+    /// # Examples
+    ///
+    /// Basic usage:
+    ///
+    /// ```
+    /// let mut iter = (1..4_u8).into_iter().peekable();
+    ///
+    /// // peek() lets us see one step into the future
+    /// assert_eq!(iter.peek(), Option::Some(1));
+    /// assert_eq!(iter.next(), Option::Some(1));
+    ///
+    /// assert_eq!(iter.next(), Option::Some(2));
+    ///
+    /// // we can peek() multiple times, the iterator won't advance
+    /// assert_eq!(iter.peek(), Option::Some(3));
+    /// assert_eq!(iter.peek(), Option::Some(3));
+    ///
+    /// assert_eq!(iter.next(), Option::Some(3));
+    ///
+    /// // after the iterator is finished, so is peek()
+    /// assert_eq!(iter.peek(), Option::None);
+    /// assert_eq!(iter.next(), Option::None);
+    /// ```
+    #[inline]
+    #[must_use]
+    fn peekable(self: T) -> Peekable<T, Self::Item> {
+        peekable_iterator(self)
     }
 }