--- conflicted
+++ resolved
@@ -1,11 +1,6 @@
-<<<<<<< HEAD
-use core::iter::{Chain, chained_iterator};
-use core::metaprogramming::TypeEqual;
-=======
 use crate::iter::adapters::{
     Enumerate, Map, Zip, enumerated_iterator, mapped_iterator, zipped_iterator,
 };
->>>>>>> aa2c34d0
 
 /// A trait for dealing with iterators.
 ///
@@ -48,18 +43,6 @@
     /// ```
     fn next(ref self: T) -> Option<Self::Item>;
 
-<<<<<<< HEAD
-    /// Takes two iterators and creates a new iterator over both in sequence.
-    ///
-    /// `chain()` will return a new iterator which will first iterate over
-    /// values from the first iterator and then over values from the second
-    /// iterator.
-    ///
-    /// In other words, it links two iterators together, in a chain. 🔗
-    ///
-    /// Arguments do not have to be of the same type as long as the underlying iterated
-    /// over items are.
-=======
     /// Advances the iterator by `n` elements.
     ///
     /// This method will eagerly skip `n` elements by calling [`next`] up to `n`
@@ -117,56 +100,12 @@
     /// lazy, it is best used when you're already working with other iterators.
     /// If you're doing some sort of looping for a side effect, it's considered
     /// more idiomatic to use `for` than `map()`.
->>>>>>> aa2c34d0
     ///
     /// # Examples
     ///
     /// Basic usage:
     ///
     /// ```
-<<<<<<< HEAD
-    /// use core::ops::Range;
-    ///
-    /// let a: Array<u8> = array![7, 8, 9];
-    /// let b: Range<u8> = 0..5;
-    ///
-    /// let mut iter = a.into_iter().chain(b.into_iter());
-    ///
-    /// assert_eq!(iter.next(), Option::Some(7));
-    /// assert_eq!(iter.next(), Option::Some(8));
-    /// assert_eq!(iter.next(), Option::Some(9));
-    /// assert_eq!(iter.next(), Option::Some(0));
-    /// assert_eq!(iter.next(), Option::Some(1));
-    /// assert_eq!(iter.next(), Option::Some(2));
-    /// assert_eq!(iter.next(), Option::Some(3));
-    /// assert_eq!(iter.next(), Option::Some(4));
-    /// assert_eq!(iter.next(), Option::None);
-    /// ```
-    ///
-    /// Since the argument to `chain()` uses [`IntoIterator`], we can pass
-    /// anything that can be converted into an [`Iterator`], not just an
-    /// [`Iterator`] itself. For example, arrays implement
-    /// [`IntoIterator`], and so can be passed to `chain()` directly:
-    ///
-    /// ```
-    /// let a = array![1, 2, 3];
-    /// let b = array![4, 5, 6];
-    ///
-    /// let mut iter = a.into_iter().chain(b);
-    ///
-    /// assert_eq!(iter.next(), Option::Some(1));
-    /// assert_eq!(iter.next(), Option::Some(2));
-    /// assert_eq!(iter.next(), Option::Some(3));
-    /// assert_eq!(iter.next(), Option::Some(4));
-    /// assert_eq!(iter.next(), Option::Some(5));
-    /// assert_eq!(iter.next(), Option::Some(6));
-    /// assert_eq!(iter.next(), Option::None);
-    /// ```
-    fn chain<U, impl IntoIterU: IntoIterator<U>, +TypeEqual<Self::Item, IntoIterU::Iterator::Item>>(
-        self: T, other: U,
-    ) -> Chain<T, IntoIterU::IntoIter> {
-        chained_iterator(self, other.into_iter())
-=======
     /// let mut iter = array![1, 2, 3].into_iter().map(|x| 2 * x);
     ///
     /// assert!(iter.next() == Option::Some(2));
@@ -372,6 +311,64 @@
         self: T, other: U,
     ) -> Zip<T, UIntoIter::IntoIter> {
         zipped_iterator(self, other.into_iter())
->>>>>>> aa2c34d0
+    }
+
+    /// Takes two iterators and creates a new iterator over both in sequence.
+    ///
+    /// `chain()` will return a new iterator which will first iterate over
+    /// values from the first iterator and then over values from the second
+    /// iterator.
+    ///
+    /// In other words, it links two iterators together, in a chain. 🔗
+    ///
+    /// Arguments do not have to be of the same type as long as the underlying iterated
+    /// over items are.
+    ///
+    /// # Examples
+    ///
+    /// Basic usage:
+    ///
+    /// ```
+    /// use core::ops::Range;
+    ///
+    /// let a: Array<u8> = array![7, 8, 9];
+    /// let b: Range<u8> = 0..5;
+    ///
+    /// let mut iter = a.into_iter().chain(b.into_iter());
+    ///
+    /// assert_eq!(iter.next(), Option::Some(7));
+    /// assert_eq!(iter.next(), Option::Some(8));
+    /// assert_eq!(iter.next(), Option::Some(9));
+    /// assert_eq!(iter.next(), Option::Some(0));
+    /// assert_eq!(iter.next(), Option::Some(1));
+    /// assert_eq!(iter.next(), Option::Some(2));
+    /// assert_eq!(iter.next(), Option::Some(3));
+    /// assert_eq!(iter.next(), Option::Some(4));
+    /// assert_eq!(iter.next(), Option::None);
+    /// ```
+    ///
+    /// Since the argument to `chain()` uses [`IntoIterator`], we can pass
+    /// anything that can be converted into an [`Iterator`], not just an
+    /// [`Iterator`] itself. For example, arrays implement
+    /// [`IntoIterator`], and so can be passed to `chain()` directly:
+    ///
+    /// ```
+    /// let a = array![1, 2, 3];
+    /// let b = array![4, 5, 6];
+    ///
+    /// let mut iter = a.into_iter().chain(b);
+    ///
+    /// assert_eq!(iter.next(), Option::Some(1));
+    /// assert_eq!(iter.next(), Option::Some(2));
+    /// assert_eq!(iter.next(), Option::Some(3));
+    /// assert_eq!(iter.next(), Option::Some(4));
+    /// assert_eq!(iter.next(), Option::Some(5));
+    /// assert_eq!(iter.next(), Option::Some(6));
+    /// assert_eq!(iter.next(), Option::None);
+    /// ```
+    fn chain<U, impl IntoIterU: IntoIterator<U>, +TypeEqual<Self::Item, IntoIterU::Iterator::Item>>(
+        self: T, other: U,
+    ) -> Chain<T, IntoIterU::IntoIter> {
+        chained_iterator(self, other.into_iter())
     }
 }