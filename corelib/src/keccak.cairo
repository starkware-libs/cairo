use array::{Span, ArrayTrait, SpanTrait, ArrayDrop};
use integer::TryInto;
use option::OptionTrait;
use starknet::SyscallResultTrait;

const KECCAK_FULL_RATE_IN_U64S: usize = 17;


fn u128_to_u64(input: u128) -> u64 {
    input.try_into().unwrap()
}

fn u128_split(input: u128) -> (u64, u64) {
    let (high, low) = integer::u128_safe_divmod(
        input, 0x10000000000000000_u128.try_into().unwrap()
    );

    (u128_to_u64(high), u128_to_u64(low))
}

<<<<<<< HEAD
fn u256_reverse_endian(input: u256) -> u256 {
    u256 {
        low: integer::u128_byte_reverse(input.high), high: integer::u128_byte_reverse(input.low)
    }
}

fn keccak_add_uint256_le(ref keccak_input: Array::<u64>, v: u256) {
=======
fn keccak_add_u256_le(ref keccak_input: Array::<u64>, v: u256) {
>>>>>>> 9a64422e
    let (high, low) = u128_split(v.low);
    keccak_input.append(low);
    keccak_input.append(high);
    let (high, low) = u128_split(v.high);
    keccak_input.append(low);
    keccak_input.append(high);
}


<<<<<<< HEAD
// Computes the keccak256 of multiple uint256 values.
// The input and output are interpreted as little-endian.
fn keccak_uint256s_le(mut input: Span<u256>) -> u256 {
    let mut keccak_input: Array::<u64> = ArrayTrait::new();
=======
// Computes the keccak256 of multiple u256 values.
// The input values are interpreted as little-endian.
// The 32-byte result is represented as a little-endian u256.
fn keccak_u256s_le_inputs(mut input: Span<u256>) -> u256 {
    let mut keccak_input: Array::<u64> = Default::default();
>>>>>>> 9a64422e

    loop {
        match input.pop_front() {
            Option::Some(v) => {
                keccak_add_u256_le(ref keccak_input, *v);
            },
            Option::None(_) => {
                break ();
            },
        };
    };

    add_padding(ref keccak_input);
    starknet::syscalls::keccak_syscall(keccak_input.span()).unwrap_syscall()
}

fn keccak_add_u256_be(ref keccak_input: Array::<u64>, v: u256) {
    let (high, low) = u128_split(integer::u128_byte_reverse(v.high));
    keccak_input.append(low);
    keccak_input.append(high);
    let (high, low) = u128_split(integer::u128_byte_reverse(v.low));
    keccak_input.append(low);
    keccak_input.append(high);
}

<<<<<<< HEAD
// Computes the keccak256 of multiple uint256 values.
// The input and output are interpreted as big-endian.
fn keccak_uint256s_be(mut input: Span<u256>) -> u256 {
    let mut keccak_input: Array::<u64> = ArrayTrait::new();
=======
// Computes the keccak256 of multiple u256 values.
// The input values are interpreted as big-endian.
// The 32-byte result is represented as a little-endian u256.
fn keccak_u256s_be_inputs(mut input: Span<u256>) -> u256 {
    let mut keccak_input: Array::<u64> = Default::default();
>>>>>>> 9a64422e

    loop {
        match input.pop_front() {
            Option::Some(v) => {
                keccak_add_u256_be(ref keccak_input, *v);
            },
            Option::None(_) => {
                break ();
            },
        };
    };

    add_padding(ref keccak_input);
    u256_reverse_endian(starknet::syscalls::keccak_syscall(keccak_input.span()).unwrap_syscall())
}


// The padding in keccak256 is 10*1;
fn add_padding(ref input: Array<u64>) {
    let divisor = KECCAK_FULL_RATE_IN_U64S.try_into().unwrap();
    let (q, r) = integer::u32_safe_divmod(input.len(), divisor);
    let padding_len = KECCAK_FULL_RATE_IN_U64S - r;
    // padding_len is in the range [1, KECCAK_FULL_RATE_IN_U64S].

    if padding_len == 1 {
        input.append(0x8000000000000001);
        return ();
    }

    // padding_len >= 2;
    input.append(1);
    finalize_padding(ref input, padding_len - 1);
}

// Finalize the padding by appending 0*1.
fn finalize_padding(ref input: Array<u64>, padding_len: u32) {
    if (padding_len == 1) {
        input.append(0x8000000000000000);
        return ();
    }

    input.append(0);
    finalize_padding(ref input, padding_len - 1);
}<|MERGE_RESOLUTION|>--- conflicted
+++ resolved
@@ -18,17 +18,13 @@
     (u128_to_u64(high), u128_to_u64(low))
 }
 
-<<<<<<< HEAD
 fn u256_reverse_endian(input: u256) -> u256 {
     u256 {
         low: integer::u128_byte_reverse(input.high), high: integer::u128_byte_reverse(input.low)
     }
 }
 
-fn keccak_add_uint256_le(ref keccak_input: Array::<u64>, v: u256) {
-=======
 fn keccak_add_u256_le(ref keccak_input: Array::<u64>, v: u256) {
->>>>>>> 9a64422e
     let (high, low) = u128_split(v.low);
     keccak_input.append(low);
     keccak_input.append(high);
@@ -37,19 +33,10 @@
     keccak_input.append(high);
 }
 
-
-<<<<<<< HEAD
 // Computes the keccak256 of multiple uint256 values.
 // The input and output are interpreted as little-endian.
-fn keccak_uint256s_le(mut input: Span<u256>) -> u256 {
-    let mut keccak_input: Array::<u64> = ArrayTrait::new();
-=======
-// Computes the keccak256 of multiple u256 values.
-// The input values are interpreted as little-endian.
-// The 32-byte result is represented as a little-endian u256.
-fn keccak_u256s_le_inputs(mut input: Span<u256>) -> u256 {
+fn keccak_u256s_le(mut input: Span<u256>) -> u256 {
     let mut keccak_input: Array::<u64> = Default::default();
->>>>>>> 9a64422e
 
     loop {
         match input.pop_front() {
@@ -75,18 +62,10 @@
     keccak_input.append(high);
 }
 
-<<<<<<< HEAD
 // Computes the keccak256 of multiple uint256 values.
 // The input and output are interpreted as big-endian.
-fn keccak_uint256s_be(mut input: Span<u256>) -> u256 {
-    let mut keccak_input: Array::<u64> = ArrayTrait::new();
-=======
-// Computes the keccak256 of multiple u256 values.
-// The input values are interpreted as big-endian.
-// The 32-byte result is represented as a little-endian u256.
-fn keccak_u256s_be_inputs(mut input: Span<u256>) -> u256 {
+fn keccak_u256s_be(mut input: Span<u256>) -> u256 {
     let mut keccak_input: Array::<u64> = Default::default();
->>>>>>> 9a64422e
 
     loop {
         match input.pop_front() {
