--- conflicted
+++ resolved
@@ -18,13 +18,8 @@
     }
 }
 
-<<<<<<< HEAD
-impl HashStateImpl of core::hash::HashStateTrait<HashState> {
+impl HashStateImpl of crate::hash::HashStateTrait<HashState> {
     #[inline]
-=======
-impl HashStateImpl of crate::hash::HashStateTrait<HashState> {
-    #[inline(always)]
->>>>>>> be5bc2a8
     fn update(self: HashState, value: felt252) -> HashState {
         HashState { state: pedersen(self.state, value) }
     }
