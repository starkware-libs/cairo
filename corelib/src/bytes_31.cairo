use traits::{Into, TryInto};
use option::OptionTrait;
use integer::{u256_from_felt252, u128_safe_divmod, u128_to_felt252};

const BYTES_IN_BYTES31: usize = 31;
const BYTES_IN_U128: usize = 16;
const POW_2_128: felt252 = 0x100000000000000000000000000000000;
const POW_2_8: u128 = 0x100;

#[derive(Copy, Drop)]
extern type bytes31;

extern fn bytes31_const<const value: felt252>() -> bytes31 nopanic;
extern fn bytes31_try_from_felt252(value: felt252) -> Option<bytes31> implicits(RangeCheck) nopanic;
extern fn bytes31_to_felt252(value: bytes31) -> felt252 nopanic;

#[generate_trait]
impl Bytes31Impl of Bytes31Trait {
    // Gets the byte at the given index (LSB's index is 0), assuming that
    // `index < BYTES_IN_BYTES31`. If the assumption is not met, the behavior is undefined.
    fn at(self: @bytes31, index: usize) -> u8 {
        let u256{low, high } = (*self).into();
        let res_u128 = if index < BYTES_IN_U128 {
            (low / one_shift_left_bytes_u128(index)) % POW_2_8
        } else {
            (high / one_shift_left_bytes_u128(index - BYTES_IN_U128)) % POW_2_8
        };
        res_u128.try_into().unwrap()
    }
}

impl Bytes31IndexView of IndexView<bytes31, usize, u8> {
    fn index(self: @bytes31, index: usize) -> u8 {
        self.at(index)
    }
}

impl Bytes31IntoFelt252 of Into<bytes31, felt252> {
    fn into(self: bytes31) -> felt252 {
        bytes31_to_felt252(self)
    }
}

impl Bytes31IntoU256 of Into<bytes31, u256> {
    fn into(self: bytes31) -> u256 {
        let as_felt: felt252 = self.into();
        as_felt.into()
    }
}

impl Felt252TryIntoBytes31 of TryInto<felt252, bytes31> {
    fn try_into(self: felt252) -> Option<bytes31> {
        bytes31_try_from_felt252(self)
    }
}

<<<<<<< HEAD
=======
impl Bytes31Serde = core::serde::into_felt252_based::SerdeImpl<bytes31>;

// TODO(yuval): implement all `into`s using `integer::upcast(self)`.
>>>>>>> 6bfaee24
impl U8IntoBytes31 of Into<u8, bytes31> {
    fn into(self: u8) -> bytes31 {
        integer::upcast(self)
    }
}
impl U16IntoBytes31 of Into<u16, bytes31> {
    fn into(self: u16) -> bytes31 {
        integer::upcast(self)
    }
}
impl U32IntoBytes31 of Into<u32, bytes31> {
    fn into(self: u32) -> bytes31 {
        integer::upcast(self)
    }
}
impl U64IntoBytes31 of Into<u64, bytes31> {
    fn into(self: u64) -> bytes31 {
        integer::upcast(self)
    }
}
impl U128IntoBytes31 of Into<u128, bytes31> {
    fn into(self: u128) -> bytes31 {
        integer::upcast(self)
    }
}

// Splits a bytes31 into two bytes31s at the given index (LSB's index is 0).
// The bytes31s are represented using felt252s to improve performance.
// Note: this function assumes that:
// 1. `word` is validly convertible to a bytes31 which has no more than `len` bytes of data.
// 2. index <= len.
// 3. len <= BYTES_IN_BYTES31.
// If these assumptions are not met, it can corrupt the ByteArray. Thus, this should be a
// private function. We could add masking/assertions but it would be more expansive.
fn split_bytes31(word: felt252, len: usize, index: usize) -> (felt252, felt252) {
    if index == 0 {
        return (0, word);
    }
    if index == len {
        return (word, 0);
    }

    let u256{low, high } = word.into();

    if index == BYTES_IN_U128 {
        return (low.into(), high.into());
    }

    if len <= BYTES_IN_U128 {
        let (quotient, remainder) = u128_safe_divmod(
            low, one_shift_left_bytes_u128(index).try_into().unwrap()
        );
        return (remainder.into(), quotient.into());
    }

    // len > BYTES_IN_U128
    if index < BYTES_IN_U128 {
        let (low_quotient, low_remainder) = u128_safe_divmod(
            low, one_shift_left_bytes_u128(index).try_into().unwrap()
        );
        let right = high.into() * one_shift_left_bytes_u128(BYTES_IN_U128 - index).into()
            + low_quotient.into();
        return (low_remainder.into(), right);
    }

    // len > BYTES_IN_U128 && index > BYTES_IN_U128
    let (high_quotient, high_remainder) = u128_safe_divmod(
        high, one_shift_left_bytes_u128(index - BYTES_IN_U128).try_into().unwrap()
    );
    let left = high_remainder.into() * POW_2_128 + low.into();
    return (left, high_quotient.into());
}


// Returns 1 << (8 * `n_bytes`) as felt252, assuming that `n_bytes < BYTES_IN_BYTES31`.
//
// Note: if `n_bytes >= BYTES_IN_BYTES31`, the behavior is undefined. If one wants to assert that in
// the callsite, it's sufficient to assert that `n_bytes != BYTES_IN_BYTES31` because if
// `n_bytes > 31` then `n_bytes - 16 > 15` and `one_shift_left_bytes_u128` would panic.
fn one_shift_left_bytes_felt252(n_bytes: usize) -> felt252 {
    if n_bytes < BYTES_IN_U128 {
        one_shift_left_bytes_u128(n_bytes).into()
    } else {
        one_shift_left_bytes_u128(n_bytes - BYTES_IN_U128).into() * POW_2_128
    }
}

// Returns 1 << (8 * `n_bytes`) as u128, where `n_bytes` must be < BYTES_IN_U128.
//
// Panics if `n_bytes >= BYTES_IN_U128`.
fn one_shift_left_bytes_u128(n_bytes: usize) -> u128 {
    // TODO(yuval): change to match once it's supported for integers.
    if n_bytes == 0 {
        0x1_u128
    } else if n_bytes == 1 {
        0x100_u128
    } else if n_bytes == 2 {
        0x10000_u128
    } else if n_bytes == 3 {
        0x1000000_u128
    } else if n_bytes == 4 {
        0x100000000_u128
    } else if n_bytes == 5 {
        0x10000000000_u128
    } else if n_bytes == 6 {
        0x1000000000000_u128
    } else if n_bytes == 7 {
        0x100000000000000_u128
    } else if n_bytes == 8 {
        0x10000000000000000_u128
    } else if n_bytes == 9 {
        0x1000000000000000000_u128
    } else if n_bytes == 10 {
        0x100000000000000000000_u128
    } else if n_bytes == 11 {
        0x10000000000000000000000_u128
    } else if n_bytes == 12 {
        0x1000000000000000000000000_u128
    } else if n_bytes == 13 {
        0x100000000000000000000000000_u128
    } else if n_bytes == 14 {
        0x10000000000000000000000000000_u128
    } else if n_bytes == 15 {
        0x1000000000000000000000000000000_u128
    } else {
        panic_with_felt252('n_bytes too big')
    }
}

impl Bytes31PartialEq of PartialEq<bytes31> {
    fn eq(lhs: @bytes31, rhs: @bytes31) -> bool {
        let lhs_as_felt252: felt252 = (*lhs).into();
        let rhs_as_felt252: felt252 = (*rhs).into();
        lhs_as_felt252 == rhs_as_felt252
    }
    fn ne(lhs: @bytes31, rhs: @bytes31) -> bool {
        !(lhs == rhs)
    }
}<|MERGE_RESOLUTION|>--- conflicted
+++ resolved
@@ -54,12 +54,9 @@
     }
 }
 
-<<<<<<< HEAD
-=======
 impl Bytes31Serde = core::serde::into_felt252_based::SerdeImpl<bytes31>;
 
 // TODO(yuval): implement all `into`s using `integer::upcast(self)`.
->>>>>>> 6bfaee24
 impl U8IntoBytes31 of Into<u8, bytes31> {
     fn into(self: u8) -> bytes31 {
         integer::upcast(self)
