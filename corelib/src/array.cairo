--- conflicted
+++ resolved
@@ -358,12 +358,8 @@
 /// It is a structure with a single field that holds a snapshot of an array.
 /// `Span` implements the `Copy` and the `Drop` traits.
 pub struct Span<T> {
-<<<<<<< HEAD
-    pub(crate) snapshot: @Array<T>
-=======
     /// The snapshot of the array.
     pub(crate) snapshot: @Array<T>,
->>>>>>> d390b090
 }
 
 impl SpanCopy<T> of Copy<Span<T>>;
