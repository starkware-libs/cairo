use traits::IndexView;

use gas::withdraw_gas;
use box::BoxTrait;

extern type Array<T>;
extern fn array_new<T>() -> Array<T> nopanic;
extern fn array_append<T>(ref arr: Array<T>, value: T) nopanic;
extern fn array_pop_front<T>(ref arr: Array<T>) -> Option<Box<T>> nopanic;
extern fn array_snapshot_pop_front<T>(ref arr: @Array<T>) -> Option<Box<@T>> nopanic;
extern fn array_snapshot_pop_back<T>(ref arr: @Array<T>) -> Option<Box<@T>> nopanic;
#[panic_with('Index out of bounds', array_at)]
extern fn array_get<T>(
    arr: @Array<T>, index: usize
) -> Option<Box<@T>> implicits(RangeCheck) nopanic;
extern fn array_slice<T>(
    arr: @Array<T>, start: usize, length: usize
) -> Option<@Array<T>> implicits(RangeCheck) nopanic;
extern fn array_len<T>(arr: @Array<T>) -> usize nopanic;

trait ArrayTrait<T> {
    fn new() -> Array<T>;
    fn append(ref self: Array<T>, value: T);
    fn pop_front(ref self: Array<T>) -> Option<T> nopanic;
    fn get(self: @Array<T>, index: usize) -> Option<Box<@T>>;
    fn at(self: @Array<T>, index: usize) -> @T;
    fn len(self: @Array<T>) -> usize;
    fn is_empty(self: @Array<T>) -> bool;
    fn span(self: @Array<T>) -> Span<T>;
}
impl ArrayImpl<T> of ArrayTrait::<T> {
    #[inline(always)]
    fn new() -> Array<T> {
        array_new()
    }
    #[inline(always)]
    fn append(ref self: Array<T>, value: T) {
        array_append(ref self, value)
    }
    #[inline(always)]
    fn pop_front(ref self: Array<T>) -> Option<T> nopanic {
        match array_pop_front(ref self) {
            Option::Some(x) => Option::Some(x.unbox()),
            Option::None(_) => Option::None(()),
        }
    }
    #[inline(always)]
    fn get(self: @Array<T>, index: usize) -> Option<Box<@T>> {
        array_get(self, index)
    }
    fn at(self: @Array<T>, index: usize) -> @T {
        array_at(self, index).unbox()
    }
    #[inline(always)]
    fn len(self: @Array<T>) -> usize {
        array_len(self)
    }
    #[inline(always)]
    fn is_empty(self: @Array<T>) -> bool {
        self.len() == 0_usize
    }

    #[inline(always)]
    fn span(self: @Array<T>) -> Span<T> {
        Span { snapshot: self }
    }
}

impl ArrayIndex<T> of IndexView::<Array::<T>, usize, @T> {
    fn index(self: @Array::<T>, index: usize) -> @T {
        array_at(self, index).unbox()
    }
}

// Impls for common generic types
impl ArrayDrop<T, impl TDrop: Drop::<T>> of Drop::<Array::<T>>;

// Span.
struct Span<T> {
    snapshot: @Array<T>
}

impl SpanCopy<T> of Copy::<Span::<T>>;
impl SpanDrop<T> of Drop::<Span::<T>>;

trait SpanTrait<T> {
    fn pop_front(ref self: Span<T>) -> Option<@T>;
    fn pop_back(ref self: Span<T>) -> Option<@T>;
    fn get(self: Span<T>, index: usize) -> Option<Box<@T>>;
    fn at(self: Span<T>, index: usize) -> @T;
    fn len(self: Span<T>) -> usize;
    fn is_empty(self: Span<T>) -> bool;
}
impl SpanImpl<T> of SpanTrait::<T> {
    #[inline(always)]
    fn pop_front(ref self: Span<T>) -> Option<@T> {
        let mut snapshot = self.snapshot;
        let item = array_snapshot_pop_front(ref snapshot);
        self = Span { snapshot };
        match item {
            Option::Some(x) => Option::Some(x.unbox()),
            Option::None(_) => Option::None(()),
        }
    }

    #[inline(always)]
    fn pop_back(ref self: Span<T>) -> Option<@T> {
        let mut snapshot = self.snapshot;
        let item = array_snapshot_pop_back(ref snapshot);
        self = Span { snapshot };
        match item {
            Option::Some(x) => Option::Some(x.unbox()),
            Option::None(_) => Option::None(()),
        }
    }

    #[inline(always)]
    fn get(self: Span<T>, index: usize) -> Option<Box<@T>> {
        array_get(self.snapshot, index)
    }
    #[inline(always)]
    fn at(self: Span<T>, index: usize) -> @T {
        array_at(self.snapshot, index).unbox()
    }
    #[inline(always)]
    fn len(self: Span<T>) -> usize {
        array_len(self.snapshot)
    }
    #[inline(always)]
    fn is_empty(self: Span<T>) -> bool {
        self.len() == 0_usize
    }
}

impl SpanIndex<T> of IndexView::<Span::<T>, usize, @T> {
    #[inline(always)]
    fn index(self: @Span::<T>, index: usize) -> @T {
        array_at(*self.snapshot, index).unbox()
    }
}

// TODO(spapini): Remove TDrop. It is necessary to get rid of response in case of panic.
impl ArrayTCloneImpl<T, impl TClone: Clone::<T>, impl TDrop: Drop::<T>> of Clone::<Array<T>> {
    fn clone(self: @Array<T>) -> Array<T> {
        let mut response = array_new();
        let mut span = self.span();
        loop {
            match withdraw_gas() {
                Option::Some(_) => {},
                Option::None(_) => {
                    let mut data = array_new();
                    array_append(ref data, 'Out of gas');
                    panic(data);
                },
            }
            match span.pop_front() {
                Option::Some(v) => {
                    response.append(TClone::clone(v));
                },
                Option::None(_) => {
                    break ();
                },
            };
        };
        response
    }
<<<<<<< HEAD
}

// TODO(spapini): Remove TDrop. It is necessary to get rid of response in case of panic.
fn clone_loop<T, impl TClone: Clone::<T>, impl TDrop: Drop::<T>>(
    mut span: Span<T>, ref response: Array<T>
) {
    // TODO: withdraw_gas().expect('Out of gas');
    match withdraw_gas() {
        Option::Some(_) => {},
        Option::None(_) => panic_with_felt252('Out of gas'),
    }
    match span.pop_front() {
        Option::Some(v) => {
            response.append(TClone::clone(v));
            clone_loop(span, ref response);
        },
        Option::None(_) => {},
    }
=======
>>>>>>> bceacc24
}<|MERGE_RESOLUTION|>--- conflicted
+++ resolved
@@ -164,25 +164,4 @@
         };
         response
     }
-<<<<<<< HEAD
-}
-
-// TODO(spapini): Remove TDrop. It is necessary to get rid of response in case of panic.
-fn clone_loop<T, impl TClone: Clone::<T>, impl TDrop: Drop::<T>>(
-    mut span: Span<T>, ref response: Array<T>
-) {
-    // TODO: withdraw_gas().expect('Out of gas');
-    match withdraw_gas() {
-        Option::Some(_) => {},
-        Option::None(_) => panic_with_felt252('Out of gas'),
-    }
-    match span.pop_front() {
-        Option::Some(v) => {
-            response.append(TClone::clone(v));
-            clone_loop(span, ref response);
-        },
-        Option::None(_) => {},
-    }
-=======
->>>>>>> bceacc24
 }