use array::ArrayTrait;
use keccak::keccak_u256s_be_inputs;
use math::u256_div_mod_n;
use option::OptionTrait;
use starknet::{eth_address::U256IntoEthAddress, EthAddress, SyscallResult, SyscallResultTrait};
use traits::{Into, TryInto};
use integer::U256TryIntoNonZero;

/// Secp256{k/r}1 ECDSA signature.
<<<<<<< HEAD
#[derive(Copy, Drop, PartialEq, Serde, starknet::StorageAccess)]
=======
#[derive(Copy, Drop, PartialEq, Serde, starknet::Store)]
>>>>>>> 1edcc130
struct Signature {
    r: u256,
    s: u256,
    // The parity of the y coordinate of the ec point whose x coordinate is `r`.
    // `y_parity` == true means that the y coordinate is odd.
    // Some places use non boolean v instead of y_parity.
    // In that case, `signature_from_vrs` should be used.
    y_parity: bool,
}


/// Creates an ECDSA signature from the v, r and s values.
fn signature_from_vrs(v: u32, r: u256, s: u256) -> Signature {
    Signature { r, s, y_parity: v % 2 == 1,  }
}

trait Secp256Trait<Secp256Point> {
    fn get_curve_size() -> u256;
    fn get_generator_point() -> Secp256Point;

    fn secp256_ec_new_syscall(x: u256, y: u256) -> SyscallResult<Option<Secp256Point>>;
    fn secp256_ec_get_point_from_x_syscall(
        x: u256, y_parity: bool
    ) -> SyscallResult<Option<Secp256Point>>;
}

trait Secp256PointTrait<Secp256Point> {
    fn get_coordinates(self: Secp256Point) -> SyscallResult<(u256, u256)>;
    fn add(self: Secp256Point, other: Secp256Point) -> SyscallResult<Secp256Point>;
    fn mul(self: Secp256Point, scalar: u256) -> SyscallResult<Secp256Point>;
}


/// Receives a signature and the signed message hash.
/// Returns the public key associated with the signer, represented as a point on the curve.
fn recover_public_key<
    Secp256Point,
    impl Secp256PointDrop: Drop<Secp256Point>,
    impl Secp256Impl: Secp256Trait<Secp256Point>,
    impl Secp256PointImpl: Secp256PointTrait<Secp256Point>
>(
    msg_hash: u256, signature: Signature
) -> Option<Secp256Point> {
    let Signature{r, s, y_parity } = signature;
    let r_point = Secp256Impl::secp256_ec_get_point_from_x_syscall(x: r, :y_parity)
        .unwrap_syscall()?;
    let generator_point = Secp256Impl::get_generator_point();

    // The result is given by
    //   -(msg_hash / r) * gen + (s / r) * r_point
    // where the divisions by `r` are modulo `N` (the size of the curve).

    let n_nz = Secp256Impl::get_curve_size().try_into().unwrap();
    let r_nz = r.try_into().unwrap();
    let u1 = u256_div_mod_n(msg_hash, r_nz, n_nz).unwrap();
    let minus_u1 = secp256_ec_negate_scalar::<Secp256Point>(u1);
    let u2 = u256_div_mod_n(s, r_nz, n_nz).unwrap();

    let minus_point1 = generator_point.mul(minus_u1).unwrap_syscall();

    let point2 = r_point.mul(u2).unwrap_syscall();

    Option::Some(minus_point1.add(point2).unwrap_syscall())
}

/// Computes the negation of a scalar modulo N (the size of the curve).
fn secp256_ec_negate_scalar<
    Secp256Point,
    impl Secp256PointDrop: Drop<Secp256Point>,
    impl Secp256Impl: Secp256Trait<Secp256Point>
>(
    c: u256
) -> u256 {
    Secp256Impl::get_curve_size() - c
}


/// Verifies a Secp256 ECDSA signature.
/// Also verifies that r and s components of the signature are in the range (0, N),
/// where N is the size of the curve.
fn verify_eth_signature<
    Secp256Point,
    impl Secp256PointDrop: Drop<Secp256Point>,
    impl Secp256Impl: Secp256Trait<Secp256Point>,
    impl Secp256PointImpl: Secp256PointTrait<Secp256Point>
>(
    msg_hash: u256, signature: Signature, eth_address: EthAddress
) {
    assert(is_signature_entry_valid::<Secp256Point>(signature.r), 'Signature out of range');
    assert(is_signature_entry_valid::<Secp256Point>(signature.s), 'Signature out of range');

    let public_key_point = recover_public_key::<Secp256Point>(:msg_hash, :signature).unwrap();
    let calculated_eth_address = public_key_point_to_eth_address(:public_key_point);
    assert(eth_address == calculated_eth_address, 'Invalid signature');
}

/// Checks whether `value` is in the range [1, N), where N is the size of the curve.
fn is_signature_entry_valid<
    Secp256Point,
    impl Secp256PointDrop: Drop<Secp256Point>,
    impl Secp256Impl: Secp256Trait<Secp256Point>
>(
    value: u256
) -> bool {
    value != 0_u256 && value < Secp256Impl::get_curve_size()
}

/// Converts a public key point to the corresponding Ethereum address.
fn public_key_point_to_eth_address<
    Secp256Point,
    impl Secp256PointDrop: Drop<Secp256Point>,
    impl Secp256Impl: Secp256Trait<Secp256Point>,
    impl Secp256PointImpl: Secp256PointTrait<Secp256Point>
>(
    public_key_point: Secp256Point
) -> EthAddress {
    let (x, y) = public_key_point.get_coordinates().unwrap_syscall();

    // Keccak output is little endian.
    let point_hash_le = keccak_u256s_be_inputs(array![x, y].span());
    let point_hash = u256 {
        low: integer::u128_byte_reverse(point_hash_le.high),
        high: integer::u128_byte_reverse(point_hash_le.low)
    };

    point_hash.into()
}<|MERGE_RESOLUTION|>--- conflicted
+++ resolved
@@ -7,11 +7,7 @@
 use integer::U256TryIntoNonZero;
 
 /// Secp256{k/r}1 ECDSA signature.
-<<<<<<< HEAD
-#[derive(Copy, Drop, PartialEq, Serde, starknet::StorageAccess)]
-=======
 #[derive(Copy, Drop, PartialEq, Serde, starknet::Store)]
->>>>>>> 1edcc130
 struct Signature {
     r: u256,
     s: u256,
