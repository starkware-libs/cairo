use debug::PrintTrait;
use integer::{u128_safe_divmod, U128TryIntoNonZero, U256TryIntoFelt252};
use option::{Option, OptionTrait};
use serde::Serde;
use traits::{Into, TryInto};
use zeroable::Zeroable;

// An Ethereum address (160 bits).
<<<<<<< HEAD
#[derive(Copy, Drop, starknet::StorageAccess)]
=======
#[derive(Copy, Drop, starknet::Store)]
>>>>>>> 1edcc130
struct EthAddress {
    address: felt252, 
}
impl Felt252TryIntoEthAddress of TryInto<felt252, EthAddress> {
    fn try_into(self: felt252) -> Option<EthAddress> {
        let ETH_ADDRESS_BOUND = 0x10000000000000000000000000000000000000000_u256; // 2 ** 160

        if self.into() < ETH_ADDRESS_BOUND {
            Option::Some(EthAddress { address: self })
        } else {
            Option::None
        }
    }
}
impl EthAddressIntoFelt252 of Into<EthAddress, felt252> {
    fn into(self: EthAddress) -> felt252 {
        self.address
    }
}
impl U256IntoEthAddress of Into<u256, EthAddress> {
    fn into(self: u256) -> EthAddress {
        // The Ethereum address is the 20 least significant bytes (=160=128+32 bits) of the value.
        let high_32_bits = self.high % 0x100000000_u128;
        EthAddress {
            address: high_32_bits.into() * 0x100000000000000000000000000000000_felt252
                + self.low.into()
        }
    }
}
impl EthAddressSerde of Serde<EthAddress> {
    fn serialize(self: @EthAddress, ref output: Array<felt252>) {
        self.address.serialize(ref output);
    }
    fn deserialize(ref serialized: Span<felt252>) -> Option<EthAddress> {
        Serde::<felt252>::deserialize(ref serialized)?.try_into()
    }
}
impl EthAddressZeroable of Zeroable<EthAddress> {
    fn zero() -> EthAddress {
        0.try_into().unwrap()
    }
    #[inline(always)]
    fn is_zero(self: EthAddress) -> bool {
        self.address.is_zero()
    }
    #[inline(always)]
    fn is_non_zero(self: EthAddress) -> bool {
        !self.is_zero()
    }
}
impl EthAddressPartialEq of PartialEq<EthAddress> {
    #[inline(always)]
    fn eq(lhs: @EthAddress, rhs: @EthAddress) -> bool {
        *lhs.address == *rhs.address
    }
    #[inline(always)]
    fn ne(lhs: @EthAddress, rhs: @EthAddress) -> bool {
        !(lhs == rhs)
    }
}

impl EthAddressPrintImpl of PrintTrait<EthAddress> {
    fn print(self: EthAddress) {
        self.address.print();
    }
}<|MERGE_RESOLUTION|>--- conflicted
+++ resolved
@@ -6,13 +6,9 @@
 use zeroable::Zeroable;
 
 // An Ethereum address (160 bits).
-<<<<<<< HEAD
-#[derive(Copy, Drop, starknet::StorageAccess)]
-=======
 #[derive(Copy, Drop, starknet::Store)]
->>>>>>> 1edcc130
 struct EthAddress {
-    address: felt252, 
+    address: felt252,
 }
 impl Felt252TryIntoEthAddress of TryInto<felt252, EthAddress> {
     fn try_into(self: felt252) -> Option<EthAddress> {
