--- conflicted
+++ resolved
@@ -31,12 +31,11 @@
     fn is_zero(self: ContractAddress) -> bool {
         contract_address_to_felt(self).is_zero()
     }
-<<<<<<< HEAD
 
     #[inline(always)]
     fn is_non_zero(self: ContractAddress) -> bool {
         !self.is_zero()
-=======
+    }
 }
 
 impl ContractAddressSerde of serde::Serde::<ContractAddress> {
@@ -56,6 +55,5 @@
     #[inline(always)]
     fn ne(a: ContractAddress, b: ContractAddress) -> bool {
         !(a == b)
->>>>>>> 24b1b04e
     }
 }