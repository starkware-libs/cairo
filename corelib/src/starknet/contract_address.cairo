--- conflicted
+++ resolved
@@ -1,4 +1,3 @@
-<<<<<<< HEAD
 //! The `ContractAddress` type represents a Starknet contract address, with a value range of
 //! `[0, 2**251)`.
 //!
@@ -16,11 +15,9 @@
 //! let contract_address = contract_address_const::<0x0>();
 //! ```
 
-=======
-use core::RangeCheck;
->>>>>>> 825b42d0
 #[allow(unused_imports)]
 use core::hash::{Hash, HashStateTrait};
+use core::RangeCheck;
 use core::serde::Serde;
 #[allow(unused_imports)]
 use core::zeroable::Zeroable;
