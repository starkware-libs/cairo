<<<<<<< HEAD
use array::ArrayTrait;
use array::SpanTrait;
use dict::Felt252DictTrait;
use option::OptionTrait;
use option::OptionTraitImpl;
use core::ec;
use core::traits::TryInto;
use core::traits::Into;
use box::BoxTrait;
use integer::BoundedInt;


#[test]
#[should_panic(expected = ('assert(false)', ))]
fn test_assert_false() {
    assert(false, 'assert(false)');
}

#[test]
fn test_assert_true() {
    assert(true, 'assert(true)');
}

#[test]
fn test_bool_operators() {
    assert(true == true, 't == t');
    assert(false == false, 'f == f');
    assert(!true == false, '!t == f');
    assert(!false == true, '!f == t');
    assert(true != false, 't != f');
    assert(false != true, 'f != t');
    assert(!(false & false), '!(f & f)');
    assert(!(true & false), '!(t & f)');
    assert(!(false & true), '!(f & t)');
    assert(true & true, 't & t');
    assert(!(false | false), '!(f | f)');
    assert(true | false, 't | f');
    assert(false | true, 'f | t');
    assert(true | true, 't | t');
    assert(!(false ^ false), '!(f ^ f)');
    assert(true ^ false, 't ^ f');
    assert(false ^ true, 'f ^ t');
    assert(!(true ^ true), '!(t ^ t)');
}

#[test]
fn test_ec_operations() {
    // Beta + 2 is a square, and for x = 1 and alpha = 1, x^3 + alpha * x + beta = beta + 2.
    let beta_p2_root = 2487829544412206244690656897973144572467842667075005257202960243805141046681;
    let p = ec_point_from_x(1).unwrap();
    let p_nz = ec_point_non_zero(p);
    let (x, y) = ec_point_unwrap(p_nz);
    assert(x == 1, 'x != 1');
    assert(y == beta_p2_root | y == -beta_p2_root, 'y is wrong');

    let mut state = ec_state_init();
    ec_state_add(ref state, p_nz);
    let q = ec_state_try_finalize_nz(state).expect('zero point');
    let (qx, qy) = ec_point_unwrap(q);
    assert(qx == x, 'bad finalize x');
    assert(qy == y, 'bad finalize y');

    // Try doing the same thing with the EC op builtin.
    let mut state = ec_state_init();
    ec_state_add_mul(ref state, 1, p_nz);
    let q3 = ec_state_try_finalize_nz(state).expect('zero point');
    let (qx, qy) = ec_point_unwrap(q3);
    assert(qx == x, 'bad EC op x');
    assert(qy == y, 'bad EC op y');

    // Try computing `p + p` using the ec_mul function.
    let double_p = ec_mul(p, 2);
    let (double_x, double_y) = ec_point_unwrap(ec_point_non_zero(double_p));
    let expected_double_y =
        3572434102142093425782752266058856056057826477682467661647843687948039943621;
    assert(
        double_x == 75984168971785666410219869038140038216102669781812169677875295511117260233,
        'bad double x'
    );
    assert(double_y == expected_double_y | double_y == -expected_double_y, 'bad double y');

    // Compute `2p - p`.
    let (sub_x, sub_y) = ec_point_unwrap(ec_point_non_zero(double_p - p));
    assert(sub_x == x, 'bad x for 2p - p');
    assert(sub_y == y, 'bad y for 2p - p');

    // Compute `p - p`.
    assert(ec_point_is_zero(p - p).into(), 'p - p did not return 0.');

    // Compute `(-p) - p`.
    let (sub2_x, sub2_y) = ec_point_unwrap(ec_point_non_zero(ec_neg(p) - p));
    assert(sub2_x == double_x, 'bad x for (-p) - p');
    assert(sub2_y == -double_y, 'bad y for (-p) - p');
}

#[test]
#[should_panic]
fn test_bad_ec_point_creation() {
    ec_point_new(0, 0);
}

#[test]
fn test_ec_point_finalization_zero() {
    let state = ec_state_init();
    let point_at_infinity = ec_state_try_finalize_nz(state);
    assert(point_at_infinity.is_none(), 'Wrong point');
}

#[test]
fn test_ecdsa() {
    let message_hash = 0x503f4bea29baee10b22a7f10bdc82dda071c977c1f25b8f3973d34e6b03b2c;
    let public_key = 0x7b7454acbe7845da996377f85eb0892044d75ae95d04d3325a391951f35d2ec;
    let signature_r = 0xbe96d72eb4f94078192c2e84d5230cde2a70f4b45c8797e2c907acff5060bb;
    let signature_s = 0x677ae6bba6daf00d2631fab14c8acf24be6579f9d9e98f67aa7f2770e57a1f5;
    assert(
        ecdsa::check_ecdsa_signature(:message_hash, :public_key, :signature_r, :signature_s),
        'ecdsa returned false'
    );
    assert(
        !ecdsa::check_ecdsa_signature(
            message_hash: message_hash + 1, :public_key, :signature_r, :signature_s
        ),
        'ecdsa - wrong message'
    );
    assert(
        !ecdsa::check_ecdsa_signature(
            :message_hash, public_key: public_key + 1, :signature_r, :signature_s
        ),
        'ecdsa - wrong public_key'
    );
    assert(
        !ecdsa::check_ecdsa_signature(
            :message_hash, :public_key, signature_r: signature_r + 1, :signature_s
        ),
        'ecdsa - wrong r'
    );
    assert(
        !ecdsa::check_ecdsa_signature(
            :message_hash, :public_key, :signature_r, signature_s: signature_s + 1
        ),
        'ecdsa - wrong s'
    );
}

#[test]
fn test_ec_mul() {
    let p = ec_point_new(
        x: 336742005567258698661916498343089167447076063081786685068305785816009957563,
        y: 1706004133033694959518200210163451614294041810778629639790706933324248611779,
    );
    let m = 2713877091499598330239944961141122840311015265600950719674787125185463975936;
    let (x, y) = ec_point_unwrap(ec_point_non_zero(ec_mul(p, m)));

    assert(
        x == 2881632108168892236043523177391659237686965655035240771134509747985978822780,
        'ec_mul failed (x).'
    );
    assert(
        y == 591135563672138037839394207500885413019058613584891498394077262936524140839,
        'ec_mul failed (y).'
    );
}

#[test]
fn test_felt252_operators() {
    assert(1 + 3 == 4, '1 + 3 == 4');
    assert(3 + 6 == 9, '3 + 6 == 9');
    assert(3 - 1 == 2, '3 - 1 == 2');
    assert(1231 - 231 == 1000, '1231-231=1000');
    assert(1 * 3 == 3, '1 * 3 == 3');
    assert(3 * 6 == 18, '3 * 6 == 18');
    assert(-3 == 1 - 4, '-3 == 1 - 4');
}

#[test]
fn test_u8_operators() {
    assert(1_u8 == 1_u8, '1 == 1');
    assert(1_u8 != 2_u8, '1 != 2');
    assert(1_u8 + 3_u8 == 4_u8, '1 + 3 == 4');
    assert(3_u8 + 6_u8 == 9_u8, '3 + 6 == 9');
    assert(3_u8 - 1_u8 == 2_u8, '3 - 1 == 2');
    assert(1_u8 * 3_u8 == 3_u8, '1 * 3 == 3');
    assert(2_u8 * 4_u8 == 8_u8, '2 * 4 == 8');
    assert(19_u8 / 7_u8 == 2_u8, '19 / 7 == 2');
    assert(19_u8 % 7_u8 == 5_u8, '19 % 7 == 5');
    assert(231_u8 - 131_u8 == 100_u8, '231-131=100');
    assert(1_u8 < 4_u8, '1 < 4');
    assert(1_u8 <= 4_u8, '1 <= 4');
    assert(!(4_u8 < 4_u8), '!(4 < 4)');
    assert(4_u8 <= 4_u8, '4 <= 4');
    assert(5_u8 > 2_u8, '5 > 2');
    assert(5_u8 >= 2_u8, '5 >= 2');
    assert(!(3_u8 > 3_u8), '!(3 > 3)');
    assert(3_u8 >= 3_u8, '3 >= 3');
}

#[test]
#[should_panic]
fn test_u8_sub_overflow_1() {
    0_u8 - 1_u8;
}

#[test]
#[should_panic]
fn test_u8_sub_overflow_2() {
    0_u8 - 3_u8;
}

#[test]
#[should_panic]
fn test_u8_sub_overflow_3() {
    1_u8 - 3_u8;
}

#[test]
#[should_panic]
fn test_u8_sub_overflow_4() {
    100_u8 - 250_u8;
}

#[test]
#[should_panic]
fn test_u8_add_overflow_1() {
    128_u8 + 128_u8;
}

#[test]
#[should_panic]
fn test_u8_add_overflow_2() {
    200_u8 + 60_u8;
}

#[test]
#[should_panic]
fn test_u8_mul_overflow_1() {
    0x10_u8 * 0x10_u8;
}

#[test]
#[should_panic]
fn test_u8_mul_overflow_2() {
    0x11_u8 * 0x10_u8;
}

#[test]
#[should_panic]
fn test_u8_mul_overflow_3() {
    2_u8 * 0x80_u8;
}

#[test]
#[should_panic]
fn test_u8_div_by_0() {
    2_u8 / 0_u8;
}

#[test]
#[should_panic]
fn test_u8_mod_by_0() {
    2_u8 % 0_u8;
}

#[test]
fn test_u16_operators() {
    assert(1_u16 == 1_u16, '1 == 1');
    assert(1_u16 != 2_u16, '1 != 2');
    assert(1_u16 + 3_u16 == 4_u16, '1 + 3 == 4');
    assert(3_u16 + 6_u16 == 9_u16, '3 + 6 == 9');
    assert(3_u16 - 1_u16 == 2_u16, '3 - 1 == 2');
    assert(231_u16 - 131_u16 == 100_u16, '231-131=100');
    assert(1_u16 * 3_u16 == 3_u16, '1 * 3 == 3');
    assert(2_u16 * 4_u16 == 8_u16, '2 * 4 == 8');
    assert(51725_u16 / 7_u16 == 7389_u16, '51725 / 7 == 7389');
    assert(51725_u16 % 7_u16 == 2_u16, '51725 % 7 == 2');
    assert(1_u16 < 4_u16, '1 < 4');
    assert(1_u16 <= 4_u16, '1 <= 4');
    assert(!(4_u16 < 4_u16), '!(4 < 4)');
    assert(4_u16 <= 4_u16, '4 <= 4');
    assert(5_u16 > 2_u16, '5 > 2');
    assert(5_u16 >= 2_u16, '5 >= 2');
    assert(!(3_u16 > 3_u16), '!(3 > 3)');
    assert(3_u16 >= 3_u16, '3 >= 3');
}

#[test]
#[should_panic]
fn test_u16_sub_overflow_1() {
    0_u16 - 1_u16;
}

#[test]
#[should_panic]
fn test_u16_sub_overflow_2() {
    0_u16 - 3_u16;
}

#[test]
#[should_panic]
fn test_u16_sub_overflow_3() {
    1_u16 - 3_u16;
}

#[test]
#[should_panic]
fn test_u16_sub_overflow_4() {
    100_u16 - 250_u16;
}

#[test]
#[should_panic]
fn test_u16_add_overflow_1() {
    0x8000_u16 + 0x8000_u16;
}

#[test]
#[should_panic]
fn test_u16_add_overflow_2() {
    0x9000_u16 + 0x8001_u16;
}

#[test]
#[should_panic]
fn test_u16_mul_overflow_1() {
    0x100_u16 * 0x100_u16;
}

#[test]
#[should_panic]
fn test_u16_mul_overflow_2() {
    0x101_u16 * 0x100_u16;
}

#[test]
#[should_panic]
fn test_u16_mul_overflow_3() {
    2_u16 * 0x8000_u16;
}

#[test]
#[should_panic]
fn test_u16_div_by_0() {
    2_u16 / 0_u16;
}

#[test]
#[should_panic]
fn test_u16_mod_by_0() {
    0_u16 % 0_u16;
}

#[test]
fn test_u32_operators() {
    assert(1_u32 == 1_u32, '1 == 1');
    assert(1_u32 != 2_u32, '1 != 2');
    assert(1_u32 + 3_u32 == 4_u32, '1 + 3 == 4');
    assert(3_u32 + 6_u32 == 9_u32, '3 + 6 == 9');
    assert(3_u32 - 1_u32 == 2_u32, '3 - 1 == 2');
    assert(231_u32 - 131_u32 == 100_u32, '231-131=100');
    assert(1_u32 * 3_u32 == 3_u32, '1 * 3 == 3');
    assert(2_u32 * 4_u32 == 8_u32, '2 * 4 == 8');
    assert(510670725_u32 / 7_u32 == 72952960_u32, '510670725 / 7 == 72952960');
    assert(510670725_u32 % 7_u32 == 5_u32, '510670725 % 7 == 5');
    assert(1_u32 < 4_u32, '1 < 4');
    assert(1_u32 <= 4_u32, '1 <= 4');
    assert(!(4_u32 < 4_u32), '!(4 < 4)');
    assert(4_u32 <= 4_u32, '4 <= 4');
    assert(5_u32 > 2_u32, '5 > 2');
    assert(5_u32 >= 2_u32, '5 >= 2');
    assert(!(3_u32 > 3_u32), '!(3 > 3)');
    assert(3_u32 >= 3_u32, '3 >= 3');
}

#[test]
#[should_panic]
fn test_u32_sub_overflow_1() {
    0_u32 - 1_u32;
}

#[test]
#[should_panic]
fn test_u32_sub_overflow_2() {
    0_u32 - 3_u32;
}

#[test]
#[should_panic]
fn test_u32_sub_overflow_3() {
    1_u32 - 3_u32;
}

#[test]
#[should_panic]
fn test_u32_sub_overflow_4() {
    100_u32 - 250_u32;
}

#[test]
#[should_panic]
fn test_u32_add_overflow_1() {
    0x80000000_u32 + 0x80000000_u32;
}

#[test]
#[should_panic]
fn test_u32_add_overflow_2() {
    0x90000000_u32 + 0x80000001_u32;
}

#[test]
#[should_panic]
fn test_u32_mul_overflow_1() {
    0x10000_u32 * 0x10000_u32;
}

#[test]
#[should_panic]
fn test_u32_mul_overflow_2() {
    0x10001_u32 * 0x10000_u32;
}

#[test]
#[should_panic]
fn test_u32_mul_overflow_3() {
    2_u32 * 0x80000000_u32;
}

#[test]
#[should_panic]
fn test_u32_div_by_0() {
    2_u32 / 0_u32;
}

#[test]
#[should_panic]
fn test_u32_mod_by_0() {
    0_u32 % 0_u32;
}

#[test]
fn test_u64_operators() {
    assert(1_u64 == 1_u64, '1 == 1');
    assert(1_u64 != 2_u64, '1 != 2');
    assert(1_u64 + 3_u64 == 4_u64, '1 + 3 == 4');
    assert(3_u64 + 6_u64 == 9_u64, '3 + 6 == 9');
    assert(3_u64 - 1_u64 == 2_u64, '3 - 1 == 2');
    assert(231_u64 - 131_u64 == 100_u64, '231-131=100');
    assert(1_u64 * 3_u64 == 3_u64, '1 * 3 == 3');
    assert(2_u64 * 4_u64 == 8_u64, '2 * 4 == 8');
    assert(5010670477878974275_u64 / 7_u64 == 715810068268424896_u64, 'Wrong division result.');
    assert(5010670477878974275_u64 % 7_u64 == 3_u64, '5010670477878974275 % 7 == 3');
    assert(1_u64 < 4_u64, '1 < 4');
    assert(1_u64 <= 4_u64, '1 <= 4');
    assert(!(4_u64 < 4_u64), '!(4 < 4)');
    assert(4_u64 <= 4_u64, '4 <= 4');
    assert(5_u64 > 2_u64, '5 > 2');
    assert(5_u64 >= 2_u64, '5 >= 2');
    assert(!(3_u64 > 3_u64), '!(3 > 3)');
    assert(3_u64 >= 3_u64, '3 >= 3');
}

#[test]
#[should_panic]
fn test_u64_sub_overflow_1() {
    0_u64 - 1_u64;
}

#[test]
#[should_panic]
fn test_u64_sub_overflow_2() {
    0_u64 - 3_u64;
}

#[test]
#[should_panic]
fn test_u64_sub_overflow_3() {
    1_u64 - 3_u64;
}

#[test]
#[should_panic]
fn test_u64_sub_overflow_4() {
    100_u64 - 250_u64;
}

#[test]
#[should_panic]
fn test_u64_add_overflow_1() {
    0x8000000000000000_u64 + 0x8000000000000000_u64;
}

#[test]
#[should_panic]
fn test_u64_add_overflow_2() {
    0x9000000000000000_u64 + 0x8000000000000001_u64;
}

#[test]
#[should_panic]
fn test_u64_mul_overflow_1() {
    0x100000000_u64 * 0x100000000_u64;
}

#[test]
#[should_panic]
fn test_u64_mul_overflow_2() {
    0x100000001_u64 * 0x100000000_u64;
}

#[test]
#[should_panic]
fn test_u64_mul_overflow_3() {
    2_u64 * 0x8000000000000000_u64;
}

#[test]
#[should_panic]
fn test_u64_div_by_0() {
    2_u64 / 0_u64;
}

#[test]
#[should_panic]
fn test_u64_mod_by_0() {
    0_u64 % 0_u64;
}

#[test]
fn test_u128_operators() {
    assert(1_u128 == 1_u128, '1 == 1');
    assert(!(1_u128 == 2_u128), '!(1 == 2)');
    assert(1_u128 + 3_u128 == 4_u128, '1 + 3 == 4');
    assert(3_u128 + 6_u128 == 9_u128, '3 + 6 == 9');
    assert(3_u128 - 1_u128 == 2_u128, '3 - 1 == 2');
    assert(1231_u128 - 231_u128 == 1000_u128, '1231-231=1000');
    assert(1_u128 * 3_u128 == 3_u128, '1 * 3 == 3');
    assert(2_u128 * 4_u128 == 8_u128, '2 * 4 == 8');
    assert(8_u128 / 2_u128 == 4_u128, '8 / 2 == 4');
    assert(8_u128 % 2_u128 == 0_u128, '8 % 2 == 0');
    assert(7_u128 / 3_u128 == 2_u128, '7 / 3 == 2');
    assert(7_u128 % 3_u128 == 1_u128, '7 % 3 == 1');
    assert(1_u128 < 4_u128, '1 < 4');
    assert(1_u128 <= 4_u128, '1 <= 4');
    assert(!(4_u128 < 4_u128), '!(4 < 4)');
    assert(4_u128 <= 4_u128, '4 <= 4');
    assert(5_u128 > 2_u128, '5 > 2');
    assert(5_u128 >= 2_u128, '5 >= 2');
    assert(!(3_u128 > 3_u128), '!(3 > 3)');
    assert(3_u128 >= 3_u128, '3 >= 3');
    assert((1_u128 | 2_u128) == 3_u128, '1 | 2 == 3');
    assert((1_u128 & 2_u128) == 0_u128, '1 & 2 == 0');
    assert((1_u128 ^ 2_u128) == 3_u128, '1 ^ 2 == 3');
    assert((2_u128 | 2_u128) == 2_u128, '2 | 2 == 2');
    assert((2_u128 & 2_u128) == 2_u128, '2 & 2 == 2');
    assert((2_u128 & 3_u128) == 2_u128, '2 & 3 == 2');
    assert((3_u128 ^ 6_u128) == 5_u128, '3 ^ 6 == 5');
    assert(u128_sqrt(9_u128) == 3_u128, 'u128_sqrt(9) == 3');
    assert(u128_sqrt(10_u128) == 3_u128, 'u128_sqrt(10) == 3');
    assert(
        u128_sqrt(1267650600228229401496703205376_u128) == 1125899906842624_u128,
        'u128_sqrt(2^100) == 2^50'
    );
    assert(
        u128_sqrt(340282366920938463463374607431768211455_u128) == 18446744073709551615_u128,
        'Wrong square root result.'
    );
    assert(u128_sqrt(1_u128) == 1_u128, 'u128_sqrt(1) == 1');
    assert(u128_sqrt(0_u128) == 0_u128, 'u128_sqrt(0) == 0');
}

fn pow_2_127() -> u128 {
    0x80000000000000000000000000000000_u128
}

fn pow_2_64() -> u128 {
    0x10000000000000000_u128
}

#[test]
#[should_panic]
fn test_u128_sub_overflow_1() {
    0_u128 - 1_u128;
}

#[test]
#[should_panic]
fn test_u128_sub_overflow_2() {
    0_u128 - 3_u128;
}

#[test]
#[should_panic]
fn test_u128_sub_overflow_3() {
    1_u128 - 3_u128;
}

#[test]
#[should_panic]
fn test_u128_sub_overflow_4() {
    100_u128 - 1000_u128;
}

#[test]
#[should_panic]
fn test_u128_add_overflow_1() {
    pow_2_127() + pow_2_127();
}

#[test]
#[should_panic]
fn test_u128_add_overflow_2() {
    (pow_2_127() + 12_u128) + pow_2_127();
}

#[test]
#[should_panic]
fn test_u128_mul_overflow_1() {
    pow_2_64() * pow_2_64();
}

#[test]
#[should_panic]
fn test_u128_mul_overflow_2() {
    (pow_2_64() + 1_u128) * pow_2_64();
}

#[test]
#[should_panic]
fn test_u128_mul_overflow_3() {
    2_u128 * pow_2_127();
}

#[test]
#[should_panic]
fn test_u128_div_by_0() {
    2_u128 / 0_u128;
}

#[test]
#[should_panic]
fn test_u128_mod_by_0() {
    2_u128 % 0_u128;
}

// TODO(orizi): Remove when u256 literals are supported.
fn as_u256(high: u128, low: u128) -> u256 {
    u256 { low, high }
}

#[test]
fn test_u256_from_felt252() {
    assert(1.into() == as_u256(0_u128, 1_u128), 'into 1');
    assert(
        (170141183460469231731687303715884105728 * 2).into() == as_u256(1_u128, 0_u128),
        'into 2**128'
    );
}

#[test]
fn test_min() {
    let min_u8:   u8   = BoundedInt::min();
    let min_u16:  u16  = BoundedInt::min();
    let min_u32:  u32  = BoundedInt::min();
    let min_u64:  u64  = BoundedInt::min();
    let min_u128: u128 = BoundedInt::min();
    let min_u256: u256 = BoundedInt::min();
    assert(min_u8   == 0_u8, 'not zero');
    assert(min_u16  == 0_u16, 'not zero');
    assert(min_u32  == 0_u32, 'not zero');
    assert(min_u64  == 0_u64, 'not zero');
    assert(min_u128 == 0_u128, 'not zero');
    assert(min_u256 == as_u256(0_u128, 0_u128), 'not zero');
}

#[test]
fn test_max() {
    let max_u8:   u8   = BoundedInt::max();
    let max_u16:  u16  = BoundedInt::max();
    let max_u32:  u32  = BoundedInt::max();
    let max_u64:  u64  = BoundedInt::max();
    let max_u128: u128 = BoundedInt::max();
    let max_u256: u256 = BoundedInt::max();
    assert(max_u8   == 0xff_u8, 'not max');
    assert(max_u16  == 0xffff_u16, 'not max');
    assert(max_u32  == 0xffffffff_u32, 'not max');
    assert(max_u64  == 0xffffffffffffffff_u64, 'not max');
    assert(max_u128 == 0xffffffffffffffffffffffffffffffff_u128, 'not max');
    assert(max_u256 == as_u256(max_u128, max_u128), 'not max');
}

#[test]
#[should_panic]
fn test_max_u8_plus_1_overflow() {
    BoundedInt::max() + 1_u8;
}

#[test]
#[should_panic]
fn test_max_u16_plus_1_overflow() {
    BoundedInt::max() + 1_u16;
}

#[test]
#[should_panic]
fn test_max_u32_plus_1_overflow() {
    BoundedInt::max() + 1_u32;
}
#[test]
#[should_panic]
fn test_max_u64_plus_1_overflow() {
    BoundedInt::max() + 1_u64;
}

#[test]
#[should_panic]
fn test_max_u128_plus_1_overflow() {
    BoundedInt::max() + 1_u128;
}

#[test]
#[should_panic]
fn test_max_u256_plus_1_overflow() {
    BoundedInt::max() + 1.into();
}

// TODO(orizi): Use u256 literals when supported.
#[test]
fn test_u256_operators() {
    let max_u128 = 0xffffffffffffffffffffffffffffffff_u128;
    assert(as_u256(1_u128, 1_u128) + as_u256(3_u128, 2_u128) == as_u256(4_u128, 3_u128), 'no OF');
    assert(
        as_u256(1_u128, pow_2_127()) + as_u256(3_u128, pow_2_127()) == as_u256(5_u128, 0_u128),
        'basic OF'
    );
    assert(as_u256(4_u128, 3_u128) - as_u256(1_u128, 1_u128) == as_u256(3_u128, 2_u128), 'no UF');
    assert(
        as_u256(5_u128, 0_u128) - as_u256(1_u128, pow_2_127()) == as_u256(3_u128, pow_2_127()),
        'basic UF'
    );
    assert(
        as_u256(4_u128, 3_u128) * as_u256(0_u128, 1_u128) == as_u256(4_u128, 3_u128), 'mul by 1'
    );
    assert(
        as_u256(4_u128, 3_u128) * as_u256(0_u128, 2_u128) == as_u256(8_u128, 6_u128), 'mul by 2'
    );
    assert(
        as_u256(0_u128, pow_2_127()) * as_u256(0_u128, 2_u128) == as_u256(1_u128, 0_u128),
        'basic mul OF'
    );
    assert(
        as_u256(0_u128, max_u128)
            * as_u256(0_u128, max_u128) == as_u256(0xfffffffffffffffffffffffffffffffe_u128, 1_u128),
        'max_u128 * max_u128'
    );
    assert(
        as_u256(0_u128, max_u128) * as_u256(0_u128, 1_u128) == as_u256(0_u128, max_u128),
        'max_u128 * 1'
    );
    assert(
        as_u256(0_u128, 1_u128) * as_u256(0_u128, max_u128) == as_u256(0_u128, max_u128),
        '1 * max_u128'
    );
    assert(
        (as_u256(1_u128, 2_u128) | as_u256(2_u128, 2_u128)) == as_u256(3_u128, 2_u128),
        '1.2|2.2==3.2'
    );
    assert(
        (as_u256(2_u128, 1_u128) | as_u256(2_u128, 2_u128)) == as_u256(2_u128, 3_u128),
        '2.1|2.2==2.3'
    );
    assert(
        (as_u256(2_u128, 2_u128) | as_u256(1_u128, 2_u128)) == as_u256(3_u128, 2_u128),
        '2.2|1.2==3.2'
    );
    assert(
        (as_u256(2_u128, 2_u128) | as_u256(2_u128, 1_u128)) == as_u256(2_u128, 3_u128),
        '2.2|2.1==2.3'
    );
    assert(
        (as_u256(1_u128, 2_u128) & as_u256(2_u128, 2_u128)) == as_u256(0_u128, 2_u128),
        '1.2&2.2==0.2'
    );
    assert(
        (as_u256(2_u128, 1_u128) & as_u256(2_u128, 2_u128)) == as_u256(2_u128, 0_u128),
        '2.1&2.2==2.0'
    );
    assert(
        (as_u256(2_u128, 2_u128) & as_u256(1_u128, 2_u128)) == as_u256(0_u128, 2_u128),
        '2.2&1.2==0.2'
    );
    assert(
        (as_u256(2_u128, 2_u128) & as_u256(2_u128, 1_u128)) == as_u256(2_u128, 0_u128),
        '2.2&2.1==2.0'
    );
    assert(
        (as_u256(1_u128, 2_u128) ^ as_u256(2_u128, 2_u128)) == as_u256(3_u128, 0_u128),
        '1.2^2.2==3.0'
    );
    assert(
        (as_u256(2_u128, 1_u128) ^ as_u256(2_u128, 2_u128)) == as_u256(0_u128, 3_u128),
        '2.1^2.2==0.3'
    );
    assert(
        (as_u256(2_u128, 2_u128) ^ as_u256(1_u128, 2_u128)) == as_u256(3_u128, 0_u128),
        '2.2^1.2==3.0'
    );
    assert(
        (as_u256(2_u128, 2_u128) ^ as_u256(2_u128, 1_u128)) == as_u256(0_u128, 3_u128),
        '2.2^2.1==0.3'
    );
    assert(as_u256(1_u128, 2_u128) < as_u256(2_u128, 2_u128), '1.2<2.2');
    assert(as_u256(2_u128, 1_u128) < as_u256(2_u128, 2_u128), '2.1<2.2');
    assert(!(as_u256(2_u128, 2_u128) < as_u256(1_u128, 2_u128)), '2.2<1.2');
    assert(!(as_u256(2_u128, 2_u128) < as_u256(2_u128, 1_u128)), '2.2<2.1');
    assert(!(as_u256(2_u128, 2_u128) < as_u256(2_u128, 2_u128)), '2.2<2.2');
    assert(as_u256(1_u128, 2_u128) <= as_u256(2_u128, 2_u128), '1.2<=2.2');
    assert(as_u256(2_u128, 1_u128) <= as_u256(2_u128, 2_u128), '2.1<=2.2');
    assert(!(as_u256(2_u128, 2_u128) <= as_u256(1_u128, 2_u128)), '2.2<=1.2');
    assert(!(as_u256(2_u128, 2_u128) <= as_u256(2_u128, 1_u128)), '2.2<=2.1');
    assert(as_u256(2_u128, 2_u128) <= as_u256(2_u128, 2_u128), '2.2<=2.2');
    assert(!(as_u256(1_u128, 2_u128) > as_u256(2_u128, 2_u128)), '1.2>2.2');
    assert(!(as_u256(2_u128, 1_u128) > as_u256(2_u128, 2_u128)), '2.1>2.2');
    assert(as_u256(2_u128, 2_u128) > as_u256(1_u128, 2_u128), '2.2>1.2');
    assert(as_u256(2_u128, 2_u128) > as_u256(2_u128, 1_u128), '2.2>2.1');
    assert(!(as_u256(2_u128, 2_u128) > as_u256(2_u128, 2_u128)), '2.2>2.2');
    assert(!(as_u256(1_u128, 2_u128) >= as_u256(2_u128, 2_u128)), '1.2>=2.2');
    assert(!(as_u256(2_u128, 1_u128) >= as_u256(2_u128, 2_u128)), '2.1>=2.2');
    assert(as_u256(2_u128, 2_u128) >= as_u256(1_u128, 2_u128), '2.2>=1.2');
    assert(as_u256(2_u128, 2_u128) >= as_u256(2_u128, 1_u128), '2.2>=2.1');
    assert(as_u256(2_u128, 2_u128) >= as_u256(2_u128, 2_u128), '2.2>=2.2');
}

#[test]
#[should_panic]
fn test_u256_add_overflow() {
    as_u256(pow_2_127(), 1_u128) + as_u256(pow_2_127(), 1_u128);
}

#[test]
#[should_panic]
fn test_u256_sub_overflow() {
    as_u256(1_u128, 1_u128) - as_u256(1_u128, 2_u128);
}

#[test]
#[should_panic]
fn test_u256_mul_overflow_1() {
    as_u256(1_u128, 1_u128) * as_u256(1_u128, 2_u128);
}

#[test]
#[should_panic]
fn test_u256_mul_overflow_2() {
    as_u256(0_u128, pow_2_127()) * as_u256(2_u128, 0_u128);
}

fn test_array_helper() -> Array::<felt252> {
    let mut arr = ArrayTrait::new();
    arr.append(10);
    arr.append(11);
    arr.append(12);
    arr
}

#[test]
fn test_array() {
    let arr = test_array_helper();
    assert(*arr.at(0_usize) == 10, 'array[0] == 10');
    assert(*arr.at(1_usize) == 11, 'array[1] == 11');
    assert(*arr.at(2_usize) == 12, 'array[2] == 12');
}

#[test]
#[should_panic]
fn test_array_out_of_bound_1() {
    let arr = test_array_helper();
    arr.at(3_usize);
}

#[test]
#[should_panic]
fn test_array_out_of_bound_2() {
    let arr = test_array_helper();
    arr.at(11_usize);
}

#[test]
fn test_felt252_clone() {
    let felt252_snap = @2;
    let felt252_clone = felt252_snap.clone();
    assert(felt252_clone == 2, 'felt252_clone == 2');
}

use clone::Clone;
use array::ArrayTCloneImpl;
#[test]
#[available_gas(100000)]
fn test_array_clone() {
    let felt252_snap_array = @test_array_helper();
    let felt252_snap_array_clone = felt252_snap_array.clone();
    assert(felt252_snap_array_clone.len() == 3_usize, 'array len == 3');
    assert(*felt252_snap_array_clone.at(0_usize) == 10, 'array[0] == 10');
    assert(*felt252_snap_array_clone.at(1_usize) == 11, 'array[1] == 11');
    assert(*felt252_snap_array_clone.at(2_usize) == 12, 'array[2] == 12');
}

#[test]
fn test_dict_new() -> Felt252Dict::<felt252> {
    Felt252DictTrait::new()
}

#[test]
fn test_dict_squash_empty() {
    let mut dict: Felt252Dict::<felt252> = Felt252DictTrait::new();
    let squashed_dict = dict.squash();
}

#[test]
fn test_dict_default_val() {
    let mut dict = Felt252DictTrait::new();
    let default_val = dict.get(0);
    let squashed_dict = dict.squash();
    assert(default_val == 0, 'default_val == 0');
}

// TODO(Gil): Assert before the squash when drop will autosquash the dict.
#[test]
fn test_dict_write_read() {
    let mut dict = Felt252DictTrait::new();
    dict.insert(10, 110);
    dict.insert(11, 111);
    let val10 = dict.get(10);
    let val11 = dict.get(11);
    let val12 = dict.get(12);
    let squashed_dict = dict.squash();
    assert(val10 == 110, 'dict[10] == 110');
    assert(val11 == 111, 'dict[11] == 111');
    assert(val12 == 0, 'default_val == 0');
}

#[test]
fn test_box_unbox_felt252s() {
    let x = 10;
    let boxed_x = BoxTrait::new(x);
    let y = 11;
    let boxed_y = BoxTrait::new(y);
    assert(boxed_x.unbox() == 10, 'x == 10');
    assert(boxed_y.unbox() == 11, 'y == 11');
}


// Test objects of size>1.
#[test]
fn test_box_unbox_u256() {
    let x = as_u256(1_u128, 0_u128);
    let boxed_x = BoxTrait::new(x);
    let y = as_u256(1_u128, 1_u128);
    let boxed_y = BoxTrait::new(y);
    assert(boxed_x.unbox() == as_u256(1_u128, 0_u128), 'unbox u256 x');
    assert(boxed_y.unbox() == as_u256(1_u128, 1_u128), 'unbox u256 y');
}

#[test]
fn test_span() {
    let mut span = test_array_helper().span();

    assert(span.len() == 3_u32, 'Unexpected span length.');
    assert(*span.get(0_u32).unwrap().unbox() == 10, 'Unexpected element');
    assert(*span.pop_front().unwrap() == 10, 'Unexpected element');
    assert(span.len() == 2_u32, 'Unexpected span length.');
    assert(*span.at(1_u32) == 12, 'Unexpected element');
}

#[test]
fn test_get_available_gas_no_gas_supply() {
    assert(testing::get_available_gas() == 0_u128, 'expected no_gas_supply')
}

#[test]
#[available_gas(10000)]
fn test_get_available_gas_with_gas_supply() {
    assert(testing::get_available_gas() > 5000_u128, 'high amount of gas used')
}
=======
mod array_test;
mod bool_test;
mod box_test;
mod ec_test;
mod felt_test;
mod integer_test;
mod testing_test;
>>>>>>> 51ebb3ff
<|MERGE_RESOLUTION|>--- conflicted
+++ resolved
@@ -1,992 +1,7 @@
-<<<<<<< HEAD
-use array::ArrayTrait;
-use array::SpanTrait;
-use dict::Felt252DictTrait;
-use option::OptionTrait;
-use option::OptionTraitImpl;
-use core::ec;
-use core::traits::TryInto;
-use core::traits::Into;
-use box::BoxTrait;
-use integer::BoundedInt;
-
-
-#[test]
-#[should_panic(expected = ('assert(false)', ))]
-fn test_assert_false() {
-    assert(false, 'assert(false)');
-}
-
-#[test]
-fn test_assert_true() {
-    assert(true, 'assert(true)');
-}
-
-#[test]
-fn test_bool_operators() {
-    assert(true == true, 't == t');
-    assert(false == false, 'f == f');
-    assert(!true == false, '!t == f');
-    assert(!false == true, '!f == t');
-    assert(true != false, 't != f');
-    assert(false != true, 'f != t');
-    assert(!(false & false), '!(f & f)');
-    assert(!(true & false), '!(t & f)');
-    assert(!(false & true), '!(f & t)');
-    assert(true & true, 't & t');
-    assert(!(false | false), '!(f | f)');
-    assert(true | false, 't | f');
-    assert(false | true, 'f | t');
-    assert(true | true, 't | t');
-    assert(!(false ^ false), '!(f ^ f)');
-    assert(true ^ false, 't ^ f');
-    assert(false ^ true, 'f ^ t');
-    assert(!(true ^ true), '!(t ^ t)');
-}
-
-#[test]
-fn test_ec_operations() {
-    // Beta + 2 is a square, and for x = 1 and alpha = 1, x^3 + alpha * x + beta = beta + 2.
-    let beta_p2_root = 2487829544412206244690656897973144572467842667075005257202960243805141046681;
-    let p = ec_point_from_x(1).unwrap();
-    let p_nz = ec_point_non_zero(p);
-    let (x, y) = ec_point_unwrap(p_nz);
-    assert(x == 1, 'x != 1');
-    assert(y == beta_p2_root | y == -beta_p2_root, 'y is wrong');
-
-    let mut state = ec_state_init();
-    ec_state_add(ref state, p_nz);
-    let q = ec_state_try_finalize_nz(state).expect('zero point');
-    let (qx, qy) = ec_point_unwrap(q);
-    assert(qx == x, 'bad finalize x');
-    assert(qy == y, 'bad finalize y');
-
-    // Try doing the same thing with the EC op builtin.
-    let mut state = ec_state_init();
-    ec_state_add_mul(ref state, 1, p_nz);
-    let q3 = ec_state_try_finalize_nz(state).expect('zero point');
-    let (qx, qy) = ec_point_unwrap(q3);
-    assert(qx == x, 'bad EC op x');
-    assert(qy == y, 'bad EC op y');
-
-    // Try computing `p + p` using the ec_mul function.
-    let double_p = ec_mul(p, 2);
-    let (double_x, double_y) = ec_point_unwrap(ec_point_non_zero(double_p));
-    let expected_double_y =
-        3572434102142093425782752266058856056057826477682467661647843687948039943621;
-    assert(
-        double_x == 75984168971785666410219869038140038216102669781812169677875295511117260233,
-        'bad double x'
-    );
-    assert(double_y == expected_double_y | double_y == -expected_double_y, 'bad double y');
-
-    // Compute `2p - p`.
-    let (sub_x, sub_y) = ec_point_unwrap(ec_point_non_zero(double_p - p));
-    assert(sub_x == x, 'bad x for 2p - p');
-    assert(sub_y == y, 'bad y for 2p - p');
-
-    // Compute `p - p`.
-    assert(ec_point_is_zero(p - p).into(), 'p - p did not return 0.');
-
-    // Compute `(-p) - p`.
-    let (sub2_x, sub2_y) = ec_point_unwrap(ec_point_non_zero(ec_neg(p) - p));
-    assert(sub2_x == double_x, 'bad x for (-p) - p');
-    assert(sub2_y == -double_y, 'bad y for (-p) - p');
-}
-
-#[test]
-#[should_panic]
-fn test_bad_ec_point_creation() {
-    ec_point_new(0, 0);
-}
-
-#[test]
-fn test_ec_point_finalization_zero() {
-    let state = ec_state_init();
-    let point_at_infinity = ec_state_try_finalize_nz(state);
-    assert(point_at_infinity.is_none(), 'Wrong point');
-}
-
-#[test]
-fn test_ecdsa() {
-    let message_hash = 0x503f4bea29baee10b22a7f10bdc82dda071c977c1f25b8f3973d34e6b03b2c;
-    let public_key = 0x7b7454acbe7845da996377f85eb0892044d75ae95d04d3325a391951f35d2ec;
-    let signature_r = 0xbe96d72eb4f94078192c2e84d5230cde2a70f4b45c8797e2c907acff5060bb;
-    let signature_s = 0x677ae6bba6daf00d2631fab14c8acf24be6579f9d9e98f67aa7f2770e57a1f5;
-    assert(
-        ecdsa::check_ecdsa_signature(:message_hash, :public_key, :signature_r, :signature_s),
-        'ecdsa returned false'
-    );
-    assert(
-        !ecdsa::check_ecdsa_signature(
-            message_hash: message_hash + 1, :public_key, :signature_r, :signature_s
-        ),
-        'ecdsa - wrong message'
-    );
-    assert(
-        !ecdsa::check_ecdsa_signature(
-            :message_hash, public_key: public_key + 1, :signature_r, :signature_s
-        ),
-        'ecdsa - wrong public_key'
-    );
-    assert(
-        !ecdsa::check_ecdsa_signature(
-            :message_hash, :public_key, signature_r: signature_r + 1, :signature_s
-        ),
-        'ecdsa - wrong r'
-    );
-    assert(
-        !ecdsa::check_ecdsa_signature(
-            :message_hash, :public_key, :signature_r, signature_s: signature_s + 1
-        ),
-        'ecdsa - wrong s'
-    );
-}
-
-#[test]
-fn test_ec_mul() {
-    let p = ec_point_new(
-        x: 336742005567258698661916498343089167447076063081786685068305785816009957563,
-        y: 1706004133033694959518200210163451614294041810778629639790706933324248611779,
-    );
-    let m = 2713877091499598330239944961141122840311015265600950719674787125185463975936;
-    let (x, y) = ec_point_unwrap(ec_point_non_zero(ec_mul(p, m)));
-
-    assert(
-        x == 2881632108168892236043523177391659237686965655035240771134509747985978822780,
-        'ec_mul failed (x).'
-    );
-    assert(
-        y == 591135563672138037839394207500885413019058613584891498394077262936524140839,
-        'ec_mul failed (y).'
-    );
-}
-
-#[test]
-fn test_felt252_operators() {
-    assert(1 + 3 == 4, '1 + 3 == 4');
-    assert(3 + 6 == 9, '3 + 6 == 9');
-    assert(3 - 1 == 2, '3 - 1 == 2');
-    assert(1231 - 231 == 1000, '1231-231=1000');
-    assert(1 * 3 == 3, '1 * 3 == 3');
-    assert(3 * 6 == 18, '3 * 6 == 18');
-    assert(-3 == 1 - 4, '-3 == 1 - 4');
-}
-
-#[test]
-fn test_u8_operators() {
-    assert(1_u8 == 1_u8, '1 == 1');
-    assert(1_u8 != 2_u8, '1 != 2');
-    assert(1_u8 + 3_u8 == 4_u8, '1 + 3 == 4');
-    assert(3_u8 + 6_u8 == 9_u8, '3 + 6 == 9');
-    assert(3_u8 - 1_u8 == 2_u8, '3 - 1 == 2');
-    assert(1_u8 * 3_u8 == 3_u8, '1 * 3 == 3');
-    assert(2_u8 * 4_u8 == 8_u8, '2 * 4 == 8');
-    assert(19_u8 / 7_u8 == 2_u8, '19 / 7 == 2');
-    assert(19_u8 % 7_u8 == 5_u8, '19 % 7 == 5');
-    assert(231_u8 - 131_u8 == 100_u8, '231-131=100');
-    assert(1_u8 < 4_u8, '1 < 4');
-    assert(1_u8 <= 4_u8, '1 <= 4');
-    assert(!(4_u8 < 4_u8), '!(4 < 4)');
-    assert(4_u8 <= 4_u8, '4 <= 4');
-    assert(5_u8 > 2_u8, '5 > 2');
-    assert(5_u8 >= 2_u8, '5 >= 2');
-    assert(!(3_u8 > 3_u8), '!(3 > 3)');
-    assert(3_u8 >= 3_u8, '3 >= 3');
-}
-
-#[test]
-#[should_panic]
-fn test_u8_sub_overflow_1() {
-    0_u8 - 1_u8;
-}
-
-#[test]
-#[should_panic]
-fn test_u8_sub_overflow_2() {
-    0_u8 - 3_u8;
-}
-
-#[test]
-#[should_panic]
-fn test_u8_sub_overflow_3() {
-    1_u8 - 3_u8;
-}
-
-#[test]
-#[should_panic]
-fn test_u8_sub_overflow_4() {
-    100_u8 - 250_u8;
-}
-
-#[test]
-#[should_panic]
-fn test_u8_add_overflow_1() {
-    128_u8 + 128_u8;
-}
-
-#[test]
-#[should_panic]
-fn test_u8_add_overflow_2() {
-    200_u8 + 60_u8;
-}
-
-#[test]
-#[should_panic]
-fn test_u8_mul_overflow_1() {
-    0x10_u8 * 0x10_u8;
-}
-
-#[test]
-#[should_panic]
-fn test_u8_mul_overflow_2() {
-    0x11_u8 * 0x10_u8;
-}
-
-#[test]
-#[should_panic]
-fn test_u8_mul_overflow_3() {
-    2_u8 * 0x80_u8;
-}
-
-#[test]
-#[should_panic]
-fn test_u8_div_by_0() {
-    2_u8 / 0_u8;
-}
-
-#[test]
-#[should_panic]
-fn test_u8_mod_by_0() {
-    2_u8 % 0_u8;
-}
-
-#[test]
-fn test_u16_operators() {
-    assert(1_u16 == 1_u16, '1 == 1');
-    assert(1_u16 != 2_u16, '1 != 2');
-    assert(1_u16 + 3_u16 == 4_u16, '1 + 3 == 4');
-    assert(3_u16 + 6_u16 == 9_u16, '3 + 6 == 9');
-    assert(3_u16 - 1_u16 == 2_u16, '3 - 1 == 2');
-    assert(231_u16 - 131_u16 == 100_u16, '231-131=100');
-    assert(1_u16 * 3_u16 == 3_u16, '1 * 3 == 3');
-    assert(2_u16 * 4_u16 == 8_u16, '2 * 4 == 8');
-    assert(51725_u16 / 7_u16 == 7389_u16, '51725 / 7 == 7389');
-    assert(51725_u16 % 7_u16 == 2_u16, '51725 % 7 == 2');
-    assert(1_u16 < 4_u16, '1 < 4');
-    assert(1_u16 <= 4_u16, '1 <= 4');
-    assert(!(4_u16 < 4_u16), '!(4 < 4)');
-    assert(4_u16 <= 4_u16, '4 <= 4');
-    assert(5_u16 > 2_u16, '5 > 2');
-    assert(5_u16 >= 2_u16, '5 >= 2');
-    assert(!(3_u16 > 3_u16), '!(3 > 3)');
-    assert(3_u16 >= 3_u16, '3 >= 3');
-}
-
-#[test]
-#[should_panic]
-fn test_u16_sub_overflow_1() {
-    0_u16 - 1_u16;
-}
-
-#[test]
-#[should_panic]
-fn test_u16_sub_overflow_2() {
-    0_u16 - 3_u16;
-}
-
-#[test]
-#[should_panic]
-fn test_u16_sub_overflow_3() {
-    1_u16 - 3_u16;
-}
-
-#[test]
-#[should_panic]
-fn test_u16_sub_overflow_4() {
-    100_u16 - 250_u16;
-}
-
-#[test]
-#[should_panic]
-fn test_u16_add_overflow_1() {
-    0x8000_u16 + 0x8000_u16;
-}
-
-#[test]
-#[should_panic]
-fn test_u16_add_overflow_2() {
-    0x9000_u16 + 0x8001_u16;
-}
-
-#[test]
-#[should_panic]
-fn test_u16_mul_overflow_1() {
-    0x100_u16 * 0x100_u16;
-}
-
-#[test]
-#[should_panic]
-fn test_u16_mul_overflow_2() {
-    0x101_u16 * 0x100_u16;
-}
-
-#[test]
-#[should_panic]
-fn test_u16_mul_overflow_3() {
-    2_u16 * 0x8000_u16;
-}
-
-#[test]
-#[should_panic]
-fn test_u16_div_by_0() {
-    2_u16 / 0_u16;
-}
-
-#[test]
-#[should_panic]
-fn test_u16_mod_by_0() {
-    0_u16 % 0_u16;
-}
-
-#[test]
-fn test_u32_operators() {
-    assert(1_u32 == 1_u32, '1 == 1');
-    assert(1_u32 != 2_u32, '1 != 2');
-    assert(1_u32 + 3_u32 == 4_u32, '1 + 3 == 4');
-    assert(3_u32 + 6_u32 == 9_u32, '3 + 6 == 9');
-    assert(3_u32 - 1_u32 == 2_u32, '3 - 1 == 2');
-    assert(231_u32 - 131_u32 == 100_u32, '231-131=100');
-    assert(1_u32 * 3_u32 == 3_u32, '1 * 3 == 3');
-    assert(2_u32 * 4_u32 == 8_u32, '2 * 4 == 8');
-    assert(510670725_u32 / 7_u32 == 72952960_u32, '510670725 / 7 == 72952960');
-    assert(510670725_u32 % 7_u32 == 5_u32, '510670725 % 7 == 5');
-    assert(1_u32 < 4_u32, '1 < 4');
-    assert(1_u32 <= 4_u32, '1 <= 4');
-    assert(!(4_u32 < 4_u32), '!(4 < 4)');
-    assert(4_u32 <= 4_u32, '4 <= 4');
-    assert(5_u32 > 2_u32, '5 > 2');
-    assert(5_u32 >= 2_u32, '5 >= 2');
-    assert(!(3_u32 > 3_u32), '!(3 > 3)');
-    assert(3_u32 >= 3_u32, '3 >= 3');
-}
-
-#[test]
-#[should_panic]
-fn test_u32_sub_overflow_1() {
-    0_u32 - 1_u32;
-}
-
-#[test]
-#[should_panic]
-fn test_u32_sub_overflow_2() {
-    0_u32 - 3_u32;
-}
-
-#[test]
-#[should_panic]
-fn test_u32_sub_overflow_3() {
-    1_u32 - 3_u32;
-}
-
-#[test]
-#[should_panic]
-fn test_u32_sub_overflow_4() {
-    100_u32 - 250_u32;
-}
-
-#[test]
-#[should_panic]
-fn test_u32_add_overflow_1() {
-    0x80000000_u32 + 0x80000000_u32;
-}
-
-#[test]
-#[should_panic]
-fn test_u32_add_overflow_2() {
-    0x90000000_u32 + 0x80000001_u32;
-}
-
-#[test]
-#[should_panic]
-fn test_u32_mul_overflow_1() {
-    0x10000_u32 * 0x10000_u32;
-}
-
-#[test]
-#[should_panic]
-fn test_u32_mul_overflow_2() {
-    0x10001_u32 * 0x10000_u32;
-}
-
-#[test]
-#[should_panic]
-fn test_u32_mul_overflow_3() {
-    2_u32 * 0x80000000_u32;
-}
-
-#[test]
-#[should_panic]
-fn test_u32_div_by_0() {
-    2_u32 / 0_u32;
-}
-
-#[test]
-#[should_panic]
-fn test_u32_mod_by_0() {
-    0_u32 % 0_u32;
-}
-
-#[test]
-fn test_u64_operators() {
-    assert(1_u64 == 1_u64, '1 == 1');
-    assert(1_u64 != 2_u64, '1 != 2');
-    assert(1_u64 + 3_u64 == 4_u64, '1 + 3 == 4');
-    assert(3_u64 + 6_u64 == 9_u64, '3 + 6 == 9');
-    assert(3_u64 - 1_u64 == 2_u64, '3 - 1 == 2');
-    assert(231_u64 - 131_u64 == 100_u64, '231-131=100');
-    assert(1_u64 * 3_u64 == 3_u64, '1 * 3 == 3');
-    assert(2_u64 * 4_u64 == 8_u64, '2 * 4 == 8');
-    assert(5010670477878974275_u64 / 7_u64 == 715810068268424896_u64, 'Wrong division result.');
-    assert(5010670477878974275_u64 % 7_u64 == 3_u64, '5010670477878974275 % 7 == 3');
-    assert(1_u64 < 4_u64, '1 < 4');
-    assert(1_u64 <= 4_u64, '1 <= 4');
-    assert(!(4_u64 < 4_u64), '!(4 < 4)');
-    assert(4_u64 <= 4_u64, '4 <= 4');
-    assert(5_u64 > 2_u64, '5 > 2');
-    assert(5_u64 >= 2_u64, '5 >= 2');
-    assert(!(3_u64 > 3_u64), '!(3 > 3)');
-    assert(3_u64 >= 3_u64, '3 >= 3');
-}
-
-#[test]
-#[should_panic]
-fn test_u64_sub_overflow_1() {
-    0_u64 - 1_u64;
-}
-
-#[test]
-#[should_panic]
-fn test_u64_sub_overflow_2() {
-    0_u64 - 3_u64;
-}
-
-#[test]
-#[should_panic]
-fn test_u64_sub_overflow_3() {
-    1_u64 - 3_u64;
-}
-
-#[test]
-#[should_panic]
-fn test_u64_sub_overflow_4() {
-    100_u64 - 250_u64;
-}
-
-#[test]
-#[should_panic]
-fn test_u64_add_overflow_1() {
-    0x8000000000000000_u64 + 0x8000000000000000_u64;
-}
-
-#[test]
-#[should_panic]
-fn test_u64_add_overflow_2() {
-    0x9000000000000000_u64 + 0x8000000000000001_u64;
-}
-
-#[test]
-#[should_panic]
-fn test_u64_mul_overflow_1() {
-    0x100000000_u64 * 0x100000000_u64;
-}
-
-#[test]
-#[should_panic]
-fn test_u64_mul_overflow_2() {
-    0x100000001_u64 * 0x100000000_u64;
-}
-
-#[test]
-#[should_panic]
-fn test_u64_mul_overflow_3() {
-    2_u64 * 0x8000000000000000_u64;
-}
-
-#[test]
-#[should_panic]
-fn test_u64_div_by_0() {
-    2_u64 / 0_u64;
-}
-
-#[test]
-#[should_panic]
-fn test_u64_mod_by_0() {
-    0_u64 % 0_u64;
-}
-
-#[test]
-fn test_u128_operators() {
-    assert(1_u128 == 1_u128, '1 == 1');
-    assert(!(1_u128 == 2_u128), '!(1 == 2)');
-    assert(1_u128 + 3_u128 == 4_u128, '1 + 3 == 4');
-    assert(3_u128 + 6_u128 == 9_u128, '3 + 6 == 9');
-    assert(3_u128 - 1_u128 == 2_u128, '3 - 1 == 2');
-    assert(1231_u128 - 231_u128 == 1000_u128, '1231-231=1000');
-    assert(1_u128 * 3_u128 == 3_u128, '1 * 3 == 3');
-    assert(2_u128 * 4_u128 == 8_u128, '2 * 4 == 8');
-    assert(8_u128 / 2_u128 == 4_u128, '8 / 2 == 4');
-    assert(8_u128 % 2_u128 == 0_u128, '8 % 2 == 0');
-    assert(7_u128 / 3_u128 == 2_u128, '7 / 3 == 2');
-    assert(7_u128 % 3_u128 == 1_u128, '7 % 3 == 1');
-    assert(1_u128 < 4_u128, '1 < 4');
-    assert(1_u128 <= 4_u128, '1 <= 4');
-    assert(!(4_u128 < 4_u128), '!(4 < 4)');
-    assert(4_u128 <= 4_u128, '4 <= 4');
-    assert(5_u128 > 2_u128, '5 > 2');
-    assert(5_u128 >= 2_u128, '5 >= 2');
-    assert(!(3_u128 > 3_u128), '!(3 > 3)');
-    assert(3_u128 >= 3_u128, '3 >= 3');
-    assert((1_u128 | 2_u128) == 3_u128, '1 | 2 == 3');
-    assert((1_u128 & 2_u128) == 0_u128, '1 & 2 == 0');
-    assert((1_u128 ^ 2_u128) == 3_u128, '1 ^ 2 == 3');
-    assert((2_u128 | 2_u128) == 2_u128, '2 | 2 == 2');
-    assert((2_u128 & 2_u128) == 2_u128, '2 & 2 == 2');
-    assert((2_u128 & 3_u128) == 2_u128, '2 & 3 == 2');
-    assert((3_u128 ^ 6_u128) == 5_u128, '3 ^ 6 == 5');
-    assert(u128_sqrt(9_u128) == 3_u128, 'u128_sqrt(9) == 3');
-    assert(u128_sqrt(10_u128) == 3_u128, 'u128_sqrt(10) == 3');
-    assert(
-        u128_sqrt(1267650600228229401496703205376_u128) == 1125899906842624_u128,
-        'u128_sqrt(2^100) == 2^50'
-    );
-    assert(
-        u128_sqrt(340282366920938463463374607431768211455_u128) == 18446744073709551615_u128,
-        'Wrong square root result.'
-    );
-    assert(u128_sqrt(1_u128) == 1_u128, 'u128_sqrt(1) == 1');
-    assert(u128_sqrt(0_u128) == 0_u128, 'u128_sqrt(0) == 0');
-}
-
-fn pow_2_127() -> u128 {
-    0x80000000000000000000000000000000_u128
-}
-
-fn pow_2_64() -> u128 {
-    0x10000000000000000_u128
-}
-
-#[test]
-#[should_panic]
-fn test_u128_sub_overflow_1() {
-    0_u128 - 1_u128;
-}
-
-#[test]
-#[should_panic]
-fn test_u128_sub_overflow_2() {
-    0_u128 - 3_u128;
-}
-
-#[test]
-#[should_panic]
-fn test_u128_sub_overflow_3() {
-    1_u128 - 3_u128;
-}
-
-#[test]
-#[should_panic]
-fn test_u128_sub_overflow_4() {
-    100_u128 - 1000_u128;
-}
-
-#[test]
-#[should_panic]
-fn test_u128_add_overflow_1() {
-    pow_2_127() + pow_2_127();
-}
-
-#[test]
-#[should_panic]
-fn test_u128_add_overflow_2() {
-    (pow_2_127() + 12_u128) + pow_2_127();
-}
-
-#[test]
-#[should_panic]
-fn test_u128_mul_overflow_1() {
-    pow_2_64() * pow_2_64();
-}
-
-#[test]
-#[should_panic]
-fn test_u128_mul_overflow_2() {
-    (pow_2_64() + 1_u128) * pow_2_64();
-}
-
-#[test]
-#[should_panic]
-fn test_u128_mul_overflow_3() {
-    2_u128 * pow_2_127();
-}
-
-#[test]
-#[should_panic]
-fn test_u128_div_by_0() {
-    2_u128 / 0_u128;
-}
-
-#[test]
-#[should_panic]
-fn test_u128_mod_by_0() {
-    2_u128 % 0_u128;
-}
-
-// TODO(orizi): Remove when u256 literals are supported.
-fn as_u256(high: u128, low: u128) -> u256 {
-    u256 { low, high }
-}
-
-#[test]
-fn test_u256_from_felt252() {
-    assert(1.into() == as_u256(0_u128, 1_u128), 'into 1');
-    assert(
-        (170141183460469231731687303715884105728 * 2).into() == as_u256(1_u128, 0_u128),
-        'into 2**128'
-    );
-}
-
-#[test]
-fn test_min() {
-    let min_u8:   u8   = BoundedInt::min();
-    let min_u16:  u16  = BoundedInt::min();
-    let min_u32:  u32  = BoundedInt::min();
-    let min_u64:  u64  = BoundedInt::min();
-    let min_u128: u128 = BoundedInt::min();
-    let min_u256: u256 = BoundedInt::min();
-    assert(min_u8   == 0_u8, 'not zero');
-    assert(min_u16  == 0_u16, 'not zero');
-    assert(min_u32  == 0_u32, 'not zero');
-    assert(min_u64  == 0_u64, 'not zero');
-    assert(min_u128 == 0_u128, 'not zero');
-    assert(min_u256 == as_u256(0_u128, 0_u128), 'not zero');
-}
-
-#[test]
-fn test_max() {
-    let max_u8:   u8   = BoundedInt::max();
-    let max_u16:  u16  = BoundedInt::max();
-    let max_u32:  u32  = BoundedInt::max();
-    let max_u64:  u64  = BoundedInt::max();
-    let max_u128: u128 = BoundedInt::max();
-    let max_u256: u256 = BoundedInt::max();
-    assert(max_u8   == 0xff_u8, 'not max');
-    assert(max_u16  == 0xffff_u16, 'not max');
-    assert(max_u32  == 0xffffffff_u32, 'not max');
-    assert(max_u64  == 0xffffffffffffffff_u64, 'not max');
-    assert(max_u128 == 0xffffffffffffffffffffffffffffffff_u128, 'not max');
-    assert(max_u256 == as_u256(max_u128, max_u128), 'not max');
-}
-
-#[test]
-#[should_panic]
-fn test_max_u8_plus_1_overflow() {
-    BoundedInt::max() + 1_u8;
-}
-
-#[test]
-#[should_panic]
-fn test_max_u16_plus_1_overflow() {
-    BoundedInt::max() + 1_u16;
-}
-
-#[test]
-#[should_panic]
-fn test_max_u32_plus_1_overflow() {
-    BoundedInt::max() + 1_u32;
-}
-#[test]
-#[should_panic]
-fn test_max_u64_plus_1_overflow() {
-    BoundedInt::max() + 1_u64;
-}
-
-#[test]
-#[should_panic]
-fn test_max_u128_plus_1_overflow() {
-    BoundedInt::max() + 1_u128;
-}
-
-#[test]
-#[should_panic]
-fn test_max_u256_plus_1_overflow() {
-    BoundedInt::max() + 1.into();
-}
-
-// TODO(orizi): Use u256 literals when supported.
-#[test]
-fn test_u256_operators() {
-    let max_u128 = 0xffffffffffffffffffffffffffffffff_u128;
-    assert(as_u256(1_u128, 1_u128) + as_u256(3_u128, 2_u128) == as_u256(4_u128, 3_u128), 'no OF');
-    assert(
-        as_u256(1_u128, pow_2_127()) + as_u256(3_u128, pow_2_127()) == as_u256(5_u128, 0_u128),
-        'basic OF'
-    );
-    assert(as_u256(4_u128, 3_u128) - as_u256(1_u128, 1_u128) == as_u256(3_u128, 2_u128), 'no UF');
-    assert(
-        as_u256(5_u128, 0_u128) - as_u256(1_u128, pow_2_127()) == as_u256(3_u128, pow_2_127()),
-        'basic UF'
-    );
-    assert(
-        as_u256(4_u128, 3_u128) * as_u256(0_u128, 1_u128) == as_u256(4_u128, 3_u128), 'mul by 1'
-    );
-    assert(
-        as_u256(4_u128, 3_u128) * as_u256(0_u128, 2_u128) == as_u256(8_u128, 6_u128), 'mul by 2'
-    );
-    assert(
-        as_u256(0_u128, pow_2_127()) * as_u256(0_u128, 2_u128) == as_u256(1_u128, 0_u128),
-        'basic mul OF'
-    );
-    assert(
-        as_u256(0_u128, max_u128)
-            * as_u256(0_u128, max_u128) == as_u256(0xfffffffffffffffffffffffffffffffe_u128, 1_u128),
-        'max_u128 * max_u128'
-    );
-    assert(
-        as_u256(0_u128, max_u128) * as_u256(0_u128, 1_u128) == as_u256(0_u128, max_u128),
-        'max_u128 * 1'
-    );
-    assert(
-        as_u256(0_u128, 1_u128) * as_u256(0_u128, max_u128) == as_u256(0_u128, max_u128),
-        '1 * max_u128'
-    );
-    assert(
-        (as_u256(1_u128, 2_u128) | as_u256(2_u128, 2_u128)) == as_u256(3_u128, 2_u128),
-        '1.2|2.2==3.2'
-    );
-    assert(
-        (as_u256(2_u128, 1_u128) | as_u256(2_u128, 2_u128)) == as_u256(2_u128, 3_u128),
-        '2.1|2.2==2.3'
-    );
-    assert(
-        (as_u256(2_u128, 2_u128) | as_u256(1_u128, 2_u128)) == as_u256(3_u128, 2_u128),
-        '2.2|1.2==3.2'
-    );
-    assert(
-        (as_u256(2_u128, 2_u128) | as_u256(2_u128, 1_u128)) == as_u256(2_u128, 3_u128),
-        '2.2|2.1==2.3'
-    );
-    assert(
-        (as_u256(1_u128, 2_u128) & as_u256(2_u128, 2_u128)) == as_u256(0_u128, 2_u128),
-        '1.2&2.2==0.2'
-    );
-    assert(
-        (as_u256(2_u128, 1_u128) & as_u256(2_u128, 2_u128)) == as_u256(2_u128, 0_u128),
-        '2.1&2.2==2.0'
-    );
-    assert(
-        (as_u256(2_u128, 2_u128) & as_u256(1_u128, 2_u128)) == as_u256(0_u128, 2_u128),
-        '2.2&1.2==0.2'
-    );
-    assert(
-        (as_u256(2_u128, 2_u128) & as_u256(2_u128, 1_u128)) == as_u256(2_u128, 0_u128),
-        '2.2&2.1==2.0'
-    );
-    assert(
-        (as_u256(1_u128, 2_u128) ^ as_u256(2_u128, 2_u128)) == as_u256(3_u128, 0_u128),
-        '1.2^2.2==3.0'
-    );
-    assert(
-        (as_u256(2_u128, 1_u128) ^ as_u256(2_u128, 2_u128)) == as_u256(0_u128, 3_u128),
-        '2.1^2.2==0.3'
-    );
-    assert(
-        (as_u256(2_u128, 2_u128) ^ as_u256(1_u128, 2_u128)) == as_u256(3_u128, 0_u128),
-        '2.2^1.2==3.0'
-    );
-    assert(
-        (as_u256(2_u128, 2_u128) ^ as_u256(2_u128, 1_u128)) == as_u256(0_u128, 3_u128),
-        '2.2^2.1==0.3'
-    );
-    assert(as_u256(1_u128, 2_u128) < as_u256(2_u128, 2_u128), '1.2<2.2');
-    assert(as_u256(2_u128, 1_u128) < as_u256(2_u128, 2_u128), '2.1<2.2');
-    assert(!(as_u256(2_u128, 2_u128) < as_u256(1_u128, 2_u128)), '2.2<1.2');
-    assert(!(as_u256(2_u128, 2_u128) < as_u256(2_u128, 1_u128)), '2.2<2.1');
-    assert(!(as_u256(2_u128, 2_u128) < as_u256(2_u128, 2_u128)), '2.2<2.2');
-    assert(as_u256(1_u128, 2_u128) <= as_u256(2_u128, 2_u128), '1.2<=2.2');
-    assert(as_u256(2_u128, 1_u128) <= as_u256(2_u128, 2_u128), '2.1<=2.2');
-    assert(!(as_u256(2_u128, 2_u128) <= as_u256(1_u128, 2_u128)), '2.2<=1.2');
-    assert(!(as_u256(2_u128, 2_u128) <= as_u256(2_u128, 1_u128)), '2.2<=2.1');
-    assert(as_u256(2_u128, 2_u128) <= as_u256(2_u128, 2_u128), '2.2<=2.2');
-    assert(!(as_u256(1_u128, 2_u128) > as_u256(2_u128, 2_u128)), '1.2>2.2');
-    assert(!(as_u256(2_u128, 1_u128) > as_u256(2_u128, 2_u128)), '2.1>2.2');
-    assert(as_u256(2_u128, 2_u128) > as_u256(1_u128, 2_u128), '2.2>1.2');
-    assert(as_u256(2_u128, 2_u128) > as_u256(2_u128, 1_u128), '2.2>2.1');
-    assert(!(as_u256(2_u128, 2_u128) > as_u256(2_u128, 2_u128)), '2.2>2.2');
-    assert(!(as_u256(1_u128, 2_u128) >= as_u256(2_u128, 2_u128)), '1.2>=2.2');
-    assert(!(as_u256(2_u128, 1_u128) >= as_u256(2_u128, 2_u128)), '2.1>=2.2');
-    assert(as_u256(2_u128, 2_u128) >= as_u256(1_u128, 2_u128), '2.2>=1.2');
-    assert(as_u256(2_u128, 2_u128) >= as_u256(2_u128, 1_u128), '2.2>=2.1');
-    assert(as_u256(2_u128, 2_u128) >= as_u256(2_u128, 2_u128), '2.2>=2.2');
-}
-
-#[test]
-#[should_panic]
-fn test_u256_add_overflow() {
-    as_u256(pow_2_127(), 1_u128) + as_u256(pow_2_127(), 1_u128);
-}
-
-#[test]
-#[should_panic]
-fn test_u256_sub_overflow() {
-    as_u256(1_u128, 1_u128) - as_u256(1_u128, 2_u128);
-}
-
-#[test]
-#[should_panic]
-fn test_u256_mul_overflow_1() {
-    as_u256(1_u128, 1_u128) * as_u256(1_u128, 2_u128);
-}
-
-#[test]
-#[should_panic]
-fn test_u256_mul_overflow_2() {
-    as_u256(0_u128, pow_2_127()) * as_u256(2_u128, 0_u128);
-}
-
-fn test_array_helper() -> Array::<felt252> {
-    let mut arr = ArrayTrait::new();
-    arr.append(10);
-    arr.append(11);
-    arr.append(12);
-    arr
-}
-
-#[test]
-fn test_array() {
-    let arr = test_array_helper();
-    assert(*arr.at(0_usize) == 10, 'array[0] == 10');
-    assert(*arr.at(1_usize) == 11, 'array[1] == 11');
-    assert(*arr.at(2_usize) == 12, 'array[2] == 12');
-}
-
-#[test]
-#[should_panic]
-fn test_array_out_of_bound_1() {
-    let arr = test_array_helper();
-    arr.at(3_usize);
-}
-
-#[test]
-#[should_panic]
-fn test_array_out_of_bound_2() {
-    let arr = test_array_helper();
-    arr.at(11_usize);
-}
-
-#[test]
-fn test_felt252_clone() {
-    let felt252_snap = @2;
-    let felt252_clone = felt252_snap.clone();
-    assert(felt252_clone == 2, 'felt252_clone == 2');
-}
-
-use clone::Clone;
-use array::ArrayTCloneImpl;
-#[test]
-#[available_gas(100000)]
-fn test_array_clone() {
-    let felt252_snap_array = @test_array_helper();
-    let felt252_snap_array_clone = felt252_snap_array.clone();
-    assert(felt252_snap_array_clone.len() == 3_usize, 'array len == 3');
-    assert(*felt252_snap_array_clone.at(0_usize) == 10, 'array[0] == 10');
-    assert(*felt252_snap_array_clone.at(1_usize) == 11, 'array[1] == 11');
-    assert(*felt252_snap_array_clone.at(2_usize) == 12, 'array[2] == 12');
-}
-
-#[test]
-fn test_dict_new() -> Felt252Dict::<felt252> {
-    Felt252DictTrait::new()
-}
-
-#[test]
-fn test_dict_squash_empty() {
-    let mut dict: Felt252Dict::<felt252> = Felt252DictTrait::new();
-    let squashed_dict = dict.squash();
-}
-
-#[test]
-fn test_dict_default_val() {
-    let mut dict = Felt252DictTrait::new();
-    let default_val = dict.get(0);
-    let squashed_dict = dict.squash();
-    assert(default_val == 0, 'default_val == 0');
-}
-
-// TODO(Gil): Assert before the squash when drop will autosquash the dict.
-#[test]
-fn test_dict_write_read() {
-    let mut dict = Felt252DictTrait::new();
-    dict.insert(10, 110);
-    dict.insert(11, 111);
-    let val10 = dict.get(10);
-    let val11 = dict.get(11);
-    let val12 = dict.get(12);
-    let squashed_dict = dict.squash();
-    assert(val10 == 110, 'dict[10] == 110');
-    assert(val11 == 111, 'dict[11] == 111');
-    assert(val12 == 0, 'default_val == 0');
-}
-
-#[test]
-fn test_box_unbox_felt252s() {
-    let x = 10;
-    let boxed_x = BoxTrait::new(x);
-    let y = 11;
-    let boxed_y = BoxTrait::new(y);
-    assert(boxed_x.unbox() == 10, 'x == 10');
-    assert(boxed_y.unbox() == 11, 'y == 11');
-}
-
-
-// Test objects of size>1.
-#[test]
-fn test_box_unbox_u256() {
-    let x = as_u256(1_u128, 0_u128);
-    let boxed_x = BoxTrait::new(x);
-    let y = as_u256(1_u128, 1_u128);
-    let boxed_y = BoxTrait::new(y);
-    assert(boxed_x.unbox() == as_u256(1_u128, 0_u128), 'unbox u256 x');
-    assert(boxed_y.unbox() == as_u256(1_u128, 1_u128), 'unbox u256 y');
-}
-
-#[test]
-fn test_span() {
-    let mut span = test_array_helper().span();
-
-    assert(span.len() == 3_u32, 'Unexpected span length.');
-    assert(*span.get(0_u32).unwrap().unbox() == 10, 'Unexpected element');
-    assert(*span.pop_front().unwrap() == 10, 'Unexpected element');
-    assert(span.len() == 2_u32, 'Unexpected span length.');
-    assert(*span.at(1_u32) == 12, 'Unexpected element');
-}
-
-#[test]
-fn test_get_available_gas_no_gas_supply() {
-    assert(testing::get_available_gas() == 0_u128, 'expected no_gas_supply')
-}
-
-#[test]
-#[available_gas(10000)]
-fn test_get_available_gas_with_gas_supply() {
-    assert(testing::get_available_gas() > 5000_u128, 'high amount of gas used')
-}
-=======
 mod array_test;
 mod bool_test;
 mod box_test;
 mod ec_test;
 mod felt_test;
 mod integer_test;
-mod testing_test;
->>>>>>> 51ebb3ff
+mod testing_test;