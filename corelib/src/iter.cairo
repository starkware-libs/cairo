--- conflicted
+++ resolved
@@ -1,4 +1,3 @@
-<<<<<<< HEAD
 //! Composable external iteration.
 //!
 //! If you've found yourself with a collection of some kind, and needed to
@@ -232,8 +231,4 @@
 
 mod adapters;
 mod traits;
-pub use traits::iterator::{IntoIterator, Iterator};
-=======
-mod traits;
-pub use traits::{IntoIterator, Iterator};
->>>>>>> a12d7d0d
+pub use traits::{IntoIterator, Iterator};