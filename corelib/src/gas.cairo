<<<<<<< HEAD
//! Utilities for handling gas in Cairo code.
//!

use crate::RangeCheck;

/// A type representing the table of the costs of the different builtin usages.
=======
#[cfg(not(gas: "disabled"))]
use crate::RangeCheck;

/// Type representing the table of the costs of the different builtin usages.
#[cfg(not(gas: "disabled"))]
>>>>>>> 825b42d0
#[derive(Copy, Drop)]
pub extern type BuiltinCosts;

/// Placeholder when gas mechanism is disabled.
#[cfg(gas: "disabled")]
#[derive(Copy, Drop)]
pub struct BuiltinCosts {}

/// The gas builtin.
/// This type is used to handle gas in the Cairo code.
/// Contains the amount of gas available for the current run.
pub extern type GasBuiltin;

/// Withdraws gas from the `GasBuiltin` to handle the success case flow.
/// Returns `Option::Some(())` if there is sufficient gas to handle the success case, otherwise
/// returns `Option::None`.
///
/// # Panics
///
/// Panics if there is not enough available gas for the withdrawal.
///
/// # Examples
///
/// ```
/// // The success branch is the following lines, the failure branch is the `panic` caused by the
/// // `unwrap` call.
/// withdraw_gas().unwrap();
/// ```
///
/// ```
/// // Direct handling of `withdraw_gas`.
/// match withdraw_gas() {
///     Option::Some(()) => success_case(),
///     Option::None => cheap_not_enough_gas_case(),
/// }
/// ```
#[cfg(not(gas: "disabled"))]
pub extern fn withdraw_gas() -> Option<()> implicits(RangeCheck, GasBuiltin) nopanic;
/// Placeholder when gas mechanism is disabled.
#[cfg(gas: "disabled")]
pub fn withdraw_gas() -> Option<()> nopanic {
    Option::Some(())
}

/// Same as `withdraw_gas`, but directly receives `BuiltinCosts`, which enables optimizations
/// by removing the need for repeated internal calls for fetching the table of consts that may
/// internally happen in calls to `withdraw_gas`.
/// Should be used with caution.
#[cfg(not(gas: "disabled"))]
pub extern fn withdraw_gas_all(
    costs: BuiltinCosts,
) -> Option<()> implicits(RangeCheck, GasBuiltin) nopanic;
/// Placeholder when gas mechanism is disabled.
#[cfg(gas: "disabled")]
pub fn withdraw_gas_all(costs: BuiltinCosts) -> Option<()> nopanic {
    Option::Some(())
}


/// Returns unused gas into the gas builtin.
///
/// Useful for cases where different branches take different amounts of gas, but gas withdrawal is
/// the same for both.
pub extern fn redeposit_gas() implicits(GasBuiltin) nopanic;

/// Returns the `BuiltinCosts` table to be used in `withdraw_gas_all`.
#[cfg(not(gas: "disabled"))]
pub extern fn get_builtin_costs() -> BuiltinCosts nopanic;
/// Placeholder when gas mechanism is disabled.
#[cfg(gas: "disabled")]
pub fn get_builtin_costs() -> BuiltinCosts nopanic {
    BuiltinCosts {}
}<|MERGE_RESOLUTION|>--- conflicted
+++ resolved
@@ -1,17 +1,10 @@
-<<<<<<< HEAD
 //! Utilities for handling gas in Cairo code.
-//!
 
-use crate::RangeCheck;
-
-/// A type representing the table of the costs of the different builtin usages.
-=======
 #[cfg(not(gas: "disabled"))]
 use crate::RangeCheck;
 
 /// Type representing the table of the costs of the different builtin usages.
 #[cfg(not(gas: "disabled"))]
->>>>>>> 825b42d0
 #[derive(Copy, Drop)]
 pub extern type BuiltinCosts;
 
