#[allow(unused_imports)]
use crate::traits::Into;

/// A trait for hash state accumulators.
pub trait HashStateTrait<S> {
    #[must_use]
    fn update(self: S, value: felt252) -> S;
    #[must_use]
    fn finalize(self: S) -> felt252;
}

/// A trait for values that can be hashed.
pub trait Hash<T, S, +HashStateTrait<S>> {
    /// Updates the hash state with the given value.
    #[must_use]
    fn update_state(state: S, value: T) -> S;
}

/// Trait for hashing values.
/// Used for backwards compatibility.
/// NOTE: Implement `Hash` instead of this trait if possible.
pub trait LegacyHash<T> {
    #[must_use]
    fn hash(state: felt252, value: T) -> felt252;
}

/// Implementation of `LegacyHash` for types that have `Hash` for backwards compatibility.
<<<<<<< HEAD
impl LegacyHashForHash<T, +Hash<T, core::pedersen::HashState>> of LegacyHash<T> {
    #[inline]
=======
impl LegacyHashForHash<T, +Hash<T, crate::pedersen::HashState>> of LegacyHash<T> {
    #[inline(always)]
>>>>>>> be5bc2a8
    fn hash(state: felt252, value: T) -> felt252 {
        crate::pedersen::HashState { state }.update_with(value).state
    }
}

/// Extension trait for hash state accumulators.
pub trait HashStateExTrait<S, T> {
    /// Updates the hash state with the given value.
    #[must_use]
    fn update_with(self: S, value: T) -> S;
}

impl HashStateEx<S, +HashStateTrait<S>, T, +Hash<T, S>> of HashStateExTrait<S, T> {
    #[inline]
    fn update_with(self: S, value: T) -> S {
        Hash::update_state(self, value)
    }
}

impl HashFelt252<S, +HashStateTrait<S>> of Hash<felt252, S> {
    #[inline]
    fn update_state(state: S, value: felt252) -> S {
        state.update(value)
    }
}

/// Impl for `Hash` for types that can be converted into `felt252` using the `Into` trait.
/// Usage example:
/// ```ignore
/// impl MyTypeHash<S, +HashStateTrait<S>, +Drop<S>> =
///     core::hash::into_felt252_based::HashImpl<MyType, S>;`
/// ```
pub mod into_felt252_based {
    pub impl HashImpl<
        T, S, +Into<T, felt252>, +super::HashStateTrait<S>, +Drop<S>
    > of super::Hash<T, S> {
        #[inline]
        fn update_state(state: S, value: T) -> S {
            state.update(value.into())
        }
    }
}

impl HashBool<S, +HashStateTrait<S>, +Drop<S>> = into_felt252_based::HashImpl<bool, S>;
impl HashU8<S, +HashStateTrait<S>, +Drop<S>> = into_felt252_based::HashImpl<u8, S>;
impl HashU16<S, +HashStateTrait<S>, +Drop<S>> = into_felt252_based::HashImpl<u16, S>;
impl HashU32<S, +HashStateTrait<S>, +Drop<S>> = into_felt252_based::HashImpl<u32, S>;
impl HashU64<S, +HashStateTrait<S>, +Drop<S>> = into_felt252_based::HashImpl<u64, S>;
impl HashU128<S, +HashStateTrait<S>, +Drop<S>> = into_felt252_based::HashImpl<u128, S>;
impl HashI8<S, +HashStateTrait<S>, +Drop<S>> = into_felt252_based::HashImpl<i8, S>;
impl HashI16<S, +HashStateTrait<S>, +Drop<S>> = into_felt252_based::HashImpl<i16, S>;
impl HashI32<S, +HashStateTrait<S>, +Drop<S>> = into_felt252_based::HashImpl<i32, S>;
impl HashI64<S, +HashStateTrait<S>, +Drop<S>> = into_felt252_based::HashImpl<i64, S>;
impl HashI128<S, +HashStateTrait<S>, +Drop<S>> = into_felt252_based::HashImpl<i128, S>;

impl TupleSize0Hash<S, +HashStateTrait<S>> of Hash<(), S> {
    #[inline]
    fn update_state(state: S, value: ()) -> S {
        state
    }
}

impl FixedSizedArray0Hash<T, S, +HashStateTrait<S>, +Drop<T>> of Hash<[T; 0], S> {
    #[inline]
    fn update_state(state: S, value: [T; 0]) -> S {
        state
    }
}

impl TupleNextHash<
    T,
    S,
    +HashStateTrait<S>,
    impl TH: crate::metaprogramming::TupleSplit<T>,
    +Hash<TH::Head, S>,
    +Hash<TH::Rest, S>,
    +Drop<TH::Rest>,
> of Hash<T, S> {
    #[inline]
    fn update_state(state: S, value: T) -> S {
        let (head, rest) = TH::split_head(value);
        state.update_with(head).update_with(rest)
    }
}<|MERGE_RESOLUTION|>--- conflicted
+++ resolved
@@ -25,13 +25,8 @@
 }
 
 /// Implementation of `LegacyHash` for types that have `Hash` for backwards compatibility.
-<<<<<<< HEAD
-impl LegacyHashForHash<T, +Hash<T, core::pedersen::HashState>> of LegacyHash<T> {
+impl LegacyHashForHash<T, +Hash<T, crate::pedersen::HashState>> of LegacyHash<T> {
     #[inline]
-=======
-impl LegacyHashForHash<T, +Hash<T, crate::pedersen::HashState>> of LegacyHash<T> {
-    #[inline(always)]
->>>>>>> be5bc2a8
     fn hash(state: felt252, value: T) -> felt252 {
         crate::pedersen::HashState { state }.update_with(value).state
     }
