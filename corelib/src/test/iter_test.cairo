#[test]
fn test_iter_adapter_map() {
    let mut iter = array![1, 2, 3].into_iter().map(|x| 2 * x);

    assert_eq!(iter.next(), Option::Some(2));
    assert_eq!(iter.next(), Option::Some(4));
    assert_eq!(iter.next(), Option::Some(6));
    assert_eq!(iter.next(), Option::None);
}

fn test_iterator_enumerate() {
    let mut iter = array!['a', 'b', 'c'].into_iter().enumerate();

    assert_eq!(iter.next(), Option::Some((0, 'a')));
    assert_eq!(iter.next(), Option::Some((1, 'b')));
    assert_eq!(iter.next(), Option::Some((2, 'c')));
    assert_eq!(iter.next(), Option::None);
}

#[test]
<<<<<<< HEAD
fn test_iterator_zip() {
    let mut iter = array![1, 2, 3].into_iter().zip(array![4, 5, 6]);

    assert_eq!(iter.next(), Option::Some((1, 4)));
    assert_eq!(iter.next(), Option::Some((2, 5)));
    assert_eq!(iter.next(), Option::Some((3, 6)));
    assert_eq!(iter.next(), Option::None);

    // Nested zips
    let mut iter = array![1, 2, 3].into_iter().zip(array![4, 5, 6]).zip(array![7, 8, 9]);

    assert_eq!(iter.next(), Option::Some(((1, 4), 7)));
    assert_eq!(iter.next(), Option::Some(((2, 5), 8)));
    assert_eq!(iter.next(), Option::Some(((3, 6), 9)));
    assert_eq!(iter.next(), Option::None);
=======
fn test_iter_adapter_fold() {
    let mut iter = array![1, 2, 3].into_iter();
    let sum = iter.fold(0, |acc, x| acc + x);

    assert_eq!(sum, 6);
>>>>>>> 9a3f0750
}<|MERGE_RESOLUTION|>--- conflicted
+++ resolved
@@ -8,6 +8,7 @@
     assert_eq!(iter.next(), Option::None);
 }
 
+#[test]
 fn test_iterator_enumerate() {
     let mut iter = array!['a', 'b', 'c'].into_iter().enumerate();
 
@@ -18,7 +19,6 @@
 }
 
 #[test]
-<<<<<<< HEAD
 fn test_iterator_zip() {
     let mut iter = array![1, 2, 3].into_iter().zip(array![4, 5, 6]);
 
@@ -34,11 +34,12 @@
     assert_eq!(iter.next(), Option::Some(((2, 5), 8)));
     assert_eq!(iter.next(), Option::Some(((3, 6), 9)));
     assert_eq!(iter.next(), Option::None);
-=======
+}
+
+#[test]
 fn test_iter_adapter_fold() {
     let mut iter = array![1, 2, 3].into_iter();
     let sum = iter.fold(0, |acc, x| acc + x);
 
     assert_eq!(sum, 6);
->>>>>>> 9a3f0750
 }