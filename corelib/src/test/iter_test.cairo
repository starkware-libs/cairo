--- conflicted
+++ resolved
@@ -69,7 +69,11 @@
 }
 
 #[test]
-<<<<<<< HEAD
+fn test_iter_adapter_collect() {
+    assert_eq!((0..3_u32).into_iter().collect(), array![0, 1, 2]);
+}
+
+#[test]
 fn test_iter_adapter_peekable() {
     let mut iter = (1..4_u8).into_iter().peekable();
 
@@ -86,8 +90,4 @@
     // After the iterator is finished, so is `peek()`
     assert_eq!(iter.peek(), Option::None);
     assert_eq!(iter.next(), Option::None);
-=======
-fn test_iter_adapter_collect() {
-    assert_eq!((0..3_u32).into_iter().collect(), array![0, 1, 2]);
->>>>>>> 87391036
 }