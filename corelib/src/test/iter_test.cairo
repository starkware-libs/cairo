--- conflicted
+++ resolved
@@ -1,7 +1,5 @@
-<<<<<<< HEAD
+use core::iter::PeekableTrait;
 use core::ops::Range;
-=======
-use core::iter::PeekableTrait;
 
 #[test]
 fn test_iter_count() {
@@ -20,7 +18,6 @@
     assert_eq!(array![1_u8, 2, 3].into_iter().last(), Option::Some(3));
     assert_eq!(array![].into_iter().last(), Option::<u8>::None);
 }
->>>>>>> 1fba1773
 
 #[test]
 fn test_advance_by() {
@@ -79,22 +76,6 @@
 }
 
 #[test]
-<<<<<<< HEAD
-fn test_iterator_chain_different_types() {
-    let a: Array<u8> = array![7, 8, 9];
-    let b: Range<u8> = 0..5;
-
-    let mut iter = a.into_iter().chain(b.into_iter());
-
-    assert_eq!(iter.next(), Option::Some(7));
-    assert_eq!(iter.next(), Option::Some(8));
-    assert_eq!(iter.next(), Option::Some(9));
-    assert_eq!(iter.next(), Option::Some(0));
-    assert_eq!(iter.next(), Option::Some(1));
-    assert_eq!(iter.next(), Option::Some(2));
-    assert_eq!(iter.next(), Option::Some(3));
-    assert_eq!(iter.next(), Option::Some(4));
-=======
 fn test_iter_adapter_collect() {
     assert_eq!((0..3_u32).into_iter().collect(), array![0, 1, 2]);
 }
@@ -115,12 +96,35 @@
 
     // After the iterator is finished, so is `peek()`
     assert_eq!(iter.peek(), Option::None);
->>>>>>> 1fba1773
     assert_eq!(iter.next(), Option::None);
 }
 
 #[test]
-<<<<<<< HEAD
+fn test_iter_accum_product() {
+    assert_eq!((1_usize..=0).into_iter().product(), 1);
+    assert_eq!((1_usize..=1).into_iter().product(), 1);
+    assert_eq!((1_usize..=5).into_iter().product(), 120);
+}
+
+#[test]
+fn test_iterator_chain_different_types() {
+    let a: Array<u8> = array![7, 8, 9];
+    let b: Range<u8> = 0..5;
+
+    let mut iter = a.into_iter().chain(b.into_iter());
+
+    assert_eq!(iter.next(), Option::Some(7));
+    assert_eq!(iter.next(), Option::Some(8));
+    assert_eq!(iter.next(), Option::Some(9));
+    assert_eq!(iter.next(), Option::Some(0));
+    assert_eq!(iter.next(), Option::Some(1));
+    assert_eq!(iter.next(), Option::Some(2));
+    assert_eq!(iter.next(), Option::Some(3));
+    assert_eq!(iter.next(), Option::Some(4));
+    assert_eq!(iter.next(), Option::None);
+}
+
+#[test]
 fn test_iterator_chain_without_into_iter() {
     let a = array![1, 2, 3];
     let b = array![4, 5, 6];
@@ -134,10 +138,4 @@
     assert_eq!(iter.next(), Option::Some(5));
     assert_eq!(iter.next(), Option::Some(6));
     assert_eq!(iter.next(), Option::None);
-=======
-fn test_iter_accum_product() {
-    assert_eq!((1_usize..=0).into_iter().product(), 1);
-    assert_eq!((1_usize..=1).into_iter().product(), 1);
-    assert_eq!((1_usize..=5).into_iter().product(), 120);
->>>>>>> 1fba1773
 }