--- conflicted
+++ resolved
@@ -122,7 +122,25 @@
 }
 
 #[test]
-<<<<<<< HEAD
+fn test_iter_find() {
+    let mut iter = array![1, 2, 3].into_iter();
+    assert_eq!(iter.find(|x| *x == 2), Option::Some(2));
+    assert_eq!(iter.find(|x| *x == 5), Option::None);
+
+    let mut iter = array![1, 2, 3].into_iter();
+    assert_eq!(iter.find(|x| *x == 2), Option::Some(2));
+    assert_eq!(iter.next(), Option::Some(3));
+}
+
+#[test]
+fn test_iter_adapter_filter() {
+    let mut iter = array![0_u32, 1, 2].into_iter().filter(|x| *x > 0);
+    assert_eq!(iter.next(), Option::Some(1));
+    assert_eq!(iter.next(), Option::Some(2));
+    assert_eq!(iter.next(), Option::None);
+}
+
+#[test]
 fn test_iterator_chain_different_types() {
     let a: Array<u8> = array![7, 8, 9];
     let b: Range<u8> = 0..5;
@@ -153,22 +171,5 @@
     assert_eq!(iter.next(), Option::Some(4));
     assert_eq!(iter.next(), Option::Some(5));
     assert_eq!(iter.next(), Option::Some(6));
-=======
-fn test_iter_find() {
-    let mut iter = array![1, 2, 3].into_iter();
-    assert_eq!(iter.find(|x| *x == 2), Option::Some(2));
-    assert_eq!(iter.find(|x| *x == 5), Option::None);
-
-    let mut iter = array![1, 2, 3].into_iter();
-    assert_eq!(iter.find(|x| *x == 2), Option::Some(2));
-    assert_eq!(iter.next(), Option::Some(3));
-}
-
-#[test]
-fn test_iter_adapter_filter() {
-    let mut iter = array![0_u32, 1, 2].into_iter().filter(|x| *x > 0);
-    assert_eq!(iter.next(), Option::Some(1));
-    assert_eq!(iter.next(), Option::Some(2));
->>>>>>> dd42945e
     assert_eq!(iter.next(), Option::None);
 }