use traits::{Into, TryInto};
use core::traits::Default;
use option::OptionTrait;
use integer::{
    BoundedInt, u128_wrapping_sub, u16_sqrt, u32_sqrt, u64_sqrt, u8_sqrt, u512, u256_wide_mul,
    u256_as_non_zero, u512_safe_div_rem_by_u256, u128_as_non_zero
};
use test::test_utils::{assert_eq, assert_ne, assert_le, assert_lt, assert_gt, assert_ge};

#[test]
fn test_u8_operators() {
    assert_eq(@1_u8, @1_u8, '1 == 1');
    assert_ne(@1_u8, @2_u8, '1 != 2');
    assert_eq(@(1_u8 + 3_u8), @4_u8, '1 + 3 == 4');
    assert_eq(@(3_u8 + 6_u8), @9_u8, '3 + 6 == 9');
    assert_eq(@(3_u8 - 1_u8), @2_u8, '3 - 1 == 2');
    assert_eq(@(1_u8 * 3_u8), @3_u8, '1 * 3 == 3');
    assert_eq(@(2_u8 * 4_u8), @8_u8, '2 * 4 == 8');
    assert_eq(@(19_u8 / 7_u8), @2_u8, '19 / 7 == 2');
    assert_eq(@(19_u8 % 7_u8), @5_u8, '19 % 7 == 5');
    assert_eq(@(231_u8 - 131_u8), @100_u8, '231-131=100');
    assert_lt(1_u8, 4_u8, '1 < 4');
    assert_le(1_u8, 4_u8, '1 <= 4');
    assert(!(4_u8 < 4_u8), '!(4 < 4)');
    assert_le(5_u8, 5_u8, '5 <= 5');
    assert(!(5_u8 <= 4_u8), '!(5 <= 8)');
    assert_gt(5_u8, 2_u8, '5 > 2');
    assert_ge(5_u8, 2_u8, '5 >= 2');
    assert(!(3_u8 > 3_u8), '!(3 > 3)');
    assert_ge(3_u8, 3_u8, '3 >= 3');
<<<<<<< HEAD
    assert_eq((1_u8 | 2_u8), 3_u8, '1 | 2 == 3');
    assert_eq((1_u8 & 2_u8), 0_u8, '1 & 2 == 0');
    assert_eq((1_u8 ^ 2_u8), 3_u8, '1 ^ 2 == 3');
    assert_eq((2_u8 | 2_u8), 2_u8, '2 | 2 == 2');
    assert_eq((2_u8 & 2_u8), 2_u8, '2 & 2 == 2');
    assert_eq((2_u8 & 3_u8), 2_u8, '2 & 3 == 2');
    assert_eq((3_u8 ^ 6_u8), 5_u8, '3 ^ 6 == 5');
    assert_eq(u8_sqrt(9), 3, 'u8_sqrt(9) == 3');
    assert_eq(u8_sqrt(10), 3, 'u8_sqrt(10) == 3');
    assert_eq(u8_sqrt(0x40), 0x8, 'u8_sqrt(2^6) == 2^3');
    assert_eq(u8_sqrt(0xff), 0xf, 'Wrong square root result.');
    assert_eq(u8_sqrt(1), 1, 'u8_sqrt(1) == 1');
    assert_eq(u8_sqrt(0), 0, 'u8_sqrt(0) == 0');
    assert_eq(~0x00_u8, 0xff, '~0x00 == 0xff');
    assert_eq(~0x81_u8, 0x7e, '~0x81 == 0x7e');
=======
    assert_eq(@u8_sqrt(9), @3, 'u8_sqrt(9) == 3');
    assert_eq(@u8_sqrt(10), @3, 'u8_sqrt(10) == 3');
    assert_eq(@u8_sqrt(0x40), @0x8, 'u8_sqrt(2^6) == 2^3');
    assert_eq(@u8_sqrt(0xff), @0xf, 'Wrong square root result.');
    assert_eq(@u8_sqrt(1), @1, 'u8_sqrt(1) == 1');
    assert_eq(@u8_sqrt(0), @0, 'u8_sqrt(0) == 0');
    assert_eq(@~0x00_u8, @0xff, '~0x00 == 0xff');
    assert_eq(@~0x81_u8, @0x7e, '~0x81 == 0x7e');
>>>>>>> 86bf2260
}

#[test]
#[should_panic]
fn test_u8_sub_overflow_1() {
    0_u8 - 1_u8;
}

#[test]
#[should_panic]
fn test_u8_sub_overflow_2() {
    0_u8 - 3_u8;
}

#[test]
#[should_panic]
fn test_u8_sub_overflow_3() {
    1_u8 - 3_u8;
}

#[test]
#[should_panic]
fn test_u8_sub_overflow_4() {
    100_u8 - 250_u8;
}

#[test]
#[should_panic]
fn test_u8_add_overflow_1() {
    128_u8 + 128_u8;
}

#[test]
#[should_panic]
fn test_u8_add_overflow_2() {
    200_u8 + 60_u8;
}

#[test]
#[should_panic]
fn test_u8_mul_overflow_1() {
    0x10_u8 * 0x10_u8;
}

#[test]
#[should_panic]
fn test_u8_mul_overflow_2() {
    0x11_u8 * 0x10_u8;
}

#[test]
#[should_panic]
fn test_u8_mul_overflow_3() {
    2_u8 * 0x80_u8;
}

#[test]
#[should_panic]
fn test_u8_div_by_0() {
    2_u8 / 0_u8;
}

#[test]
#[should_panic]
fn test_u8_mod_by_0() {
    2_u8 % 0_u8;
}

#[test]
fn test_u16_operators() {
    assert_eq(@1_u16, @1_u16, '1 == 1');
    assert_ne(@1_u16, @2_u16, '1 != 2');
    assert_eq(@(1_u16 + 3_u16), @4_u16, '1 + 3 == 4');
    assert_eq(@(3_u16 + 6_u16), @9_u16, '3 + 6 == 9');
    assert_eq(@(3_u16 - 1_u16), @2_u16, '3 - 1 == 2');
    assert_eq(@(231_u16 - 131_u16), @100_u16, '231-131=100');
    assert_eq(@(1_u16 * 3_u16), @3_u16, '1 * 3 == 3');
    assert_eq(@(2_u16 * 4_u16), @8_u16, '2 * 4 == 8');
    assert_eq(@(51725_u16 / 7_u16), @7389_u16, '51725 / 7 == 7389');
    assert_eq(@(51725_u16 % 7_u16), @2_u16, '51725 % 7 == 2');
    assert_lt(1_u16, 4_u16, '1 < 4');
    assert_le(1_u16, 4_u16, '1 <= 4');
    assert(!(4_u16 < 4_u16), '!(4 < 4)');
    assert_le(4_u16, 4_u16, '4 <= 4');
    assert_gt(5_u16, 2_u16, '5 > 2');
    assert_ge(5_u16, 2_u16, '5 >= 2');
    assert(!(3_u16 > 3_u16), '!(3 > 3)');
    assert_ge(3_u16, 3_u16, '3 >= 3');
<<<<<<< HEAD
    assert_eq((1_u16 | 2_u16), 3_u16, '1 | 2 == 3');
    assert_eq((1_u16 & 2_u16), 0_u16, '1 & 2 == 0');
    assert_eq((1_u16 ^ 2_u16), 3_u16, '1 ^ 2 == 3');
    assert_eq((2_u16 | 2_u16), 2_u16, '2 | 2 == 2');
    assert_eq((2_u16 & 2_u16), 2_u16, '2 & 2 == 2');
    assert_eq((2_u16 & 3_u16), 2_u16, '2 & 3 == 2');
    assert_eq((3_u16 ^ 6_u16), 5_u16, '3 ^ 6 == 5');
    assert_eq(u16_sqrt(9), 3, 'u16_sqrt(9) == 3');
    assert_eq(u16_sqrt(10), 3, 'u16_sqrt(10) == 3');
    assert_eq(u16_sqrt(0x400), 0x20, 'u16_sqrt(2^10) == 2^5');
    assert_eq(u16_sqrt(0xffff), 0xff, 'Wrong square root result.');
    assert_eq(u16_sqrt(1), 1, 'u64_sqrt(1) == 1');
    assert_eq(u16_sqrt(0), 0, 'u64_sqrt(0) == 0');
    assert_eq(~0x0000_u16, 0xffff, '~0x0000 == 0xffff');
    assert_eq(~0x8421_u16, 0x7bde, '~0x8421 == 0x7bde');
=======
    assert_eq(@u16_sqrt(9), @3, 'u16_sqrt(9) == 3');
    assert_eq(@u16_sqrt(10), @3, 'u16_sqrt(10) == 3');
    assert_eq(@u16_sqrt(0x400), @0x20, 'u16_sqrt(2^10) == 2^5');
    assert_eq(@u16_sqrt(0xffff), @0xff, 'Wrong square root result.');
    assert_eq(@u16_sqrt(1), @1, 'u64_sqrt(1) == 1');
    assert_eq(@u16_sqrt(0), @0, 'u64_sqrt(0) == 0');
    assert_eq(@~0x0000_u16, @0xffff, '~0x0000 == 0xffff');
    assert_eq(@~0x8421_u16, @0x7bde, '~0x8421 == 0x7bde');
>>>>>>> 86bf2260
}

#[test]
#[should_panic]
fn test_u16_sub_overflow_1() {
    0_u16 - 1_u16;
}

#[test]
#[should_panic]
fn test_u16_sub_overflow_2() {
    0_u16 - 3_u16;
}

#[test]
#[should_panic]
fn test_u16_sub_overflow_3() {
    1_u16 - 3_u16;
}

#[test]
#[should_panic]
fn test_u16_sub_overflow_4() {
    100_u16 - 250_u16;
}

#[test]
#[should_panic]
fn test_u16_add_overflow_1() {
    0x8000_u16 + 0x8000_u16;
}

#[test]
#[should_panic]
fn test_u16_add_overflow_2() {
    0x9000_u16 + 0x8001_u16;
}

#[test]
#[should_panic]
fn test_u16_mul_overflow_1() {
    0x100_u16 * 0x100_u16;
}

#[test]
#[should_panic]
fn test_u16_mul_overflow_2() {
    0x101_u16 * 0x100_u16;
}

#[test]
#[should_panic]
fn test_u16_mul_overflow_3() {
    2_u16 * 0x8000_u16;
}

#[test]
#[should_panic]
fn test_u16_div_by_0() {
    2_u16 / 0_u16;
}

#[test]
#[should_panic]
fn test_u16_mod_by_0() {
    0_u16 % 0_u16;
}

#[test]
fn test_u32_operators() {
    assert_eq(@1_u32, @1_u32, '1 == 1');
    assert_ne(@1_u32, @2_u32, '1 != 2');
    assert_eq(@(1_u32 + 3_u32), @4_u32, '1 + 3 == 4');
    assert_eq(@(3_u32 + 6_u32), @9_u32, '3 + 6 == 9');
    assert_eq(@(3_u32 - 1_u32), @2_u32, '3 - 1 == 2');
    assert_eq(@(231_u32 - 131_u32), @100_u32, '231-131=100');
    assert_eq(@(1_u32 * 3_u32), @3_u32, '1 * 3 == 3');
    assert_eq(@(2_u32 * 4_u32), @8_u32, '2 * 4 == 8');
    assert_eq(@(510670725_u32 / 7_u32), @72952960_u32, '510670725 / 7 == 72952960');
    assert_eq(@(510670725_u32 % 7_u32), @5_u32, '510670725 % 7 == 5');
    assert_lt(1_u32, 4_u32, '1 < 4');
    assert_le(1_u32, 4_u32, '1 <= 4');
    assert(!(4_u32 < 4_u32), '!(4 < 4)');
    assert_le(4_u32, 4_u32, '4 <= 4');
    assert_gt(5_u32, 2_u32, '5 > 2');
    assert_ge(5_u32, 2_u32, '5 >= 2');
    assert(!(3_u32 > 3_u32), '!(3 > 3)');
    assert_ge(3_u32, 3_u32, '3 >= 3');
<<<<<<< HEAD
    assert_eq((1_u32 | 2_u32), 3_u32, '1 | 2 == 3');
    assert_eq((1_u32 & 2_u32), 0_u32, '1 & 2 == 0');
    assert_eq((1_u32 ^ 2_u32), 3_u32, '1 ^ 2 == 3');
    assert_eq((2_u32 | 2_u32), 2_u32, '2 | 2 == 2');
    assert_eq((2_u32 & 2_u32), 2_u32, '2 & 2 == 2');
    assert_eq((2_u32 & 3_u32), 2_u32, '2 & 3 == 2');
    assert_eq((3_u32 ^ 6_u32), 5_u32, '3 ^ 6 == 5');
    assert_eq(u32_sqrt(9), 3, 'u32_sqrt(9) == 3');
    assert_eq(u32_sqrt(10), 3, 'u32_sqrt(10) == 3');
    assert_eq(u32_sqrt(0x100000), 0x400, 'u32_sqrt(2^20) == 2^10');
    assert_eq(u32_sqrt(0xffffffff), 0xffff, 'Wrong square root result.');
    assert_eq(u32_sqrt(1), 1, 'u64_sqrt(1) == 1');
    assert_eq(u32_sqrt(0), 0, 'u64_sqrt(0) == 0');
    assert_eq(~0x00000000_u32, 0xffffffff, '~0x00000000 == 0xffffffff');
    assert_eq(~0x12345678_u32, 0xedcba987, '~0x12345678 == 0xedcba987');
=======
    assert_eq(@u32_sqrt(9), @3, 'u32_sqrt(9) == 3');
    assert_eq(@u32_sqrt(10), @3, 'u32_sqrt(10) == 3');
    assert_eq(@u32_sqrt(0x100000), @0x400, 'u32_sqrt(2^20) == 2^10');
    assert_eq(@u32_sqrt(0xffffffff), @0xffff, 'Wrong square root result.');
    assert_eq(@u32_sqrt(1), @1, 'u64_sqrt(1) == 1');
    assert_eq(@u32_sqrt(0), @0, 'u64_sqrt(0) == 0');
    assert_eq(@~0x00000000_u32, @0xffffffff, '~0x00000000 == 0xffffffff');
    assert_eq(@~0x12345678_u32, @0xedcba987, '~0x12345678 == 0xedcba987');
>>>>>>> 86bf2260
}

#[test]
#[should_panic]
fn test_u32_sub_overflow_1() {
    0_u32 - 1_u32;
}

#[test]
#[should_panic]
fn test_u32_sub_overflow_2() {
    0_u32 - 3_u32;
}

#[test]
#[should_panic]
fn test_u32_sub_overflow_3() {
    1_u32 - 3_u32;
}

#[test]
#[should_panic]
fn test_u32_sub_overflow_4() {
    100_u32 - 250_u32;
}

#[test]
#[should_panic]
fn test_u32_add_overflow_1() {
    0x80000000_u32 + 0x80000000_u32;
}

#[test]
#[should_panic]
fn test_u32_add_overflow_2() {
    0x90000000_u32 + 0x80000001_u32;
}

#[test]
#[should_panic]
fn test_u32_mul_overflow_1() {
    0x10000_u32 * 0x10000_u32;
}

#[test]
#[should_panic]
fn test_u32_mul_overflow_2() {
    0x10001_u32 * 0x10000_u32;
}

#[test]
#[should_panic]
fn test_u32_mul_overflow_3() {
    2_u32 * 0x80000000_u32;
}

#[test]
#[should_panic]
fn test_u32_div_by_0() {
    2_u32 / 0_u32;
}

#[test]
#[should_panic]
fn test_u32_mod_by_0() {
    0_u32 % 0_u32;
}

#[test]
fn test_u64_operators() {
    assert_eq(@1_u64, @1_u64, '1 == 1');
    assert_ne(@1_u64, @2_u64, '1 != 2');
    assert_eq(@(1_u64 + 3_u64), @4_u64, '1 + 3 == 4');
    assert_eq(@(3_u64 + 6_u64), @9_u64, '3 + 6 == 9');
    assert_eq(@(3_u64 - 1_u64), @2_u64, '3 - 1 == 2');
    assert_eq(@(231_u64 - 131_u64), @100_u64, '231-131=100');
    assert_eq(@(1_u64 * 3_u64), @3_u64, '1 * 3 == 3');
    assert_eq(@(2_u64 * 4_u64), @8_u64, '2 * 4 == 8');
    assert_eq(
        @(5010670477878974275_u64 / 7_u64), @715810068268424896_u64, 'Wrong division result.'
    );
    assert_eq(@(5010670477878974275_u64 % 7_u64), @3_u64, '5010670477878974275 % 7 == 3');
    assert_lt(1_u64, 4_u64, '1 < 4');
    assert_le(1_u64, 4_u64, '1 <= 4');
    assert(!(4_u64 < 4_u64), '!(4 < 4)');
    assert_le(4_u64, 4_u64, '4 <= 4');
    assert_gt(5_u64, 2_u64, '5 > 2');
    assert_ge(5_u64, 2_u64, '5 >= 2');
    assert(!(3_u64 > 3_u64), '!(3 > 3)');
    assert_ge(3_u64, 3_u64, '3 >= 3');
<<<<<<< HEAD
    assert_eq((1_u64 | 2_u64), 3_u64, '1 | 2 == 3');
    assert_eq((1_u64 & 2_u64), 0_u64, '1 & 2 == 0');
    assert_eq((1_u64 ^ 2_u64), 3_u64, '1 ^ 2 == 3');
    assert_eq((2_u64 | 2_u64), 2_u64, '2 | 2 == 2');
    assert_eq((2_u64 & 2_u64), 2_u64, '2 & 2 == 2');
    assert_eq((2_u64 & 3_u64), 2_u64, '2 & 3 == 2');
    assert_eq((3_u64 ^ 6_u64), 5_u64, '3 ^ 6 == 5');
    assert_eq(u64_sqrt(9), 3, 'u64_sqrt(9) == 3');
    assert_eq(u64_sqrt(10), 3, 'u64_sqrt(10) == 3');
    assert_eq(u64_sqrt(0x10000000000), 0x100000, 'u64_sqrt(2^40) == 2^20');
    assert_eq(u64_sqrt(0xffffffffffffffff), 0xffffffff, 'Wrong square root result.');
    assert_eq(u64_sqrt(1), 1, 'u64_sqrt(1) == 1');
    assert_eq(u64_sqrt(0), 0, 'u64_sqrt(0) == 0');
    assert_eq(~0x0000000000000000_u64, 0xffffffffffffffff, '~0x0..0 == 0xf..f');
    assert_eq(~0x123456789abcdef1_u64, 0xedcba9876543210e, '~0x12..ef1 == 0xed..10e');
=======
    assert_eq(@u64_sqrt(9), @3, 'u64_sqrt(9) == 3');
    assert_eq(@u64_sqrt(10), @3, 'u64_sqrt(10) == 3');
    assert_eq(@u64_sqrt(0x10000000000), @0x100000, 'u64_sqrt(2^40) == 2^20');
    assert_eq(@u64_sqrt(0xffffffffffffffff), @0xffffffff, 'Wrong square root result.');
    assert_eq(@u64_sqrt(1), @1, 'u64_sqrt(1) == 1');
    assert_eq(@u64_sqrt(0), @0, 'u64_sqrt(0) == 0');
    assert_eq(@~0x0000000000000000_u64, @0xffffffffffffffff, '~0x0..0 == 0xf..f');
    assert_eq(@~0x123456789abcdef1_u64, @0xedcba9876543210e, '~0x12..ef1 == 0xed..10e');
>>>>>>> 86bf2260
}

#[test]
#[should_panic]
fn test_u64_sub_overflow_1() {
    0_u64 - 1_u64;
}

#[test]
#[should_panic]
fn test_u64_sub_overflow_2() {
    0_u64 - 3_u64;
}

#[test]
#[should_panic]
fn test_u64_sub_overflow_3() {
    1_u64 - 3_u64;
}

#[test]
#[should_panic]
fn test_u64_sub_overflow_4() {
    100_u64 - 250_u64;
}

#[test]
#[should_panic]
fn test_u64_add_overflow_1() {
    0x8000000000000000_u64 + 0x8000000000000000_u64;
}

#[test]
#[should_panic]
fn test_u64_add_overflow_2() {
    0x9000000000000000_u64 + 0x8000000000000001_u64;
}

#[test]
#[should_panic]
fn test_u64_mul_overflow_1() {
    0x100000000_u64 * 0x100000000_u64;
}

#[test]
#[should_panic]
fn test_u64_mul_overflow_2() {
    0x100000001_u64 * 0x100000000_u64;
}

#[test]
#[should_panic]
fn test_u64_mul_overflow_3() {
    2_u64 * 0x8000000000000000_u64;
}

#[test]
#[should_panic]
fn test_u64_div_by_0() {
    2_u64 / 0_u64;
}

#[test]
#[should_panic]
fn test_u64_mod_by_0() {
    0_u64 % 0_u64;
}

#[test]
fn test_u128_operators() {
    assert_eq(@1_u128, @1_u128, '1 == 1');
    assert_ne(@1_u128, @2_u128, '1 != 2');
    assert_eq(@(1_u128 + 3_u128), @4_u128, '1 + 3 == 4');
    assert_eq(@(3_u128 + 6_u128), @9_u128, '3 + 6 == 9');
    assert_eq(@(3_u128 - 1_u128), @2_u128, '3 - 1 == 2');
    assert_eq(@(1231_u128 - 231_u128), @1000_u128, '1231-231=1000');
    assert_eq(@(1_u128 * 3_u128), @3_u128, '1 * 3 == 3');
    assert_eq(@(2_u128 * 4_u128), @8_u128, '2 * 4 == 8');
    assert_eq(@(8_u128 / 2_u128), @4_u128, '8 / 2 == 4');
    assert_eq(@(8_u128 % 2_u128), @0_u128, '8 % 2 == 0');
    assert_eq(@(7_u128 / 3_u128), @2_u128, '7 / 3 == 2');
    assert_eq(@(7_u128 % 3_u128), @1_u128, '7 % 3 == 1');
    assert_lt(1_u128, 4_u128, '1 < 4');
    assert_le(1_u128, 4_u128, '1 <= 4');
    assert(!(4_u128 < 4_u128), '!(4 < 4)');
    assert_le(4_u128, 4_u128, '4 <= 4');
    assert_gt(5_u128, 2_u128, '5 > 2');
    assert_ge(5_u128, 2_u128, '5 >= 2');
    assert(!(3_u128 > 3_u128), '!(3 > 3)');
    assert_ge(3_u128, 3_u128, '3 >= 3');
    assert_eq(@((1_u128 | 2_u128)), @3_u128, '1 | 2 == 3');
    assert_eq(@((1_u128 & 2_u128)), @0_u128, '1 & 2 == 0');
    assert_eq(@((1_u128 ^ 2_u128)), @3_u128, '1 ^ 2 == 3');
    assert_eq(@((2_u128 | 2_u128)), @2_u128, '2 | 2 == 2');
    assert_eq(@((2_u128 & 2_u128)), @2_u128, '2 & 2 == 2');
    assert_eq(@((2_u128 & 3_u128)), @2_u128, '2 & 3 == 2');
    assert_eq(@((3_u128 ^ 6_u128)), @5_u128, '3 ^ 6 == 5');
    assert_eq(@u128_sqrt(9), @3, 'u128_sqrt(9) == 3');
    assert_eq(@u128_sqrt(10), @3, 'u128_sqrt(10) == 3');
    assert_eq(
        @u128_sqrt(0x10000000000000000000000000), @0x4000000000000, 'u128_sqrt(2^100) == 2^50'
    );
    assert_eq(
        @u128_sqrt(0xffffffffffffffffffffffffffffffff),
        @0xffffffffffffffff,
        'Wrong square root result.'
    );
    assert_eq(@u128_sqrt(1), @1, 'u128_sqrt(1) == 1');
    assert_eq(@u128_sqrt(0), @0, 'u128_sqrt(0) == 0');
    assert_eq(
        @~0x00000000000000000000000000000000_u128,
        @0xffffffffffffffffffffffffffffffff,
        '~0x0..0 == 0xf..f'
    );
    assert_eq(
        @~0x123456789abcdef123456789abcdef12_u128,
        @0xedcba9876543210edcba9876543210ed,
        '~0x12..ef12 == 0xed..10ed'
    );
}

fn pow_2_64() -> u128 {
    0x10000000000000000_u128
}

#[test]
#[should_panic]
fn test_u128_sub_overflow_1() {
    0_u128 - 1_u128;
}

#[test]
#[should_panic]
fn test_u128_sub_overflow_2() {
    0_u128 - 3_u128;
}

#[test]
#[should_panic]
fn test_u128_sub_overflow_3() {
    1_u128 - 3_u128;
}

#[test]
#[should_panic]
fn test_u128_sub_overflow_4() {
    100_u128 - 1000_u128;
}

#[test]
fn test_u128_wrapping_sub_1() {
    let max_u128: u128 = BoundedInt::max();
    let should_be_max = u128_wrapping_sub(0_u128, 1_u128);
    assert_eq(@max_u128, @should_be_max, 'Should be max u128')
}

#[test]
fn test_u128_wrapping_sub_2() {
    let max_u128_minus_two: u128 = BoundedInt::max() - 2;
    let should_be_max = u128_wrapping_sub(0_u128, 3_u128);
    assert_eq(@max_u128_minus_two, @should_be_max, 'Should be max u128 - 2')
}

#[test]
fn test_u128_wrapping_sub_3() {
    let max_u128_minus_899: u128 = BoundedInt::max() - 899;
    let should_be_max = u128_wrapping_sub(100, 1000);
    assert_eq(@max_u128_minus_899, @should_be_max, 'Should be max u128 - 899')
}

#[test]
fn test_u128_wrapping_sub_4() {
    let should_be_zero = u128_wrapping_sub(0_u128, 0_u128);
    assert_eq(@should_be_zero, @0, 'Should be 0')
}

#[test]
#[should_panic]
fn test_u128_add_overflow_1() {
    0x80000000000000000000000000000000_u128 + 0x80000000000000000000000000000000_u128;
}

#[test]
#[should_panic]
fn test_u128_add_overflow_2() {
    (0x80000000000000000000000000000000_u128 + 12_u128) + 0x80000000000000000000000000000000_u128;
}

#[test]
#[should_panic]
fn test_u128_mul_overflow_1() {
    pow_2_64() * pow_2_64();
}

#[test]
#[should_panic]
fn test_u128_mul_overflow_2() {
    (pow_2_64() + 1_u128) * pow_2_64();
}

#[test]
#[should_panic]
fn test_u128_mul_overflow_3() {
    2_u128 * 0x80000000000000000000000000000000_u128;
}

#[test]
#[should_panic]
fn test_u128_div_by_0() {
    2_u128 / 0_u128;
}

#[test]
#[should_panic]
fn test_u128_mod_by_0() {
    2_u128 % 0_u128;
}

fn pow_2_127() -> u256 {
    0x80000000000000000000000000000000_u256
}

#[test]
fn test_u256_from_felt252() {
    assert_eq(@1.into(), @1_u256, 'into 1');
    assert_eq(
        @(170141183460469231731687303715884105728 * 2).into(),
        @0x100000000000000000000000000000000_u256,
        'into 2**128'
    );
}

#[test]
fn test_u256_operators() {
    let max_u128 = 0xffffffffffffffffffffffffffffffff_u256;
    assert_eq(
        @(0x100000000000000000000000000000001 + 0x300000000000000000000000000000002),
        @0x400000000000000000000000000000003_u256,
        'no Overflow'
    );
    assert_eq(
        @(0x180000000000000000000000000000000 + 0x380000000000000000000000000000000),
        @0x500000000000000000000000000000000_u256,
        'basic Overflow'
    );
    assert_eq(
        @(0x400000000000000000000000000000003 - 0x100000000000000000000000000000001),
        @0x300000000000000000000000000000002_u256,
        'no UF'
    );
    assert_eq(
        @(0x500000000000000000000000000000000 - 0x180000000000000000000000000000000),
        @0x380000000000000000000000000000000_u256,
        'basic UF'
    );
    assert_eq(
        @(0x400000000000000000000000000000003 * 1),
        @0x400000000000000000000000000000003_u256,
        'mul by 1'
    );
    assert_eq(
        @(0x400000000000000000000000000000003 * 2),
        @0x800000000000000000000000000000006_u256,
        'mul by 2'
    );
    assert_eq(
        @(0x80000000000000000000000000000000 * 2),
        @0x100000000000000000000000000000000_u256,
        'basic mul Overflow'
    );
    assert_eq(
        @(max_u128 * max_u128),
        @0xfffffffffffffffffffffffffffffffe00000000000000000000000000000001_u256,
        'max_u128 * max_u128'
    );
    assert_eq(@(max_u128 * 1), @max_u128, 'max_u128 * 1');
    assert_eq(@(1 * max_u128), @max_u128, '1 * max_u128');
    let v0_2: u256 = 0x000000000000000000000000000000002;
    let v0_3: u256 = 0x000000000000000000000000000000003;
    let v1_1: u256 = 0x100000000000000000000000000000001;
    let v1_2: u256 = 0x100000000000000000000000000000002;
    let v2_0: u256 = 0x200000000000000000000000000000000;
    let v2_1: u256 = 0x200000000000000000000000000000001;
    let v2_2: u256 = 0x200000000000000000000000000000002;
    let v2_3: u256 = 0x200000000000000000000000000000003;
    let v3_0: u256 = 0x300000000000000000000000000000000;
    let v3_2: u256 = 0x300000000000000000000000000000002;
    assert_eq(@(v1_2 | v2_2), @v3_2, '1.2|2.2==3.2');
    assert_eq(@(v2_1 | v2_2), @v2_3, '2.1|2.2==2.3');
    assert_eq(@(v2_2 | v1_2), @v3_2, '2.2|1.2==3.2');
    assert_eq(@(v2_2 | v2_1), @v2_3, '2.2|2.1==2.3');
    assert_eq(@(v1_2 & v2_2), @v0_2, '1.2&2.2==0.2');
    assert_eq(@(v2_1 & v2_2), @v2_0, '2.1&2.2==2.0');
    assert_eq(@(v2_2 & v1_2), @v0_2, '2.2&1.2==0.2');
    assert_eq(@(v2_2 & v2_1), @v2_0, '2.2&2.1==2.0');
    assert_eq(@(v1_2 ^ v2_2), @v3_0, '1.2^2.2==3.0');
    assert_eq(@(v2_1 ^ v2_2), @v0_3, '2.1^2.2==0.3');
    assert_eq(@(v2_2 ^ v1_2), @v3_0, '2.2^1.2==3.0');
    assert_eq(@(v2_2 ^ v2_1), @v0_3, '2.2^2.1==0.3');
    assert_lt(v1_2, v2_2, '1.2<2.2');
    assert_lt(v2_1, v2_2, '2.1<2.2');
    assert(!(v2_2 < v1_2), '2.2<1.2');
    assert(!(v2_2 < v2_1), '2.2<2.1');
    assert(!(v2_2 < v2_2), '2.2<2.2');
    assert_le(v1_2, v2_2, '1.2<=2.2');
    assert_le(v2_1, v2_2, '2.1<=2.2');
    assert(!(v2_2 <= v1_2), '2.2<=1.2');
    assert(!(v2_2 <= v2_1), '2.2<=2.1');
    assert_le(v2_2, v2_2, '2.2<=2.2');
    assert(!(v1_2 > v2_2), '1.2>2.2');
    assert(!(v2_1 > v2_2), '2.1>2.2');
    assert_gt(v2_2, v1_2, '2.2>1.2');
    assert_gt(v2_2, v2_1, '2.2>2.1');
    assert(!(v2_2 > v2_2), '2.2>2.2');
    assert(!(v1_2 >= v2_2), '1.2>=2.2');
    assert(!(v2_1 >= v2_2), '2.1>=2.2');
    assert_ge(v2_2, v1_2, '2.2>=1.2');
    assert_ge(v2_2, v2_1, '2.2>=2.1');
    assert_ge(v2_2, v2_2, '2.2>=2.2');

    assert_eq(@(v3_2 / v1_1), @v0_2, 'u256 div');
    assert_eq(
        @(0x400000000000000000000000000000002 / 3),
        @0x155555555555555555555555555555556_u256,
        'u256 div'
    );
    assert_eq(@(0x400000000000000000000000000000002 % 3), @0_u256, 'u256 mod');
    assert_eq(@(0x10000000000000000 / 0x10000000000000000), @1_u256, 'u256 div');
    assert_eq(@(0x10000000000000000 % 0x10000000000000000), @0_u256, 'u256 mod');
    assert_eq(
        @(0x1000000000000000000000000000000000000000000000000
            / 0x1000000000000000000000000000000000000000000000000),
        @1_u256,
        'u256 div'
    );
    assert_eq(
        @(0x1000000000000000000000000000000000000000000000000 % 0x1000000000000000000000000000000000000000000000000),
        @0_u256,
        'u256 mod'
    );
    assert_eq(
        @~max_u128,
        @0xffffffffffffffffffffffffffffffff00000000000000000000000000000000,
        '~0x0..0f..f == 0xf..f0..0'
    );
    assert_eq(
        @~0xffffffffffffffffffffffffffffffff00000000000000000000000000000000,
        @max_u128,
        '~0xf..f0..0 == 0x0..0f..f'
    );
}

#[test]
#[should_panic]
fn test_u256_add_overflow() {
    let v = 0x8000000000000000000000000000000000000000000000000000000000000001_u256;
    v + v;
}

#[test]
#[should_panic]
fn test_u256_sub_overflow() {
    0x100000000000000000000000000000001_u256 - 0x100000000000000000000000000000002;
}

#[test]
#[should_panic]
fn test_u256_mul_overflow_1() {
    0x100000000000000000000000000000001_u256 * 0x100000000000000000000000000000002;
}

#[test]
#[should_panic]
fn test_u256_mul_overflow_2() {
    pow_2_127() * 0x200000000000000000000000000000000;
}

#[test]
fn test_u256_wide_mul() {
    assert_eq(@u256_wide_mul(0, 0), @u512 { limb0: 0, limb1: 0, limb2: 0, limb3: 0 }, '0 * 0 != 0');
    assert_eq(
        @u256_wide_mul(
            0x1001001001001001001001001001001001001001001001001001,
            0x1000100010001000100010001000100010001000100010001000100010001
        ),
        @u512 {
            limb0: 0x33233223222222122112111111011001,
            limb1: 0x54455445544554454444443443343333,
            limb2: 0x21222222322332333333433443444444,
            limb3: 0x1001101111112112
        },
        'long calculation failed'
    );
}

#[test]
fn test_u512_safe_div_rem_by_u256() {
    let zero = u512 { limb0: 0, limb1: 0, limb2: 0, limb3: 0 };
    let one = u512 { limb0: 1, limb1: 0, limb2: 0, limb3: 0 };
    let large_num = u512 {
        limb0: 0x33233223222222122112111111011001,
        limb1: 0x54455445544554454444443443343333,
        limb2: 0x21222222322332333333433443444444,
        limb3: 0x1001101111112112
    };
    let (q, r) = u512_safe_div_rem_by_u256(zero, 1_u256.try_into().unwrap());
    assert(q == zero, '0 / 1 != 0');
    assert(r == 0, '0 % 1 != 0');
    let (q, r) = u512_safe_div_rem_by_u256(one, 1_u256.try_into().unwrap());
    assert(q == one, '1 / 1 != 1');
    assert(r == 0, '1 % 1 != 0');
    let (q, r) = u512_safe_div_rem_by_u256(large_num, 1_u256.try_into().unwrap());
    assert(q == large_num, 'LARGE / 1 != LARGE');
    assert(r == 0, 'LARGE % 1 != 0');
    let (q, r) = u512_safe_div_rem_by_u256(
        large_num, 0x33233223222222122112111111011001_u256.try_into().unwrap()
    );
    assert(
        q == u512 {
            limb0: 0x365ec98ac1c2c57afaff780a20a0b2b1,
            limb1: 0xf3dfa68ede27c4236ef0c6eb66a8e0a2,
            limb2: 0x501e5b7ba7f4ec12,
            limb3: 0
        },
        'large div failed'
    );
    assert(r == 0x1e0eb905027d0150d2618bbd71844d50, 'large rem failed');
}

#[test]
fn test_min() {
    let min_u8: u8 = BoundedInt::min();
    let min_u16: u16 = BoundedInt::min();
    let min_u32: u32 = BoundedInt::min();
    let min_u64: u64 = BoundedInt::min();
    let min_u128: u128 = BoundedInt::min();
    let min_u256: u256 = BoundedInt::min();
    assert_eq(@min_u8, @0_u8, 'not zero');
    assert_eq(@min_u16, @0_u16, 'not zero');
    assert_eq(@min_u32, @0_u32, 'not zero');
    assert_eq(@min_u64, @0_u64, 'not zero');
    assert_eq(@min_u128, @0_u128, 'not zero');
    assert_eq(@min_u256, @0_u256, 'not zero');
}

#[test]
fn test_max() {
    let max_u8: u8 = BoundedInt::max();
    let max_u16: u16 = BoundedInt::max();
    let max_u32: u32 = BoundedInt::max();
    let max_u64: u64 = BoundedInt::max();
    let max_u128: u128 = BoundedInt::max();
    let max_u256: u256 = BoundedInt::max();
    assert_eq(@max_u8, @0xff_u8, 'not max');
    assert_eq(@max_u16, @0xffff_u16, 'not max');
    assert_eq(@max_u32, @0xffffffff_u32, 'not max');
    assert_eq(@max_u64, @0xffffffffffffffff_u64, 'not max');
    assert_eq(@max_u128, @0xffffffffffffffffffffffffffffffff_u128, 'not max');
    assert_eq(
        @max_u256,
        @0xffffffffffffffffffffffffffffffffffffffffffffffffffffffffffffffff_u256,
        'not max'
    );
}

#[test]
#[should_panic]
fn test_max_u8_plus_1_overflow() {
    BoundedInt::max() + 1_u8;
}

#[test]
#[should_panic]
fn test_max_u16_plus_1_overflow() {
    BoundedInt::max() + 1_u16;
}

#[test]
#[should_panic]
fn test_max_u32_plus_1_overflow() {
    BoundedInt::max() + 1_u32;
}
#[test]
#[should_panic]
fn test_max_u64_plus_1_overflow() {
    BoundedInt::max() + 1_u64;
}

#[test]
#[should_panic]
fn test_max_u128_plus_1_overflow() {
    BoundedInt::max() + 1_u128;
}

#[test]
#[should_panic]
fn test_max_u256_plus_1_overflow() {
    BoundedInt::max() + Into::<felt252, u256>::into(1);
}

#[test]
fn test_default_values() {
    assert_eq(@Default::default(), @0, '0 == 0');
    assert_eq(@Default::default(), @0_u8, '0 == 0');
    assert_eq(@Default::default(), @0_u16, '0 == 0');
    assert_eq(@Default::default(), @0_u32, '0 == 0');
    assert_eq(@Default::default(), @0_u64, '0 == 0');
    assert_eq(@Default::default(), @0_u128, '0 == 0');
    assert_eq(@Default::default(), @0_u256, '0 == 0');
}

#[test]
fn test_default_felt252dict_values() {
    assert_eq(@Felt252DictValue::zero_default(), @0, '0 == 0');
    assert_eq(@Felt252DictValue::zero_default(), @0_u8, '0 == 0');
    assert_eq(@Felt252DictValue::zero_default(), @0_u16, '0 == 0');
    assert_eq(@Felt252DictValue::zero_default(), @0_u32, '0 == 0');
    assert_eq(@Felt252DictValue::zero_default(), @0_u64, '0 == 0');
    assert_eq(@Felt252DictValue::zero_default(), @0_u128, '0 == 0');
}

#[test]
fn test_u256_sqrt() {
    assert_eq(@u256_sqrt(9.into()), @3, 'u256_sqrt(9) == 3');
    assert_eq(@u256_sqrt(10.into()), @3, 'u256_sqrt(10) == 3');
    assert_eq(
        @u256_sqrt(1267650600228229401496703205376.into()),
        @1125899906842624,
        'u256_sqrt(2^100) == 2^50'
    );
    assert_eq(
        @u256_sqrt(340282366920938463463374607431768211455.into()),
        @18446744073709551615,
        'Wrong square root result.'
    );
    assert_eq(@u256_sqrt(1.into()), @1, 'u256_sqrt(1) == 1');
    assert_eq(@u256_sqrt(0.into()), @0, 'u256_sqrt(0) == 0');

    assert_eq(@u256_sqrt(BoundedInt::max()), @BoundedInt::max(), 'u256::MAX**0.5==u128::MAX');
    let (high, low) = integer::u128_wide_mul(BoundedInt::max(), BoundedInt::max());
    assert_eq(@u256_sqrt(u256 { low, high }), @BoundedInt::max(), '(u128::MAX**2)**0.5==u128::MAX');
}

#[test]
fn test_u256_try_into_felt252() {
    let FELT252_PRIME = 0x800000000000011000000000000000000000000000000000000000000000001_u256;
    assert_eq(@1_u256.try_into().unwrap(), @1_felt252, '1 == 1'_felt252);
    assert_eq(
        @0x800000000000011000000000000000000000000000000000000000000000000_u256.try_into().unwrap(),
        @0x800000000000011000000000000000000000000000000000000000000000000_felt252,
        'P-1 == P-1'_felt252
    );
    assert_eq(
        @0x800000000000010ffffffffffffffffffffffffffffffffffffffffffffffff_u256.try_into().unwrap(),
        @0x800000000000010ffffffffffffffffffffffffffffffffffffffffffffffff_felt252,
        'P-2 == P-2'_felt252
    );
    let f: Option<felt252> = 0x800000000000011000000000000000000000000000000000000000000000001_u256
        .try_into();
    assert(f.is_none(), 'prime is not felt252');
    let f: Option<felt252> = 0x800000000000011000000000000000000000000000000000000000000000002_u256
        .try_into();
    assert(f.is_none(), 'prime+1 is not felt252');
    let f: Option<felt252> = 0x800000000000011000000000000000100000000000000000000000000000001_u256
        .try_into();
    assert(f.is_none(), 'prime+2**128 is not felt252');
}

fn cast_must_pass<
    A,
    B,
    impl DropA: Drop<A>,
    impl DropB: Drop<B>,
    impl CopyB: Copy<B>,
    impl CopyA: Copy<A>,
    impl APartialEq: PartialEq<A>,
    impl BPartialEq: PartialEq<B>,
    impl BIA: BoundedInt<A>,
    impl BIB: BoundedInt<B>,
    impl IAB: Into<A, B>,
    impl IBA: TryInto<B, A>
>(
    ui: A, uj: B
) -> bool {
    uj == ui.into()
        && ui == uj.try_into().unwrap()
        && BoundedInt::<B>::min() == BoundedInt::<A>::min().into()
        && BoundedInt::<A>::min() == BoundedInt::<B>::min().try_into().unwrap()
}
#[test]
fn proper_cast() {
    assert(cast_must_pass(0xFF_u8, 0xFF_u16), 'u8 to_and_fro u16');
    assert(cast_must_pass(0xFF_u8, 0xFF_u32), 'u8 to_and_fro u32');
    assert(cast_must_pass(0xFF_u8, 0xFF_u64), 'u8 to_and_fro u64');
    assert(cast_must_pass(0xFF_u8, 0xFF_u128), 'u8 to_and_fro u128');
    assert(cast_must_pass(0xFFFF_u16, 0xFFFF_u32), 'u16 to_and_fro u32');
    assert(cast_must_pass(0xFFFF_u16, 0xFFFF_u64), 'u16 to_and_fro u64');
    assert(cast_must_pass(0xFFFF_u16, 0xFFFF_u128), 'u16 to_and_fro u128');
    assert(cast_must_pass(0xFFFFFFFF_u32, 0xFFFFFFFF_u64), 'u32 to_and_fro u64');
    assert(cast_must_pass(0xFFFFFFFF_u32, 0xFFFFFFFF_u128), 'u32 to_and_fro u128');
    assert(cast_must_pass(0xFFFFFFFFFFFFFFFF_u64, 0xFFFFFFFFFFFFFFFF_u128), 'u64 to_and_fro u128');
}

#[test]
fn test_into_self_type() {
    assert_eq(@0xFF_u8.into(), @0xFF_u8, 'u8 into u8');
    assert_eq(@0xFFFF_u16.into(), @0xFFFF_u16, 'u16 into u16');
    assert_eq(@0xFFFFFFFF_u32.into(), @0xFFFFFFFF_u32, 'u32 into u32');
    assert_eq(@0xFFFFFFFFFFFFFFFF_u64.into(), @0xFFFFFFFFFFFFFFFF_u64, 'u64 into u64');
    assert_eq(
        @0xFFFFFFFFFFFFFFFFFFFFFFFFFFFFFFFF_u128.into(),
        @0xFFFFFFFFFFFFFFFFFFFFFFFFFFFFFFFF_u128,
        'u128 into u128'
    );
    assert_eq(
        @u256 {
            low: 0xFFFFFFFFFFFFFFFFFFFFFFFFFFFFFFFF, high: 0xFFFFFFFFFFFFFFFFFFFFFFFFFFFFFFFF
        }.into(),
        @u256 { high: 0xFFFFFFFFFFFFFFFFFFFFFFFFFFFFFFFF, low: 0xFFFFFFFFFFFFFFFFFFFFFFFFFFFFFFFF },
        'u256 into u256'
    );
}

#[test]
#[should_panic]
fn panic_u16_u8_1() {
    let out: u8 = (0xFF_u16 + 1_u16).try_into().unwrap();
}

#[test]
#[should_panic]
fn panic_u16_u8_2() {
    let max_u16: u16 = 0xFFFF;
    let out: u8 = max_u16.try_into().unwrap();
}
#[test]
#[should_panic]
fn panic_u32_u8_1() {
    let out: u8 = (0xFF_u32 + 1_u32).try_into().unwrap();
}

#[test]
#[should_panic]
fn panic_u32_u8_2() {
    let max_u32: u32 = 0xFFFFFFFF;
    let out: u8 = max_u32.try_into().unwrap();
}
#[test]
#[should_panic]
fn panic_u64_u8_1() {
    let out: u8 = (0xFF_u64 + 1_u64).try_into().unwrap();
}

#[test]
#[should_panic]
fn panic_u64_u8_2() {
    let max_u64: u64 = 0xFFFFFFFFFFFFFFFF;
    let out: u8 = max_u64.try_into().unwrap();
}
#[test]
#[should_panic]
fn panic_u128_u8_1() {
    let out: u8 = (0xFF_u128 + 1_u128).try_into().unwrap();
}

#[test]
#[should_panic]
fn panic_u128_u8_2() {
    let max_u128: u128 = 0xFFFFFFFFFFFFFFFFFFFFFFFFFFFFFFFF;
    let out: u8 = max_u128.try_into().unwrap();
}
#[test]
#[should_panic]
fn panic_u32_u16_1() {
    let out: u16 = (0xFFFF_u32 + 1_u32).try_into().unwrap();
}

#[test]
#[should_panic]
fn panic_u32_u16_2() {
    let max_u32: u32 = 0xFFFFFFFF;
    let out: u16 = max_u32.try_into().unwrap();
}
#[test]
#[should_panic]
fn panic_u64_u16_1() {
    let out: u16 = (0xFFFF_u64 + 1_u64).try_into().unwrap();
}

#[test]
#[should_panic]
fn panic_u64_u16_2() {
    let max_u64: u64 = 0xFFFFFFFFFFFFFFFF;
    let out: u16 = max_u64.try_into().unwrap();
}
#[test]
#[should_panic]
fn panic_u128_u16_1() {
    let out: u16 = (0xFFFF_u128 + 1_u128).try_into().unwrap();
}

#[test]
#[should_panic]
fn panic_u128_u16_2() {
    let max_u128: u128 = 0xFFFFFFFFFFFFFFFFFFFFFFFFFFFFFFFF;
    let out: u16 = max_u128.try_into().unwrap();
}
#[test]
#[should_panic]
fn panic_u64_u32_1() {
    let out: u32 = (0xFFFFFFFF_u64 + 1_u64).try_into().unwrap();
}

#[test]
#[should_panic]
fn panic_u64_u32_2() {
    let max_u64: u64 = 0xFFFFFFFFFFFFFFFF;
    let out: u32 = max_u64.try_into().unwrap();
}

#[test]
#[should_panic]
fn panic_u128_u32_1() {
    let out: u32 = (0xFFFFFFFF_u128 + 1_u128).try_into().unwrap();
}

#[test]
#[should_panic]
fn panic_u128_u32_2() {
    let max_u128: u128 = 0xFFFFFFFFFFFFFFFFFFFFFFFFFFFFFFFF;
    let out: u32 = max_u128.try_into().unwrap();
}

#[test]
#[should_panic]
fn panic_u128_u64_1() {
    let out: u64 = (0xFFFFFFFFFFFFFFFF_u128 + 1_u128).try_into().unwrap();
}

#[test]
#[should_panic]
fn panic_u128_u64_2() {
    let max_u128: u128 = 0xFFFFFFFFFFFFFFFFFFFFFFFFFFFFFFFF;
    let out: u64 = max_u128.try_into().unwrap();
}

#[test]
fn test_u128_byte_reverse() {
    assert_eq(
        @integer::u128_byte_reverse(0x000102030405060708090a0b0c0d0e0f),
        @0x0f0e0d0c0b0a09080706050403020100,
        'Wrong byte reverse'
    );
}<|MERGE_RESOLUTION|>--- conflicted
+++ resolved
@@ -28,23 +28,13 @@
     assert_ge(5_u8, 2_u8, '5 >= 2');
     assert(!(3_u8 > 3_u8), '!(3 > 3)');
     assert_ge(3_u8, 3_u8, '3 >= 3');
-<<<<<<< HEAD
-    assert_eq((1_u8 | 2_u8), 3_u8, '1 | 2 == 3');
-    assert_eq((1_u8 & 2_u8), 0_u8, '1 & 2 == 0');
-    assert_eq((1_u8 ^ 2_u8), 3_u8, '1 ^ 2 == 3');
-    assert_eq((2_u8 | 2_u8), 2_u8, '2 | 2 == 2');
-    assert_eq((2_u8 & 2_u8), 2_u8, '2 & 2 == 2');
-    assert_eq((2_u8 & 3_u8), 2_u8, '2 & 3 == 2');
-    assert_eq((3_u8 ^ 6_u8), 5_u8, '3 ^ 6 == 5');
-    assert_eq(u8_sqrt(9), 3, 'u8_sqrt(9) == 3');
-    assert_eq(u8_sqrt(10), 3, 'u8_sqrt(10) == 3');
-    assert_eq(u8_sqrt(0x40), 0x8, 'u8_sqrt(2^6) == 2^3');
-    assert_eq(u8_sqrt(0xff), 0xf, 'Wrong square root result.');
-    assert_eq(u8_sqrt(1), 1, 'u8_sqrt(1) == 1');
-    assert_eq(u8_sqrt(0), 0, 'u8_sqrt(0) == 0');
-    assert_eq(~0x00_u8, 0xff, '~0x00 == 0xff');
-    assert_eq(~0x81_u8, 0x7e, '~0x81 == 0x7e');
-=======
+    assert_eq(@(1_u8 | 2_u8), @3_u8, '1 | 2 == 3');
+    assert_eq(@(1_u8 & 2_u8), @0_u8, '1 & 2 == 0');
+    assert_eq(@(1_u8 ^ 2_u8), @3_u8, '1 ^ 2 == 3');
+    assert_eq(@(2_u8 | 2_u8), @2_u8, '2 | 2 == 2');
+    assert_eq(@(2_u8 & 2_u8), @2_u8, '2 & 2 == 2');
+    assert_eq(@(2_u8 & 3_u8), @2_u8, '2 & 3 == 2');
+    assert_eq(@(3_u8 ^ 6_u8), @5_u8, '3 ^ 6 == 5');
     assert_eq(@u8_sqrt(9), @3, 'u8_sqrt(9) == 3');
     assert_eq(@u8_sqrt(10), @3, 'u8_sqrt(10) == 3');
     assert_eq(@u8_sqrt(0x40), @0x8, 'u8_sqrt(2^6) == 2^3');
@@ -53,7 +43,6 @@
     assert_eq(@u8_sqrt(0), @0, 'u8_sqrt(0) == 0');
     assert_eq(@~0x00_u8, @0xff, '~0x00 == 0xff');
     assert_eq(@~0x81_u8, @0x7e, '~0x81 == 0x7e');
->>>>>>> 86bf2260
 }
 
 #[test]
@@ -142,23 +131,13 @@
     assert_ge(5_u16, 2_u16, '5 >= 2');
     assert(!(3_u16 > 3_u16), '!(3 > 3)');
     assert_ge(3_u16, 3_u16, '3 >= 3');
-<<<<<<< HEAD
-    assert_eq((1_u16 | 2_u16), 3_u16, '1 | 2 == 3');
-    assert_eq((1_u16 & 2_u16), 0_u16, '1 & 2 == 0');
-    assert_eq((1_u16 ^ 2_u16), 3_u16, '1 ^ 2 == 3');
-    assert_eq((2_u16 | 2_u16), 2_u16, '2 | 2 == 2');
-    assert_eq((2_u16 & 2_u16), 2_u16, '2 & 2 == 2');
-    assert_eq((2_u16 & 3_u16), 2_u16, '2 & 3 == 2');
-    assert_eq((3_u16 ^ 6_u16), 5_u16, '3 ^ 6 == 5');
-    assert_eq(u16_sqrt(9), 3, 'u16_sqrt(9) == 3');
-    assert_eq(u16_sqrt(10), 3, 'u16_sqrt(10) == 3');
-    assert_eq(u16_sqrt(0x400), 0x20, 'u16_sqrt(2^10) == 2^5');
-    assert_eq(u16_sqrt(0xffff), 0xff, 'Wrong square root result.');
-    assert_eq(u16_sqrt(1), 1, 'u64_sqrt(1) == 1');
-    assert_eq(u16_sqrt(0), 0, 'u64_sqrt(0) == 0');
-    assert_eq(~0x0000_u16, 0xffff, '~0x0000 == 0xffff');
-    assert_eq(~0x8421_u16, 0x7bde, '~0x8421 == 0x7bde');
-=======
+    assert_eq(@(1_u16 | 2_u16), @3_u16, '1 | 2 == 3');
+    assert_eq(@(1_u16 & 2_u16), @0_u16, '1 & 2 == 0');
+    assert_eq(@(1_u16 ^ 2_u16), @3_u16, '1 ^ 2 == 3');
+    assert_eq(@(2_u16 | 2_u16), @2_u16, '2 | 2 == 2');
+    assert_eq(@(2_u16 & 2_u16), @2_u16, '2 & 2 == 2');
+    assert_eq(@(2_u16 & 3_u16), @2_u16, '2 & 3 == 2');
+    assert_eq(@(3_u16 ^ 6_u16), @5_u16, '3 ^ 6 == 5');
     assert_eq(@u16_sqrt(9), @3, 'u16_sqrt(9) == 3');
     assert_eq(@u16_sqrt(10), @3, 'u16_sqrt(10) == 3');
     assert_eq(@u16_sqrt(0x400), @0x20, 'u16_sqrt(2^10) == 2^5');
@@ -167,7 +146,6 @@
     assert_eq(@u16_sqrt(0), @0, 'u64_sqrt(0) == 0');
     assert_eq(@~0x0000_u16, @0xffff, '~0x0000 == 0xffff');
     assert_eq(@~0x8421_u16, @0x7bde, '~0x8421 == 0x7bde');
->>>>>>> 86bf2260
 }
 
 #[test]
@@ -256,23 +234,13 @@
     assert_ge(5_u32, 2_u32, '5 >= 2');
     assert(!(3_u32 > 3_u32), '!(3 > 3)');
     assert_ge(3_u32, 3_u32, '3 >= 3');
-<<<<<<< HEAD
-    assert_eq((1_u32 | 2_u32), 3_u32, '1 | 2 == 3');
-    assert_eq((1_u32 & 2_u32), 0_u32, '1 & 2 == 0');
-    assert_eq((1_u32 ^ 2_u32), 3_u32, '1 ^ 2 == 3');
-    assert_eq((2_u32 | 2_u32), 2_u32, '2 | 2 == 2');
-    assert_eq((2_u32 & 2_u32), 2_u32, '2 & 2 == 2');
-    assert_eq((2_u32 & 3_u32), 2_u32, '2 & 3 == 2');
-    assert_eq((3_u32 ^ 6_u32), 5_u32, '3 ^ 6 == 5');
-    assert_eq(u32_sqrt(9), 3, 'u32_sqrt(9) == 3');
-    assert_eq(u32_sqrt(10), 3, 'u32_sqrt(10) == 3');
-    assert_eq(u32_sqrt(0x100000), 0x400, 'u32_sqrt(2^20) == 2^10');
-    assert_eq(u32_sqrt(0xffffffff), 0xffff, 'Wrong square root result.');
-    assert_eq(u32_sqrt(1), 1, 'u64_sqrt(1) == 1');
-    assert_eq(u32_sqrt(0), 0, 'u64_sqrt(0) == 0');
-    assert_eq(~0x00000000_u32, 0xffffffff, '~0x00000000 == 0xffffffff');
-    assert_eq(~0x12345678_u32, 0xedcba987, '~0x12345678 == 0xedcba987');
-=======
+    assert_eq(@(1_u32 | 2_u32), @3_u32, '1 | 2 == 3');
+    assert_eq(@(1_u32 & 2_u32), @0_u32, '1 & 2 == 0');
+    assert_eq(@(1_u32 ^ 2_u32), @3_u32, '1 ^ 2 == 3');
+    assert_eq(@(2_u32 | 2_u32), @2_u32, '2 | 2 == 2');
+    assert_eq(@(2_u32 & 2_u32), @2_u32, '2 & 2 == 2');
+    assert_eq(@(2_u32 & 3_u32), @2_u32, '2 & 3 == 2');
+    assert_eq(@(3_u32 ^ 6_u32), @5_u32, '3 ^ 6 == 5');
     assert_eq(@u32_sqrt(9), @3, 'u32_sqrt(9) == 3');
     assert_eq(@u32_sqrt(10), @3, 'u32_sqrt(10) == 3');
     assert_eq(@u32_sqrt(0x100000), @0x400, 'u32_sqrt(2^20) == 2^10');
@@ -281,7 +249,6 @@
     assert_eq(@u32_sqrt(0), @0, 'u64_sqrt(0) == 0');
     assert_eq(@~0x00000000_u32, @0xffffffff, '~0x00000000 == 0xffffffff');
     assert_eq(@~0x12345678_u32, @0xedcba987, '~0x12345678 == 0xedcba987');
->>>>>>> 86bf2260
 }
 
 #[test]
@@ -372,23 +339,13 @@
     assert_ge(5_u64, 2_u64, '5 >= 2');
     assert(!(3_u64 > 3_u64), '!(3 > 3)');
     assert_ge(3_u64, 3_u64, '3 >= 3');
-<<<<<<< HEAD
-    assert_eq((1_u64 | 2_u64), 3_u64, '1 | 2 == 3');
-    assert_eq((1_u64 & 2_u64), 0_u64, '1 & 2 == 0');
-    assert_eq((1_u64 ^ 2_u64), 3_u64, '1 ^ 2 == 3');
-    assert_eq((2_u64 | 2_u64), 2_u64, '2 | 2 == 2');
-    assert_eq((2_u64 & 2_u64), 2_u64, '2 & 2 == 2');
-    assert_eq((2_u64 & 3_u64), 2_u64, '2 & 3 == 2');
-    assert_eq((3_u64 ^ 6_u64), 5_u64, '3 ^ 6 == 5');
-    assert_eq(u64_sqrt(9), 3, 'u64_sqrt(9) == 3');
-    assert_eq(u64_sqrt(10), 3, 'u64_sqrt(10) == 3');
-    assert_eq(u64_sqrt(0x10000000000), 0x100000, 'u64_sqrt(2^40) == 2^20');
-    assert_eq(u64_sqrt(0xffffffffffffffff), 0xffffffff, 'Wrong square root result.');
-    assert_eq(u64_sqrt(1), 1, 'u64_sqrt(1) == 1');
-    assert_eq(u64_sqrt(0), 0, 'u64_sqrt(0) == 0');
-    assert_eq(~0x0000000000000000_u64, 0xffffffffffffffff, '~0x0..0 == 0xf..f');
-    assert_eq(~0x123456789abcdef1_u64, 0xedcba9876543210e, '~0x12..ef1 == 0xed..10e');
-=======
+    assert_eq(@(1_u64 | 2_u64), @3_u64, '1 | 2 == 3');
+    assert_eq(@(1_u64 & 2_u64), @0_u64, '1 & 2 == 0');
+    assert_eq(@(1_u64 ^ 2_u64), @3_u64, '1 ^ 2 == 3');
+    assert_eq(@(2_u64 | 2_u64), @2_u64, '2 | 2 == 2');
+    assert_eq(@(2_u64 & 2_u64), @2_u64, '2 & 2 == 2');
+    assert_eq(@(2_u64 & 3_u64), @2_u64, '2 & 3 == 2');
+    assert_eq(@(3_u64 ^ 6_u64), @5_u64, '3 ^ 6 == 5');
     assert_eq(@u64_sqrt(9), @3, 'u64_sqrt(9) == 3');
     assert_eq(@u64_sqrt(10), @3, 'u64_sqrt(10) == 3');
     assert_eq(@u64_sqrt(0x10000000000), @0x100000, 'u64_sqrt(2^40) == 2^20');
@@ -397,7 +354,6 @@
     assert_eq(@u64_sqrt(0), @0, 'u64_sqrt(0) == 0');
     assert_eq(@~0x0000000000000000_u64, @0xffffffffffffffff, '~0x0..0 == 0xf..f');
     assert_eq(@~0x123456789abcdef1_u64, @0xedcba9876543210e, '~0x12..ef1 == 0xed..10e');
->>>>>>> 86bf2260
 }
 
 #[test]
