--- conflicted
+++ resolved
@@ -83,7 +83,6 @@
 }
 
 #[test]
-<<<<<<< HEAD
 fn test_option_some_ok_or() {
     assert_eq!(Option::Some('foo').ok_or(0), Result::Ok('foo'));
 }
@@ -103,7 +102,8 @@
 fn test_option_none_ok_or_else() {
     let option: Option<felt252> = Option::None;
     assert_eq!(option.ok_or_else( || 0), Result::Err(0));
-=======
+}
+
 fn test_option_some_is_none_or() {
     assert_eq!(Option::Some(2_u8).is_none_or(|x| x > 1), true);
     assert_eq!(Option::Some(0_u8).is_none_or(|x| x > 1), false);
@@ -113,7 +113,6 @@
 fn test_option_none_is_none_or() {
     let option: Option<u8> = Option::None;
     assert_eq!(option.is_none_or(|x| x > 1), true);
->>>>>>> f7a84b41
 }
 
 #[derive(Drop)]
@@ -136,18 +135,4 @@
 fn test_option_none_map() {
     let x: Option<ByteArray> = Option::None;
     assert!(x.map(|s: ByteArray| s.len()) == Option::None);
-}
-
-#[test]
-fn test_option_some_ok_or() {
-    let x = Option::Some(123);
-    let result = x.ok_or('no value');
-    assert!(result == Result::Ok(123));
-}
-
-#[test]
-fn test_option_none_ok_or() {
-    let x: Option<felt252> = Option::None;
-    let result = x.ok_or('no value');
-    assert!(result == Result::Err('no value'));
 }