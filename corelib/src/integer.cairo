--- conflicted
+++ resolved
@@ -1059,11 +1059,7 @@
     }
 }
 
-<<<<<<< HEAD
-#[derive(Copy, Drop, PartialEq, Serde, starknet::StorageAccess)]
-=======
 #[derive(Copy, Drop, PartialEq, Serde, starknet::Store)]
->>>>>>> 1edcc130
 struct u256 {
     low: u128,
     high: u128,
