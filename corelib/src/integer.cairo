--- conflicted
+++ resolved
@@ -182,15 +182,7 @@
 }
 
 impl U128PartialOrd of PartialOrd<u128> {
-<<<<<<< HEAD
-    #[inline]
-    fn le(lhs: u128, rhs: u128) -> bool {
-        u128_overflowing_sub(rhs, lhs).into_is_ok()
-    }
-    #[inline]
-=======
-    #[inline(always)]
->>>>>>> be5bc2a8
+    #[inline]
     fn ge(lhs: u128, rhs: u128) -> bool {
         u128_overflowing_sub(lhs, rhs).into_is_ok()
     }
@@ -198,49 +190,27 @@
     fn lt(lhs: u128, rhs: u128) -> bool {
         u128_overflowing_sub(lhs, rhs).into_is_err()
     }
-<<<<<<< HEAD
-    #[inline]
-    fn gt(lhs: u128, rhs: u128) -> bool {
-        u128_overflowing_sub(rhs, lhs).into_is_err()
-    }
-=======
->>>>>>> be5bc2a8
 }
 
 pub extern type Bitwise;
 /// Returns the bitwise operations (AND, XOR, OR) between `lhs` and `rhs`.
 extern fn bitwise(lhs: u128, rhs: u128) -> (u128, u128, u128) implicits(Bitwise) nopanic;
-<<<<<<< HEAD
-impl U128BitAnd of core::traits::BitAnd<u128> {
-    #[inline]
-=======
 impl U128BitAnd of crate::traits::BitAnd<u128> {
-    #[inline(always)]
->>>>>>> be5bc2a8
+    #[inline]
     fn bitand(lhs: u128, rhs: u128) -> u128 {
         let (v, _, _) = bitwise(lhs, rhs);
         v
     }
 }
-<<<<<<< HEAD
-impl U128BitXor of core::traits::BitXor<u128> {
-    #[inline]
-=======
 impl U128BitXor of crate::traits::BitXor<u128> {
-    #[inline(always)]
->>>>>>> be5bc2a8
+    #[inline]
     fn bitxor(lhs: u128, rhs: u128) -> u128 {
         let (_, v, _) = bitwise(lhs, rhs);
         v
     }
 }
-<<<<<<< HEAD
-impl U128BitOr of core::traits::BitOr<u128> {
-    #[inline]
-=======
 impl U128BitOr of crate::traits::BitOr<u128> {
-    #[inline(always)]
->>>>>>> be5bc2a8
+    #[inline]
     fn bitor(lhs: u128, rhs: u128) -> u128 {
         let (_, _, v) = bitwise(lhs, rhs);
         v
@@ -282,31 +252,13 @@
 }
 
 impl U8PartialOrd of PartialOrd<u8> {
-<<<<<<< HEAD
-    #[inline]
-    fn le(lhs: u8, rhs: u8) -> bool {
-        u8_overflowing_sub(rhs, lhs).into_is_ok()
+    #[inline]
+    fn lt(lhs: u8, rhs: u8) -> bool {
+        u8_overflowing_sub(lhs, rhs).into_is_err()
     }
     #[inline]
     fn ge(lhs: u8, rhs: u8) -> bool {
         u8_overflowing_sub(lhs, rhs).into_is_ok()
-    }
-    #[inline]
-    fn lt(lhs: u8, rhs: u8) -> bool {
-        u8_overflowing_sub(lhs, rhs).into_is_err()
-    }
-    #[inline]
-    fn gt(lhs: u8, rhs: u8) -> bool {
-        u8_overflowing_sub(rhs, lhs).into_is_err()
-=======
-    #[inline(always)]
-    fn lt(lhs: u8, rhs: u8) -> bool {
-        u8_overflowing_sub(lhs, rhs).into_is_err()
-    }
-    #[inline(always)]
-    fn ge(lhs: u8, rhs: u8) -> bool {
-        u8_overflowing_sub(lhs, rhs).into_is_ok()
->>>>>>> be5bc2a8
     }
 }
 
@@ -449,31 +401,13 @@
 }
 
 impl U16PartialOrd of PartialOrd<u16> {
-<<<<<<< HEAD
-    #[inline]
-    fn le(lhs: u16, rhs: u16) -> bool {
-        u16_overflowing_sub(rhs, lhs).into_is_ok()
+    #[inline]
+    fn lt(lhs: u16, rhs: u16) -> bool {
+        u16_overflowing_sub(lhs, rhs).into_is_err()
     }
     #[inline]
     fn ge(lhs: u16, rhs: u16) -> bool {
         u16_overflowing_sub(lhs, rhs).into_is_ok()
-    }
-    #[inline]
-    fn lt(lhs: u16, rhs: u16) -> bool {
-        u16_overflowing_sub(lhs, rhs).into_is_err()
-    }
-    #[inline]
-    fn gt(lhs: u16, rhs: u16) -> bool {
-        u16_overflowing_sub(rhs, lhs).into_is_err()
-=======
-    #[inline(always)]
-    fn lt(lhs: u16, rhs: u16) -> bool {
-        u16_overflowing_sub(lhs, rhs).into_is_err()
-    }
-    #[inline(always)]
-    fn ge(lhs: u16, rhs: u16) -> bool {
-        u16_overflowing_sub(lhs, rhs).into_is_ok()
->>>>>>> be5bc2a8
     }
 }
 
@@ -622,31 +556,13 @@
 }
 
 impl U32PartialOrd of PartialOrd<u32> {
-<<<<<<< HEAD
-    #[inline]
-    fn le(lhs: u32, rhs: u32) -> bool {
-        u32_overflowing_sub(rhs, lhs).into_is_ok()
+    #[inline]
+    fn lt(lhs: u32, rhs: u32) -> bool {
+        u32_overflowing_sub(lhs, rhs).into_is_err()
     }
     #[inline]
     fn ge(lhs: u32, rhs: u32) -> bool {
         u32_overflowing_sub(lhs, rhs).into_is_ok()
-    }
-    #[inline]
-    fn lt(lhs: u32, rhs: u32) -> bool {
-        u32_overflowing_sub(lhs, rhs).into_is_err()
-    }
-    #[inline]
-    fn gt(lhs: u32, rhs: u32) -> bool {
-        u32_overflowing_sub(rhs, lhs).into_is_err()
-=======
-    #[inline(always)]
-    fn lt(lhs: u32, rhs: u32) -> bool {
-        u32_overflowing_sub(lhs, rhs).into_is_err()
-    }
-    #[inline(always)]
-    fn ge(lhs: u32, rhs: u32) -> bool {
-        u32_overflowing_sub(lhs, rhs).into_is_ok()
->>>>>>> be5bc2a8
     }
 }
 
@@ -795,31 +711,13 @@
 }
 
 impl U64PartialOrd of PartialOrd<u64> {
-<<<<<<< HEAD
-    #[inline]
-    fn le(lhs: u64, rhs: u64) -> bool {
-        u64_overflowing_sub(rhs, lhs).into_is_ok()
+    #[inline]
+    fn lt(lhs: u64, rhs: u64) -> bool {
+        u64_overflowing_sub(lhs, rhs).into_is_err()
     }
     #[inline]
     fn ge(lhs: u64, rhs: u64) -> bool {
         u64_overflowing_sub(lhs, rhs).into_is_ok()
-    }
-    #[inline]
-    fn lt(lhs: u64, rhs: u64) -> bool {
-        u64_overflowing_sub(lhs, rhs).into_is_err()
-    }
-    #[inline]
-    fn gt(lhs: u64, rhs: u64) -> bool {
-        u64_overflowing_sub(rhs, lhs).into_is_err()
-=======
-    #[inline(always)]
-    fn lt(lhs: u64, rhs: u64) -> bool {
-        u64_overflowing_sub(lhs, rhs).into_is_err()
-    }
-    #[inline(always)]
-    fn ge(lhs: u64, rhs: u64) -> bool {
-        u64_overflowing_sub(lhs, rhs).into_is_ok()
->>>>>>> be5bc2a8
     }
 }
 
@@ -1079,17 +977,6 @@
 }
 
 impl U256PartialOrd of PartialOrd<u256> {
-<<<<<<< HEAD
-    #[inline]
-    fn le(lhs: u256, rhs: u256) -> bool {
-        !(rhs < lhs)
-    }
-    #[inline]
-    fn ge(lhs: u256, rhs: u256) -> bool {
-        !(lhs < rhs)
-    }
-=======
->>>>>>> be5bc2a8
     fn lt(lhs: u256, rhs: u256) -> bool {
         if lhs.high < rhs.high {
             true
@@ -1099,13 +986,6 @@
             false
         }
     }
-<<<<<<< HEAD
-    #[inline]
-    fn gt(lhs: u256, rhs: u256) -> bool {
-        rhs < lhs
-    }
-=======
->>>>>>> be5bc2a8
 }
 
 impl U256BitAnd of BitAnd<u256> {
@@ -1280,13 +1160,8 @@
 
 mod bounded_int_impls {
     #[feature("deprecated-bounded-int-trait")]
-<<<<<<< HEAD
-    pub impl ByBounded<T, impl Bounded: core::num::traits::Bounded<T>> of super::BoundedInt<T> {
+    pub impl ByBounded<T, impl Bounded: crate::num::traits::Bounded<T>> of super::BoundedInt<T> {
         #[inline]
-=======
-    pub impl ByBounded<T, impl Bounded: crate::num::traits::Bounded<T>> of super::BoundedInt<T> {
-        #[inline(always)]
->>>>>>> be5bc2a8
         fn min() -> T nopanic {
             Bounded::MIN
         }
@@ -1777,31 +1652,13 @@
 /// If `lhs` >= `rhs` returns `Ok(lhs - rhs)` else returns `Err(2**8 + lhs - rhs)`.
 pub extern fn i8_diff(lhs: i8, rhs: i8) -> Result<u8, u8> implicits(RangeCheck) nopanic;
 impl I8PartialOrd of PartialOrd<i8> {
-<<<<<<< HEAD
-    #[inline]
-    fn le(lhs: i8, rhs: i8) -> bool {
-        i8_diff(rhs, lhs).into_is_ok()
+    #[inline]
+    fn lt(lhs: i8, rhs: i8) -> bool {
+        i8_diff(lhs, rhs).into_is_err()
     }
     #[inline]
     fn ge(lhs: i8, rhs: i8) -> bool {
         i8_diff(lhs, rhs).into_is_ok()
-    }
-    #[inline]
-    fn lt(lhs: i8, rhs: i8) -> bool {
-        i8_diff(lhs, rhs).into_is_err()
-    }
-    #[inline]
-    fn gt(lhs: i8, rhs: i8) -> bool {
-        i8_diff(rhs, lhs).into_is_err()
-=======
-    #[inline(always)]
-    fn lt(lhs: i8, rhs: i8) -> bool {
-        i8_diff(lhs, rhs).into_is_err()
-    }
-    #[inline(always)]
-    fn ge(lhs: i8, rhs: i8) -> bool {
-        i8_diff(lhs, rhs).into_is_ok()
->>>>>>> be5bc2a8
     }
 }
 
@@ -1872,31 +1729,13 @@
 /// If `lhs` >= `rhs` returns `Ok(lhs - rhs)` else returns `Err(2**16 + lhs - rhs)`.
 pub extern fn i16_diff(lhs: i16, rhs: i16) -> Result<u16, u16> implicits(RangeCheck) nopanic;
 impl I16PartialOrd of PartialOrd<i16> {
-<<<<<<< HEAD
-    #[inline]
-    fn le(lhs: i16, rhs: i16) -> bool {
-        i16_diff(rhs, lhs).into_is_ok()
+    #[inline]
+    fn lt(lhs: i16, rhs: i16) -> bool {
+        i16_diff(lhs, rhs).into_is_err()
     }
     #[inline]
     fn ge(lhs: i16, rhs: i16) -> bool {
         i16_diff(lhs, rhs).into_is_ok()
-    }
-    #[inline]
-    fn lt(lhs: i16, rhs: i16) -> bool {
-        i16_diff(lhs, rhs).into_is_err()
-    }
-    #[inline]
-    fn gt(lhs: i16, rhs: i16) -> bool {
-        i16_diff(rhs, lhs).into_is_err()
-=======
-    #[inline(always)]
-    fn lt(lhs: i16, rhs: i16) -> bool {
-        i16_diff(lhs, rhs).into_is_err()
-    }
-    #[inline(always)]
-    fn ge(lhs: i16, rhs: i16) -> bool {
-        i16_diff(lhs, rhs).into_is_ok()
->>>>>>> be5bc2a8
     }
 }
 
@@ -1967,31 +1806,13 @@
 /// If `lhs` >= `rhs` returns `Ok(lhs - rhs)` else returns `Err(2**32 + lhs - rhs)`.
 pub extern fn i32_diff(lhs: i32, rhs: i32) -> Result<u32, u32> implicits(RangeCheck) nopanic;
 impl I32PartialOrd of PartialOrd<i32> {
-<<<<<<< HEAD
-    #[inline]
-    fn le(lhs: i32, rhs: i32) -> bool {
-        i32_diff(rhs, lhs).into_is_ok()
+    #[inline]
+    fn lt(lhs: i32, rhs: i32) -> bool {
+        i32_diff(lhs, rhs).into_is_err()
     }
     #[inline]
     fn ge(lhs: i32, rhs: i32) -> bool {
         i32_diff(lhs, rhs).into_is_ok()
-    }
-    #[inline]
-    fn lt(lhs: i32, rhs: i32) -> bool {
-        i32_diff(lhs, rhs).into_is_err()
-    }
-    #[inline]
-    fn gt(lhs: i32, rhs: i32) -> bool {
-        i32_diff(rhs, lhs).into_is_err()
-=======
-    #[inline(always)]
-    fn lt(lhs: i32, rhs: i32) -> bool {
-        i32_diff(lhs, rhs).into_is_err()
-    }
-    #[inline(always)]
-    fn ge(lhs: i32, rhs: i32) -> bool {
-        i32_diff(lhs, rhs).into_is_ok()
->>>>>>> be5bc2a8
     }
 }
 
@@ -2062,31 +1883,13 @@
 /// If `lhs` >= `rhs` returns `Ok(lhs - rhs)` else returns `Err(2**64 + lhs - rhs)`.
 pub extern fn i64_diff(lhs: i64, rhs: i64) -> Result<u64, u64> implicits(RangeCheck) nopanic;
 impl I64PartialOrd of PartialOrd<i64> {
-<<<<<<< HEAD
-    #[inline]
-    fn le(lhs: i64, rhs: i64) -> bool {
-        i64_diff(rhs, lhs).into_is_ok()
+    #[inline]
+    fn lt(lhs: i64, rhs: i64) -> bool {
+        i64_diff(lhs, rhs).into_is_err()
     }
     #[inline]
     fn ge(lhs: i64, rhs: i64) -> bool {
         i64_diff(lhs, rhs).into_is_ok()
-    }
-    #[inline]
-    fn lt(lhs: i64, rhs: i64) -> bool {
-        i64_diff(lhs, rhs).into_is_err()
-    }
-    #[inline]
-    fn gt(lhs: i64, rhs: i64) -> bool {
-        i64_diff(rhs, lhs).into_is_err()
-=======
-    #[inline(always)]
-    fn lt(lhs: i64, rhs: i64) -> bool {
-        i64_diff(lhs, rhs).into_is_err()
-    }
-    #[inline(always)]
-    fn ge(lhs: i64, rhs: i64) -> bool {
-        i64_diff(lhs, rhs).into_is_ok()
->>>>>>> be5bc2a8
     }
 }
 
@@ -2170,31 +1973,13 @@
 /// If `lhs` >= `rhs` returns `Ok(lhs - rhs)` else returns `Err(2**128 + lhs - rhs)`.
 pub extern fn i128_diff(lhs: i128, rhs: i128) -> Result<u128, u128> implicits(RangeCheck) nopanic;
 impl I128PartialOrd of PartialOrd<i128> {
-<<<<<<< HEAD
-    #[inline]
-    fn le(lhs: i128, rhs: i128) -> bool {
-        i128_diff(rhs, lhs).into_is_ok()
+    #[inline]
+    fn lt(lhs: i128, rhs: i128) -> bool {
+        i128_diff(lhs, rhs).into_is_err()
     }
     #[inline]
     fn ge(lhs: i128, rhs: i128) -> bool {
         i128_diff(lhs, rhs).into_is_ok()
-    }
-    #[inline]
-    fn lt(lhs: i128, rhs: i128) -> bool {
-        i128_diff(lhs, rhs).into_is_err()
-    }
-    #[inline]
-    fn gt(lhs: i128, rhs: i128) -> bool {
-        i128_diff(rhs, lhs).into_is_err()
-=======
-    #[inline(always)]
-    fn lt(lhs: i128, rhs: i128) -> bool {
-        i128_diff(lhs, rhs).into_is_err()
-    }
-    #[inline(always)]
-    fn ge(lhs: i128, rhs: i128) -> bool {
-        i128_diff(lhs, rhs).into_is_ok()
->>>>>>> be5bc2a8
     }
 }
 
