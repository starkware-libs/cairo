--- conflicted
+++ resolved
@@ -762,7 +762,6 @@
     (u256 { low, high }, overflow)
 }
 
-<<<<<<< HEAD
 
 const HALF_SHIFT : felt = 18446744073709551616;//2^64;
 fn u256_wide_mul(a: u256, b: u256) -> (u256, u256) implicits(RangeCheck) {
@@ -799,10 +798,7 @@
     (u256 {low: res0.low, high: res2.low}, u256 {low: res4.low, high: res8})
 }
 
-fn u256_checked_add(a: u256, b: u256) -> Option::<u256> implicits(RangeCheck) nopanic {
-=======
 fn u256_checked_add(a: u256, b: u256) -> Option<u256> implicits(RangeCheck) nopanic {
->>>>>>> 6f71adc5
     let (r, overflow) = u256_overflowing_add(a, b);
     if overflow {
         Option::None(())
