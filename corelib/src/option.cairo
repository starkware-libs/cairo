//! Optional values.
//!
//! The [`Option`] type represents an optional value: every [`Option`] is either [`Some`] and
//! contains a value, or [`None`], and does not. [`Option`] types are very common in Cairo code, as
//! they have a number of uses:
//!
//! * Initial values
//! * Return values for functions that are not defined
//!   over their entire input range (partial functions)
//! * Return value for otherwise reporting simple errors, where [`None`] is
//!   returned on error
//! * Optional struct fields
//! * Optional function arguments
//!
//! Options are commonly paired with pattern matching to query the presence of a value and take
//! action, always accounting for the `None` case.
//!
//! ```
//! fn divide(numerator: u64, denominator: u64) -> Option<u64> {
//!     if denominator == 0 {
//!         Option::None
//!     } else {
//!         Option::Some(numerator / denominator)
//!     }
//! }
//!
//! // The return value of the function is an option
//! let result = divide(2, 3);
//!
//! // Pattern match to retrieve the value
//! match result {
//!     // The division was valid
//!     Option::Some(x) => println!("Result: {x}"),
//!     // The division was invalid
//!     Option::None    => println!("Cannot divide by 0"),
//! }
//! ```
//!
//! # The question mark operator, `?`
//!
//! Similar to the [`Result`] type, when writing code that calls many functions that return the
//! [`Option`] type, handling `Some`/`None` can be tedious. The question mark
//! operator, `?`, hides some of the boilerplate of propagating values
//! up the call stack.
//!
//! It replaces this:
//!
//! ```
//! fn add_last_numbers(mut array: Array<u32>) -> Option<u32> {
//!     let a = array.pop_front();
//!     let b = array.pop_front();
//!
//!     match (a, b) {
//!         (Option::Some(x), Option::Some(y)) => Option::Some(x + y),
//!         _ => Option::None,
//!     }
//! }
//!
//! ```
//!
//! With this:
//!
//! ```
//! fn add_last_numbers(mut array: Array<u32>) -> Option<u32> {
//!     Option::Some(array.pop_front()? + array.pop_front()?)
//!  }
//! ```
//!
//! *It's much nicer!*
//!
//! Ending the expression with `?` will result in the [`Some`]'s unwrapped value, unless the
//! result is [`None`], in which case [`None`] is returned early from the enclosing function.
//! `?` can be used in functions that return [`Option`] because of the
//! early return of [`None`] that it provides.
//!
//! [`Some`]: Option::Some
//! [`None`]: Option::None
//!
//! # Method overview
//!
//! In addition to working with pattern matching, [`Option`] provides a wide
//! variety of different methods.
//!
//! ## Querying the variant
//!
//! The [`is_some`] and [`is_none`] methods return `true` if the [`Option`]
//! is [`Some`] or [`None`], respectively.
//!
//! [`is_none`]: OptionTrait::is_none
//! [`is_none_or`]: OptionTrait::is_none_or
//! [`is_some`]: OptionTrait::is_some
//! [`is_some_and`]: OptionTrait::is_some_and
//!
//! ## Extracting the contained value
//!
//! These methods extract the contained value in an [`Option<T>`] when it
//! is the [`Some`] variant. If the [`Option`] is [`None`]:
//!
//! * [`expect`] panics with a provided custom message
//! * [`unwrap`] panics with a generic message
//! * [`unwrap_or`] returns the provided default value
//! * [`unwrap_or_default`] returns the default value of the type `T`
//!   (which must implement the [`Default`] trait)
//! * [`unwrap_or_else`] returns the result of evaluating the provided
//!   function
//!
//! [`expect`]: OptionTrait::expect
//! [`unwrap`]: OptionTrait::unwrap
//! [`unwrap_or`]: OptionTrait::unwrap_or
//! [`unwrap_or_default`]: OptionTrait::unwrap_or_default
//! [`unwrap_or_else`]: OptionTrait::unwrap_or_else
//!
//! ## Transforming contained values
//!
//! These methods transform [`Option`] to [`Result`]:
//!
//! * [`ok_or`] transforms [`Some(v)`] to [`Ok(v)`], and [`None`] to
//!   [`Err(err)`] using the provided default `err` value.
//! * [`ok_or_else`] transforms [`Some(v)`] to [`Ok(v)`], and [`None`] to
//!   a value of [`Err`] using the provided function
//!
//! [`Err(err)`]: Result::Err
//! [`Ok(v)`]: Result::Ok
//! [`Some(v)`]: Option::Some
//! [`ok_or`]: OptionTrait::ok_or
<<<<<<< HEAD
//! [`ok_or_else`]: OptionTrait::ok_or_else
=======
//!
//! These methods transform the [`Some`] variant:
//!
//! * [`map`] transforms [`Option<T>`] to [`Option<U>`] by applying the
//!   provided function to the contained value of [`Some`] and leaving
//!   [`None`] values unchanged
//!
//! [`map`]: OptionTrait::map
>>>>>>> f7a84b41

/// The `Option<T>` enum representing either `Some(value)` or `None`.
#[must_use]
#[derive(Copy, Drop, Debug, Serde, PartialEq)]
pub enum Option<T> {
    Some: T,
    None,
}

impl OptionDefault<T> of Default<Option<T>> {
    fn default() -> Option<T> {
        Option::None
    }
}

pub impl DestructOption<T, +Destruct<T>, -Drop<Option<T>>> of Destruct<Option<T>> {
    #[inline]
    fn destruct(self: Option<T>) nopanic {
        match self {
            Option::Some(x) => x.destruct(),
            Option::None => (),
        };
    }
}
/// A trait for handling `Option<T>` related operations.
pub trait OptionTrait<T> {
    /// Returns the contained `Some` value, consuming the `self` value.
    ///
    /// # Panics
    ///
    /// Panics if the option value is `None` with a custom `felt252` panic message `err`.
    ///
    /// # Examples
    ///
    /// ```
    /// let option = Option::Some(123);
    /// let value = option.expect('no value');
    /// assert!(value == 123);
    /// ```
    fn expect(self: Option<T>, err: felt252) -> T;

    /// Returns the contained `Some` value, consuming the `self` value.
    ///
    /// # Panics
    ///
    /// Panics if the `self` value equals `None`.
    ///
    /// # Examples
    ///
    /// ```
    /// let option = Option::Some(123);
    /// let value = option.unwrap();
    /// assert!(value == 123);
    /// ```
    fn unwrap(self: Option<T>) -> T;

    /// Transforms the `Option<T>` into a `Result<T, E>`, mapping `Option::Some(v)` to
    /// `Result::Ok(v)` and `Option::None` to `Result::Err(err)`.
    ///
    /// # Examples
    ///
    /// ```
    /// assert_eq!(Option::Some('foo').ok_or(0), Result::Ok('foo'));
    ///
    /// let option: Option<felt252> = Option::None;
    /// assert_eq!(option.ok_or(0), Result::Err(0));
    /// ```
    fn ok_or<E, +Destruct<E>>(self: Option<T>, err: E) -> Result<T, E>;

    /// Transforms the `Option<T>` into a `Result<T, E>`, mapping `Option::Some(v)` to
    /// `Result::Ok(v)` and `Option::None` to `Result::Err(err())`.
    ///
    /// # Examples
    ///
    /// ```
    /// assert_eq!(Option::Some('foo').ok_or_else(|| 0), Result::Ok('foo'));
    ///
    /// let option: Option<felt252> = Option::None;
    /// assert_eq!(option.ok_or_else(|| 0), Result::Err(0));
    /// ```
    fn ok_or_else<E, F, +Destruct<E>, +core::ops::FnOnce<F, ()>[Output: E], +Drop<F>>(
        self: Option<T>, err: F,
    ) -> Result<T, E>;

    /// Returns `true` if the `Option` is `Option::Some`, `false` otherwise.
    ///
    /// # Examples
    ///
    /// ```
    /// let option = Option::Some(123);
    /// assert!(option.is_some());
    /// ```
    #[must_use]
    fn is_some(self: @Option<T>) -> bool;

    /// Returns `true` if the `Option` is `Option::Some` and the value inside of it matches a
    /// predicate.
    ///
    /// # Examples
    ///
    /// ```
    /// assert_eq!(Option::Some(2_u8).is_some_and(|x| x > 1), true);
    /// assert_eq!(Option::Some(0_u8).is_some_and(|x| x > 1), false);
    ///
    /// let option: Option<u8> = Option::None;
    /// assert_eq!(option.is_some_and(|x| x > 1), false);
    /// ```
    #[must_use]
    fn is_some_and<F, +Drop<F>, +core::ops::FnOnce<F, (T,)>[Output: bool]>(
        self: Option<T>, f: F,
    ) -> bool;

    /// Returns `true` if the `Option` is `Option::None`, `false` otherwise.
    ///
    /// # Examples
    ///
    /// ```
    /// let option = Option::Some(123);
    /// assert!(!option.is_none());
    /// ```
    #[must_use]
    fn is_none(self: @Option<T>) -> bool;

    /// Returns `true` if the `Option` is `Option::None` or the value inside of it matches a
    /// predicate.
    ///
    /// # Examples
    ///
    /// ```
    /// assert_eq!(Option::Some(2_u8).is_none_or(|x| x > 1), true);
    /// assert_eq!(Option::Some(0_u8).is_none_or(|x| x > 1), false);
    ///
    /// let option: Option<u8> = Option::None;
    /// assert_eq!(option.is_none_or(|x| x > 1), true);
    /// ```
    #[must_use]
    fn is_none_or<F, +Drop<F>, +core::ops::FnOnce<F, (T,)>[Output: bool]>(
        self: Option<T>, f: F,
    ) -> bool;

    /// Returns the contained `Some` value if `self` is `Option::Some(x)`. Otherwise, returns the
    /// provided default.
    ///
    /// # Examples
    ///
    /// ```
    /// let option = Option::Some(123);
    /// assert!(option.unwrap_or(456) == 123);
    ///
    /// let option = Option::None;
    /// assert!(option.unwrap_or(456) == 456);
    /// ```
    fn unwrap_or<+Destruct<T>>(self: Option<T>, default: T) -> T;

    /// Returns the contained `Some` value if `self` is `Option::Some(x)`. Otherwise, returns
    /// `Default::<T>::default()`.
    ///
    /// # Examples
    ///
    /// ```
    /// let option = Option::Some(123);
    /// assert!(option.unwrap_or_default() == 123);
    ///
    /// let option: Option<felt252> = Option::None;
    /// assert!(option.unwrap_or_default() == Default::default());
    /// ```
    fn unwrap_or_default<+Default<T>>(self: Option<T>) -> T;

    /// Returns the contained [`Some`] value or computes it from a closure.
    ///
    /// # Examples
    ///
    /// ```
    /// let k = 10;
    /// assert!(Option::Some(4).unwrap_or_else(|| 2 * k) == 4);
    /// assert!(Option::None.unwrap_or_else(|| 2 * k) == 20);
    /// ```
    fn unwrap_or_else<
        F, +Drop<F>, impl func: core::ops::FnOnce<F, ()>[Output: T], +Drop<func::Output>,
    >(
        self: Option<T>, f: F,
    ) -> T;

    /////////////////////////////////////////////////////////////////////////
    // Transforming contained values
    /////////////////////////////////////////////////////////////////////////

    /// Maps an `Option<T>` to `Option<U>` by applying a function to a contained value (if `Some`)
    /// or returns `None` (if `None`).
    ///
    /// # Examples
    ///
    /// ```
    /// let maybe_some_string: Option<ByteArray> = Option::Some("Hello, World!");
    /// // `Option::map` takes self *by value*, consuming `maybe_some_string`
    /// let maybe_some_len = maybe_some_string.map(|s: ByteArray| s.len());
    /// assert!(maybe_some_len == Option::Some(13));
    ///
    /// let x: Option<ByteArray> = Option::None;
    /// assert!(x.map(|s: ByteArray| s.len()) == Option::None);
    /// ```
    fn map<U, F, +Drop<F>, +core::ops::FnOnce<F, (T,)>[Output: U]>(
        self: Option<T>, f: F,
    ) -> Option<U>;
}

pub impl OptionTraitImpl<T> of OptionTrait<T> {
    #[inline(always)]
    fn expect(self: Option<T>, err: felt252) -> T {
        match self {
            Option::Some(x) => x,
            Option::None => crate::panic_with_felt252(err),
        }
    }

    #[inline(always)]
    fn unwrap(self: Option<T>) -> T {
        self.expect('Option::unwrap failed.')
    }

    #[inline]
    fn ok_or<E, +Destruct<E>>(self: Option<T>, err: E) -> Result<T, E> {
        match self {
            Option::Some(v) => Result::Ok(v),
            Option::None => Result::Err(err),
        }
    }

    #[inline]
    fn ok_or_else<E, F, +Destruct<E>, +core::ops::FnOnce<F, ()>[Output: E], +Drop<F>>(
        self: Option<T>, err: F,
    ) -> Result<T, E> {
        match self {
            Option::Some(v) => Result::Ok(v),
            Option::None => Result::Err(err()),
        }
    }

    #[inline]
    fn is_some(self: @Option<T>) -> bool {
        match self {
            Option::Some(_) => true,
            Option::None => false,
        }
    }

    #[inline]
    fn is_some_and<F, +Drop<F>, +core::ops::FnOnce<F, (T,)>[Output: bool]>(
        self: Option<T>, f: F,
    ) -> bool {
        match self {
            Option::None => false,
            Option::Some(x) => f(x),
        }
    }

    #[inline]
    fn is_none(self: @Option<T>) -> bool {
        match self {
            Option::Some(_) => false,
            Option::None => true,
        }
    }

    #[inline]
    fn is_none_or<F, +Drop<F>, +core::ops::FnOnce<F, (T,)>[Output: bool]>(
        self: Option<T>, f: F,
    ) -> bool {
        match self {
            Option::Some(x) => f(x),
            Option::None => true,
        }
    }

    #[inline]
    fn unwrap_or<+Destruct<T>>(self: Option<T>, default: T) -> T {
        match self {
            Option::Some(x) => x,
            Option::None => default,
        }
    }

    #[inline]
    fn unwrap_or_default<+Default<T>>(self: Option<T>) -> T {
        match self {
            Option::Some(x) => x,
            Option::None => Default::default(),
        }
    }

    #[inline]
    fn unwrap_or_else<
        F, +Drop<F>, impl func: core::ops::FnOnce<F, ()>[Output: T], +Drop<func::Output>,
    >(
        self: Option<T>, f: F,
    ) -> T {
        match self {
            Option::Some(x) => x,
            Option::None => f(),
        }
    }

    #[inline]
    fn map<U, F, +Drop<F>, +core::ops::FnOnce<F, (T,)>[Output: U]>(
        self: Option<T>, f: F,
    ) -> Option<U> {
        match self {
            Option::Some(x) => Option::Some(f(x)),
            Option::None => Option::None,
        }
    }
}<|MERGE_RESOLUTION|>--- conflicted
+++ resolved
@@ -123,9 +123,7 @@
 //! [`Ok(v)`]: Result::Ok
 //! [`Some(v)`]: Option::Some
 //! [`ok_or`]: OptionTrait::ok_or
-<<<<<<< HEAD
 //! [`ok_or_else`]: OptionTrait::ok_or_else
-=======
 //!
 //! These methods transform the [`Some`] variant:
 //!
@@ -134,7 +132,6 @@
 //!   [`None`] values unchanged
 //!
 //! [`map`]: OptionTrait::map
->>>>>>> f7a84b41
 
 /// The `Option<T>` enum representing either `Some(value)` or `None`.
 #[must_use]
