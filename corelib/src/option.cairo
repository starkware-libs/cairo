//! Optional values.
//!
//! The [`Option`] type represents an optional value: every [`Option`] is either [`Some`] and
//! contains a value, or [`None`], and does not. [`Option`] types are very common in Cairo code, as
//! they have a number of uses:
//!
//! * Initial values
//! * Return values for functions that are not defined
//!   over their entire input range (partial functions)
//! * Return value for otherwise reporting simple errors, where [`None`] is
//!   returned on error
//! * Optional struct fields
//! * Optional function arguments
//!
//! Options are commonly paired with pattern matching to query the presence of a value and take
//! action, always accounting for the `None` case.
//!
//! ```
//! fn divide(numerator: u64, denominator: u64) -> Option<u64> {
//!     if denominator == 0 {
//!         Option::None
//!     } else {
//!         Option::Some(numerator / denominator)
//!     }
//! }
//!
//! // The return value of the function is an option
//! let result = divide(2, 3);
//!
//! // Pattern match to retrieve the value
//! match result {
//!     // The division was valid
//!     Option::Some(x) => println!("Result: {x}"),
//!     // The division was invalid
//!     Option::None    => println!("Cannot divide by 0"),
//! }
//! ```
//!
//! # The question mark operator, `?`
//!
//! Similar to the [`Result`] type, when writing code that calls many functions that return the
//! [`Option`] type, handling `Some`/`None` can be tedious. The question mark
//! operator, `?`, hides some of the boilerplate of propagating values
//! up the call stack.
//!
//! It replaces this:
//!
//! ```
//! fn add_last_numbers(mut array: Array<u32>) -> Option<u32> {
//!     let a = array.pop_front();
//!     let b = array.pop_front();
//!
//!     match (a, b) {
//!         (Option::Some(x), Option::Some(y)) => Option::Some(x + y),
//!         _ => Option::None,
//!     }
//! }
//!
//! ```
//!
//! With this:
//!
//! ```
//! fn add_last_numbers(mut array: Array<u32>) -> Option<u32> {
//!     Option::Some(array.pop_front()? + array.pop_front()?)
//!  }
//! ```
//!
//! *It's much nicer!*
//!
//! Ending the expression with `?` will result in the [`Some`]'s unwrapped value, unless the
//! result is [`None`], in which case [`None`] is returned early from the enclosing function.
//! `?` can be used in functions that return [`Option`] because of the
//! early return of [`None`] that it provides.
//!
//! [`Some`]: Option::Some
//! [`None`]: Option::None
//!
//! # Method overview
//!
//! In addition to working with pattern matching, [`Option`] provides a wide
//! variety of different methods.
//!
//! ## Querying the variant
//!
//! The [`is_some`] and [`is_none`] methods return `true` if the [`Option`]
//! is [`Some`] or [`None`], respectively.
//!
//! [`is_none`]: OptionTrait::is_none
//! [`is_none_or`]: OptionTrait::is_none_or
//! [`is_some`]: OptionTrait::is_some
//! [`is_some_and`]: OptionTrait::is_some_and
//!
//! ## Extracting the contained value
//!
//! These methods extract the contained value in an [`Option<T>`] when it
//! is the [`Some`] variant. If the [`Option`] is [`None`]:
//!
//! * [`expect`] panics with a provided custom message
//! * [`unwrap`] panics with a generic message
//! * [`unwrap_or`] returns the provided default value
//! * [`unwrap_or_default`] returns the default value of the type `T`
//!   (which must implement the [`Default`] trait)
//! * [`unwrap_or_else`] returns the result of evaluating the provided
//!   function
//!
//! [`expect`]: OptionTrait::expect
//! [`unwrap`]: OptionTrait::unwrap
//! [`unwrap_or`]: OptionTrait::unwrap_or
//! [`unwrap_or_default`]: OptionTrait::unwrap_or_default
//! [`unwrap_or_else`]: OptionTrait::unwrap_or_else
//!
//! ## Transforming contained values
//!
//! These methods transform [`Option`] to [`Result`]:
//!
//! * [`ok_or`] transforms [`Some(v)`] to [`Ok(v)`], and [`None`] to
//!   [`Err(err)`] using the provided default `err` value.
//! * [`ok_or_else`] transforms [`Some(v)`] to [`Ok(v)`], and [`None`] to
//!   a value of [`Err`] using the provided function
//!
//! [`Err(err)`]: Result::Err
//! [`Ok(v)`]: Result::Ok
//! [`Some(v)`]: Option::Some
//! [`ok_or`]: OptionTrait::ok_or
//! [`ok_or_else`]: OptionTrait::ok_or_else
//!
//! These methods transform the [`Some`] variant:
//!
//! * [`map`] transforms [`Option<T>`] to [`Option<U>`] by applying the
//!   provided function to the contained value of [`Some`] and leaving
//!   [`None`] values unchanged
//!
//! [`map`]: OptionTrait::map
//!
<<<<<<< HEAD
//! These methods transform [`Option<T>`] to a value of a possibly
//! different type `U`:
//!
//! * [`map_or`] applies the provided function to the contained value of
//!   [`Some`], or returns the provided default value if the [`Option`] is
//!   [`None`]
//! * [`map_or_else`] applies the provided function to the contained value
//!   of [`Some`], or returns the result of evaluating the provided
//!   fallback function if the [`Option`] is [`None`]
//!
//! [`map_or`]: OptionTrait::map_or
//! [`map_or_else`]: OptionTrait::map_or_else
=======
//! ## Boolean operators
//!
//! These methods treat the [`Option`] as a boolean value, where [`Some`]
//! acts like [`true`] and [`None`] acts like [`false`]. There are two
//! categories of these methods: ones that take an [`Option`] as input, and
//! ones that take a function as input (to be lazily evaluated).
//!
//! The [`and`], [`or`], and [`xor`] methods take another [`Option`] as
//! input, and produce an [`Option`] as output. Only the [`and`] method can
//! produce an [`Option<U>`] value having a different inner type `U` than
//! [`Option<T>`].
//!
//! | method  | self      | input     | output    |
//! |---------|-----------|-----------|-----------|
//! | [`and`] | `None`    | (ignored) | `None`    |
//! | [`and`] | `Some(x)` | `None`    | `None`    |
//! | [`and`] | `Some(x)` | `Some(y)` | `Some(y)` |
//! | [`or`]  | `None`    | `None`    | `None`    |
//! | [`or`]  | `None`    | `Some(y)` | `Some(y)` |
//! | [`or`]  | `Some(x)` | (ignored) | `Some(x)` |
//! | [`xor`] | `None`    | `None`    | `None`    |
//! | [`xor`] | `None`    | `Some(y)` | `Some(y)` |
//! | [`xor`] | `Some(x)` | `None`    | `Some(x)` |
//! | [`xor`] | `Some(x)` | `Some(y)` | `None`    |
//!
//! [`and`]: OptionTrait::and
//! [`or`]: OptionTrait::or
//! [`xor`]: OptionTrait::xor
//!
//! The [`and_then`] and [`or_else`] methods take a function as input, and
//! only evaluate the function when they need to produce a new value. Only
//! the [`and_then`] method can produce an [`Option<U>`] value having a
//! different inner type `U` than [`Option<T>`].
//!
//! | method       | self      | function input | function result | output    |
//! |--------------|-----------|----------------|-----------------|-----------|
//! | [`and_then`] | `None`    | (not provided) | (not evaluated) | `None`    |
//! | [`and_then`] | `Some(x)` | `x`            | `None`          | `None`    |
//! | [`and_then`] | `Some(x)` | `x`            | `Some(y)`       | `Some(y)` |
//! | [`or_else`]  | `None`    | (not provided) | `None`          | `None`    |
//! | [`or_else`]  | `None`    | (not provided) | `Some(y)`       | `Some(y)` |
//! | [`or_else`]  | `Some(x)` | (not provided) | (not evaluated) | `Some(x)` |
//!
//! [`and_then`]: OptionTrait::and_then
//! [`or_else`]: OptionTrait::or_else
>>>>>>> cc66986b

/// The `Option<T>` enum representing either `Some(value)` or `None`.
#[must_use]
#[derive(Copy, Drop, Debug, Serde, PartialEq)]
pub enum Option<T> {
    Some: T,
    None,
}

impl OptionDefault<T> of Default<Option<T>> {
    fn default() -> Option<T> {
        Option::None
    }
}

pub impl DestructOption<T, +Destruct<T>, -Drop<Option<T>>> of Destruct<Option<T>> {
    #[inline]
    fn destruct(self: Option<T>) nopanic {
        match self {
            Option::Some(x) => x.destruct(),
            Option::None => (),
        };
    }
}
/// A trait for handling `Option<T>` related operations.
pub trait OptionTrait<T> {
    /// Returns the contained `Some` value, consuming the `self` value.
    ///
    /// # Panics
    ///
    /// Panics if the option value is `None` with a custom `felt252` panic message `err`.
    ///
    /// # Examples
    ///
    /// ```
    /// let option = Option::Some(123);
    /// let value = option.expect('no value');
    /// assert!(value == 123);
    /// ```
    fn expect(self: Option<T>, err: felt252) -> T;

    /// Returns the contained `Some` value, consuming the `self` value.
    ///
    /// # Panics
    ///
    /// Panics if the `self` value equals `None`.
    ///
    /// # Examples
    ///
    /// ```
    /// let option = Option::Some(123);
    /// let value = option.unwrap();
    /// assert!(value == 123);
    /// ```
    fn unwrap(self: Option<T>) -> T;

    /// Transforms the `Option<T>` into a `Result<T, E>`, mapping `Option::Some(v)` to
    /// `Result::Ok(v)` and `Option::None` to `Result::Err(err)`.
    ///
    /// # Examples
    ///
    /// ```
    /// assert_eq!(Option::Some('foo').ok_or(0), Result::Ok('foo'));
    ///
    /// let option: Option<felt252> = Option::None;
    /// assert_eq!(option.ok_or(0), Result::Err(0));
    /// ```
    fn ok_or<E, +Destruct<E>>(self: Option<T>, err: E) -> Result<T, E>;

    /// Transforms the `Option<T>` into a `Result<T, E>`, mapping `Option::Some(v)` to
    /// `Result::Ok(v)` and `Option::None` to `Result::Err(err())`.
    ///
    /// # Examples
    ///
    /// ```
    /// assert_eq!(Option::Some('foo').ok_or_else(|| 0), Result::Ok('foo'));
    ///
    /// let option: Option<felt252> = Option::None;
    /// assert_eq!(option.ok_or_else(|| 0), Result::Err(0));
    /// ```
    fn ok_or_else<E, F, +Destruct<E>, +core::ops::FnOnce<F, ()>[Output: E], +Drop<F>>(
        self: Option<T>, err: F,
    ) -> Result<T, E>;

    /// Returns [`None`] if the option is [`None`], otherwise returns `optb`.
    ///
    /// Arguments passed to `and` are eagerly evaluated; if you are passing the
    /// result of a function call, it is recommended to use [`and_then`], which is
    /// lazily evaluated.
    ///
    /// [`and_then`]: OptionTrait::and_then
    ///
    /// # Examples
    ///
    /// ```
    /// let x = Option::Some(2);
    /// let y: Option<ByteArray> = Option::None;
    /// assert_eq!(x.and(y), Option::None);
    ///
    /// let x: Option<u32> = Option::None;
    /// let y: Option<ByteArray> = Option::Some("foo");
    /// assert_eq!(x.and(y), Option::None);
    ///
    /// let x = Option::Some(2);
    /// let y: Option<ByteArray> = Option::Some("foo");
    /// assert_eq!(x.and(y), Option::Some("foo"));
    ///
    /// let x: Option<u32> = Option::None;
    /// let y: Option<ByteArray> = Option::None;
    /// assert_eq!(x.and(y), Option::None);
    /// ```
    fn and<U, +Drop<T>, +Drop<U>>(self: Option<T>, optb: Option<U>) -> Option<U>;

    /// Returns [`None`] if the option is [`None`], otherwise calls `f` with the
    /// wrapped value and returns the result.
    ///
    /// Some languages call this operation flatmap.
    ///
    /// # Examples
    ///
    /// ```
    /// use core::num::traits::CheckedMul;
    ///
    /// let option: Option<ByteArray> = checked_mul(2_u32, 2_u32)
    ///     .and_then(|v| Option::Some(format!("{}", v)));
    /// assert_eq!(option, Option::Some("4"));
    ///
    /// let option: Option<ByteArray> = checked_mul(65536_u32, 65536_u32)
    ///     .and_then(|v| Option::Some(format!("{}", v)));
    /// assert_eq!(option, Option::None); // overflowed!
    ///
    /// let option: Option<ByteArray> = Option::<u32>::None
    ///     .and_then(|v| Option::Some(format!("{}", v)));
    /// assert_eq!(option, Option::None);
    /// ```
    fn and_then<U, F, +Drop<F>, +core::ops::FnOnce<F, (T,)>[Output: Option<U>]>(
        self: Option<T>, f: F,
    ) -> Option<U>;

    /// Returns the option if it contains a value, otherwise returns `optb`.
    ///
    /// Arguments passed to `or` are eagerly evaluated; if you are passing the
    /// result of a function call, it is recommended to use [`or_else`], which is
    /// lazily evaluated.
    ///
    /// [`or_else`]: OptionTrait::or_else
    ///
    /// # Examples
    ///
    /// ```
    /// let x = Option::Some(2);
    /// let y = Option::None;
    /// assert_eq!(x.or(y), Option::Some(2));
    ///
    /// let x = Option::None;
    /// let y = Option::Some(100);
    /// assert_eq!(x.or(y), Option::Some(100));
    ///
    /// let x = Option::Some(2);
    /// let y = Option::Some(100);
    /// assert_eq!(x.or(y), Option::Some(2));
    ///
    /// let x: Option<u32> = Option::None;
    /// let y = Option::None;
    /// assert_eq!(x.or(y), Option::None);
    /// ```
    fn or<+Drop<T>>(self: Option<T>, optb: Option<T>) -> Option<T>;

    /// Returns the option if it contains a value, otherwise calls `f` and
    /// returns the result.
    ///
    /// # Examples
    ///
    /// ```
    /// let nobody = || Option::<ByteArray>::None;
    /// let vikings = || Option::<ByteArray>::Some("vikings");
    ///
    /// assert_eq!(Option::Some("barbarians").or_else(vikings), Option::Some("barbarians"));
    /// assert_eq!(Option::None.or_else(vikings), Option::Some("vikings"));
    /// assert_eq!(Option::None.or_else(nobody), Option::None);
    /// ```
    fn or_else<F, +Drop<F>, +core::ops::FnOnce<F, ()>[Output: Option<T>]>(
        self: Option<T>, f: F,
    ) -> Option<T>;

    /// Returns [`Some`] if exactly one of `self`, `optb` is [`Some`], otherwise returns [`None`].
    ///
    /// # Examples
    ///
    /// ```
    /// let x = Option::Some(2);
    /// let y: Option<u32> = Option::None;
    /// assert_eq!(x.xor(y), Option::Some(2));
    ///
    /// let x: Option<u32> = Option::None;
    /// let y = Option::Some(2);
    /// assert_eq!(x.xor(y), Option::Some(2));
    ///
    /// let x = Option::Some(2);
    /// let y = Option::Some(2);
    /// assert_eq!(x.xor(y), Option::None);
    ///
    /// let x: Option<u32> = Option::None;
    /// let y: Option<u32> = Option::None;
    /// assert_eq!(x.xor(y), Option::None);
    /// ```
    fn xor<+Drop<T>>(self: Option<T>, optb: Option<T>) -> Option<T>;

    /// Returns `true` if the `Option` is `Option::Some`, `false` otherwise.
    ///
    /// # Examples
    ///
    /// ```
    /// let option = Option::Some(123);
    /// assert!(option.is_some());
    /// ```
    #[must_use]
    fn is_some(self: @Option<T>) -> bool;

    /// Returns `true` if the `Option` is `Option::Some` and the value inside of it matches a
    /// predicate.
    ///
    /// # Examples
    ///
    /// ```
    /// assert_eq!(Option::Some(2_u8).is_some_and(|x| x > 1), true);
    /// assert_eq!(Option::Some(0_u8).is_some_and(|x| x > 1), false);
    ///
    /// let option: Option<u8> = Option::None;
    /// assert_eq!(option.is_some_and(|x| x > 1), false);
    /// ```
    #[must_use]
    fn is_some_and<F, +Drop<F>, +core::ops::FnOnce<F, (T,)>[Output: bool]>(
        self: Option<T>, f: F,
    ) -> bool;

    /// Returns `true` if the `Option` is `Option::None`, `false` otherwise.
    ///
    /// # Examples
    ///
    /// ```
    /// let option = Option::Some(123);
    /// assert!(!option.is_none());
    /// ```
    #[must_use]
    fn is_none(self: @Option<T>) -> bool;

    /// Returns `true` if the `Option` is `Option::None` or the value inside of it matches a
    /// predicate.
    ///
    /// # Examples
    ///
    /// ```
    /// assert_eq!(Option::Some(2_u8).is_none_or(|x| x > 1), true);
    /// assert_eq!(Option::Some(0_u8).is_none_or(|x| x > 1), false);
    ///
    /// let option: Option<u8> = Option::None;
    /// assert_eq!(option.is_none_or(|x| x > 1), true);
    /// ```
    #[must_use]
    fn is_none_or<F, +Drop<F>, +core::ops::FnOnce<F, (T,)>[Output: bool]>(
        self: Option<T>, f: F,
    ) -> bool;

    /// Returns the contained `Some` value if `self` is `Option::Some(x)`. Otherwise, returns the
    /// provided default.
    ///
    /// # Examples
    ///
    /// ```
    /// let option = Option::Some(123);
    /// assert!(option.unwrap_or(456) == 123);
    ///
    /// let option = Option::None;
    /// assert!(option.unwrap_or(456) == 456);
    /// ```
    fn unwrap_or<+Destruct<T>>(self: Option<T>, default: T) -> T;

    /// Returns the contained `Some` value if `self` is `Option::Some(x)`. Otherwise, returns
    /// `Default::<T>::default()`.
    ///
    /// # Examples
    ///
    /// ```
    /// let option = Option::Some(123);
    /// assert!(option.unwrap_or_default() == 123);
    ///
    /// let option: Option<felt252> = Option::None;
    /// assert!(option.unwrap_or_default() == Default::default());
    /// ```
    fn unwrap_or_default<+Default<T>>(self: Option<T>) -> T;

    /// Returns the contained [`Some`] value or computes it from a closure.
    ///
    /// # Examples
    ///
    /// ```
    /// let k = 10;
    /// assert!(Option::Some(4).unwrap_or_else(|| 2 * k) == 4);
    /// assert!(Option::None.unwrap_or_else(|| 2 * k) == 20);
    /// ```
    fn unwrap_or_else<
        F, +Drop<F>, impl func: core::ops::FnOnce<F, ()>[Output: T], +Drop<func::Output>,
    >(
        self: Option<T>, f: F,
    ) -> T;

    /////////////////////////////////////////////////////////////////////////
    // Transforming contained values
    /////////////////////////////////////////////////////////////////////////

    /// Maps an `Option<T>` to `Option<U>` by applying a function to a contained value (if `Some`)
    /// or returns `None` (if `None`).
    ///
    /// # Examples
    ///
    /// ```
    /// let maybe_some_string: Option<ByteArray> = Option::Some("Hello, World!");
    /// // `Option::map` takes self *by value*, consuming `maybe_some_string`
    /// let maybe_some_len = maybe_some_string.map(|s: ByteArray| s.len());
    /// assert!(maybe_some_len == Option::Some(13));
    ///
    /// let x: Option<ByteArray> = Option::None;
    /// assert!(x.map(|s: ByteArray| s.len()) == Option::None);
    /// ```
    fn map<U, F, +Drop<F>, +core::ops::FnOnce<F, (T,)>[Output: U]>(
        self: Option<T>, f: F,
    ) -> Option<U>;

    /// Returns the provided default result (if none),
    /// or applies a function to the contained value (if any).
    ///
    /// Arguments passed to `map_or` are eagerly evaluated; if you are passing
    /// the result of a function call, it is recommended to use [`map_or_else`],
    /// which is lazily evaluated.
    ///
    /// [`map_or_else`]: OptionTrait::map_or_else
    ///
    /// # Examples
    ///
    /// ```
    /// assert_eq!(Option::Some("foo").map_or(42, |v: ByteArray| v.len()), 3);
    ///
    /// let x: Option<ByteArray> = Option::None;
    /// assert_eq!(x.map_or(42, |v: ByteArray| v.len()), 42);
    /// ```
    #[must_use]
    fn map_or<U, F, +Drop<U>, +Drop<F>, +core::ops::FnOnce<F, (T,)>[Output: U]>(
        self: Option<T>, default: U, f: F,
    ) -> U;

    /// Computes a default function result (if none), or
    /// applies a different function to the contained value (if any).
    ///
    /// # Basic examples
    ///
    /// ```
    /// let k = 21;
    ///
    /// let x = Option::Some("foo");
    /// assert_eq!(x.map_or_else( || 2 * k, |v: ByteArray| v.len()), 3);
    ///
    /// let x: Option<ByteArray> = Option::None;
    /// assert_eq!(x.map_or_else( || 2 * k, |v: ByteArray| v.len()), 42);
    /// ```
    fn map_or_else<
        U,
        D,
        F,
        +Drop<U>,
        +Drop<D>,
        +Drop<F>,
        +core::ops::FnOnce<D, ()>[Output: U],
        +core::ops::FnOnce<F, (T,)>[Output: U],
    >(
        self: Option<T>, default: D, f: F,
    ) -> U;
}

pub impl OptionTraitImpl<T> of OptionTrait<T> {
    #[inline(always)]
    fn expect(self: Option<T>, err: felt252) -> T {
        match self {
            Option::Some(x) => x,
            Option::None => crate::panic_with_felt252(err),
        }
    }

    #[inline(always)]
    fn unwrap(self: Option<T>) -> T {
        self.expect('Option::unwrap failed.')
    }

    #[inline]
    fn ok_or<E, +Destruct<E>>(self: Option<T>, err: E) -> Result<T, E> {
        match self {
            Option::Some(v) => Result::Ok(v),
            Option::None => Result::Err(err),
        }
    }

    #[inline]
    fn ok_or_else<E, F, +Destruct<E>, +core::ops::FnOnce<F, ()>[Output: E], +Drop<F>>(
        self: Option<T>, err: F,
    ) -> Result<T, E> {
        match self {
            Option::Some(v) => Result::Ok(v),
            Option::None => Result::Err(err()),
        }
    }

    #[inline]
    fn and<U, +Drop<T>, +Drop<U>>(self: Option<T>, optb: Option<U>) -> Option<U> {
        match self {
            Option::Some(_) => optb,
            Option::None => Option::None,
        }
    }

    #[inline]
    fn and_then<U, F, +Drop<F>, +core::ops::FnOnce<F, (T,)>[Output: Option<U>]>(
        self: Option<T>, f: F,
    ) -> Option<U> {
        match self {
            Option::Some(x) => f(x),
            Option::None => Option::None,
        }
    }

    #[inline]
    fn or<+Drop<T>>(self: Option<T>, optb: Option<T>) -> Option<T> {
        match self {
            Option::Some(x) => Option::Some(x),
            Option::None => optb,
        }
    }

    #[inline]
    fn or_else<F, +Drop<F>, +core::ops::FnOnce<F, ()>[Output: Option<T>]>(
        self: Option<T>, f: F,
    ) -> Option<T> {
        match self {
            Option::Some(x) => Option::Some(x),
            Option::None => f(),
        }
    }

    #[inline]
    fn xor<+Drop<T>>(self: Option<T>, optb: Option<T>) -> Option<T> {
        match (self, optb) {
            (Option::Some(x), Option::None) => Option::Some(x),
            (Option::None, Option::Some(x)) => Option::Some(x),
            _ => Option::None,
        }
    }

    #[inline]
    fn is_some(self: @Option<T>) -> bool {
        match self {
            Option::Some(_) => true,
            Option::None => false,
        }
    }

    #[inline]
    fn is_some_and<F, +Drop<F>, +core::ops::FnOnce<F, (T,)>[Output: bool]>(
        self: Option<T>, f: F,
    ) -> bool {
        match self {
            Option::None => false,
            Option::Some(x) => f(x),
        }
    }

    #[inline]
    fn is_none(self: @Option<T>) -> bool {
        match self {
            Option::Some(_) => false,
            Option::None => true,
        }
    }

    #[inline]
    fn is_none_or<F, +Drop<F>, +core::ops::FnOnce<F, (T,)>[Output: bool]>(
        self: Option<T>, f: F,
    ) -> bool {
        match self {
            Option::Some(x) => f(x),
            Option::None => true,
        }
    }

    #[inline]
    fn unwrap_or<+Destruct<T>>(self: Option<T>, default: T) -> T {
        match self {
            Option::Some(x) => x,
            Option::None => default,
        }
    }

    #[inline]
    fn unwrap_or_default<+Default<T>>(self: Option<T>) -> T {
        match self {
            Option::Some(x) => x,
            Option::None => Default::default(),
        }
    }

    #[inline]
    fn unwrap_or_else<
        F, +Drop<F>, impl func: core::ops::FnOnce<F, ()>[Output: T], +Drop<func::Output>,
    >(
        self: Option<T>, f: F,
    ) -> T {
        match self {
            Option::Some(x) => x,
            Option::None => f(),
        }
    }

    #[inline]
    fn map<U, F, +Drop<F>, +core::ops::FnOnce<F, (T,)>[Output: U]>(
        self: Option<T>, f: F,
    ) -> Option<U> {
        match self {
            Option::Some(x) => Option::Some(f(x)),
            Option::None => Option::None,
        }
    }

    #[inline]
    fn map_or<U, F, +Drop<U>, +Drop<F>, +core::ops::FnOnce<F, (T,)>[Output: U]>(
        self: Option<T>, default: U, f: F,
    ) -> U {
        match self {
            Option::Some(x) => f(x),
            Option::None => default,
        }
    }

    #[inline]
    fn map_or_else<
        U,
        D,
        F,
        +Drop<U>,
        +Drop<D>,
        +Drop<F>,
        +core::ops::FnOnce<D, ()>[Output: U],
        +core::ops::FnOnce<F, (T,)>[Output: U],
    >(
        self: Option<T>, default: D, f: F,
    ) -> U {
        match self {
            Option::Some(x) => f(x),
            Option::None => default(),
        }
    }
}<|MERGE_RESOLUTION|>--- conflicted
+++ resolved
@@ -133,7 +133,6 @@
 //!
 //! [`map`]: OptionTrait::map
 //!
-<<<<<<< HEAD
 //! These methods transform [`Option<T>`] to a value of a possibly
 //! different type `U`:
 //!
@@ -146,7 +145,7 @@
 //!
 //! [`map_or`]: OptionTrait::map_or
 //! [`map_or_else`]: OptionTrait::map_or_else
-=======
+//!
 //! ## Boolean operators
 //!
 //! These methods treat the [`Option`] as a boolean value, where [`Some`]
@@ -192,7 +191,6 @@
 //!
 //! [`and_then`]: OptionTrait::and_then
 //! [`or_else`]: OptionTrait::or_else
->>>>>>> cc66986b
 
 /// The `Option<T>` enum representing either `Some(value)` or `None`.
 #[must_use]
