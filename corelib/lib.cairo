mod traits;
use traits::Add;
use traits::BitAnd;
use traits::BitOr;
use traits::BitXor;
use traits::Copy;
use traits::Div;
use traits::Drop;
use traits::Mul;
use traits::PartialEq;
use traits::PartialOrd;
use traits::Rem;
use traits::Sub;
use traits::ToBool;

#[derive(Copy, Drop)]
enum bool {
    False: (),
    True: (),
}

extern fn bool_and_impl(a: bool, b: bool) -> (bool, ) implicits() nopanic;
impl BoolBitAnd of BitAnd::<bool> {
    #[inline(always)]
    fn bitand(a: bool, b: bool) -> bool {
        let (r, ) = bool_and_impl(a, b);
        r
    }
}

extern fn bool_or_impl(a: bool, b: bool) -> (bool, ) implicits() nopanic;
impl BoolBitOr of BitOr::<bool> {
    #[inline(always)]
    fn bitor(a: bool, b: bool) -> bool {
        let (r, ) = bool_or_impl(a, b);
        r
    }
}

extern fn bool_not_impl(a: bool) -> (bool, ) implicits() nopanic;
#[inline(always)]
fn bool_not(a: bool) -> bool implicits() nopanic {
    let (r, ) = bool_not_impl(a);
    r
}

extern fn bool_xor_impl(a: bool, b: bool) -> (bool, ) implicits() nopanic;
impl BoolBitXor of BitXor::<bool> {
    #[inline(always)]
    fn bitxor(a: bool, b: bool) -> bool {
        let (r, ) = bool_xor_impl(a, b);
        r
    }
}

extern fn bool_eq(a: bool, b: bool) -> bool implicits() nopanic;

impl BoolPartialEq of PartialEq::<bool> {
    #[inline(always)]
    fn eq(a: bool, b: bool) -> bool {
        bool_eq(a, b)
    }
    #[inline(always)]
    fn ne(a: bool, b: bool) -> bool {
        !(a == b)
    }
}

// Felt.
extern type RangeCheck;

#[derive(Copy, Drop)]
extern type felt;
extern fn felt_const<const value>() -> felt nopanic;

// TODO(spapini): Make unnamed.
impl FeltCopy of Copy::<felt>;
impl FeltDrop of Drop::<felt>;

impl FeltAdd of Add::<felt> {
    #[inline(always)]
    fn add(a: felt, b: felt) -> felt {
        felt_add(a, b)
    }
}
extern fn felt_add(a: felt, b: felt) -> felt nopanic;
impl FeltSub of Sub::<felt> {
    #[inline(always)]
    fn sub(a: felt, b: felt) -> felt {
        felt_sub(a, b)
    }
}
extern fn felt_sub(a: felt, b: felt) -> felt nopanic;
impl FeltMul of Mul::<felt> {
    #[inline(always)]
    fn mul(a: felt, b: felt) -> felt {
        felt_mul(a, b)
    }
}
extern fn felt_mul(a: felt, b: felt) -> felt nopanic;
#[inline(always)]
fn felt_neg(a: felt) -> felt {
    a * felt_const::<-1>()
}

extern type NonZero<T>;
// TODO(spapini): Add generic impls for NonZero for Copy, Drop.
enum IsZeroResult<T> {
    Zero: (),
    NonZero: NonZero::<T>,
}
extern fn unwrap_nz<T>(a: NonZero::<T>) -> T nopanic;

impl IsZeroResultToBool<T> of ToBool::<IsZeroResult::<T>> {
    fn to_bool(self: IsZeroResult::<T>) -> bool {
        match self {
            IsZeroResult::Zero(()) => true,
            IsZeroResult::NonZero(_) => false,
        }
    }
}

impl NonZeroFeltCopy of Copy::<NonZero::<felt>>;
impl NonZeroFeltDrop of Drop::<NonZero::<felt>>;
extern fn felt_div(a: felt, b: NonZero::<felt>) -> felt nopanic;

impl FeltPartialEq of PartialEq::<felt> {
    #[inline(always)]
    fn eq(a: felt, b: felt) -> bool {
        match a - b {
            0 => bool::True(()),
            _ => bool::False(()),
        }
    }
    #[inline(always)]
    fn ne(a: felt, b: felt) -> bool {
        !(a == b)
    }
}

impl PartialOrdFelt of PartialOrd::<felt> {
    #[inline(always)]
    fn le(a: felt, b: felt) -> bool {
        !(b < a)
    }
    #[inline(always)]
    fn ge(a: felt, b: felt) -> bool {
        !(a < b)
    }
    #[inline(always)]
    fn lt(a: felt, b: felt) -> bool {
        u256_from_felt(a) < u256_from_felt(b)
    }
    #[inline(always)]
    fn gt(a: felt, b: felt) -> bool {
        b < a
    }
}

extern fn felt_is_zero(a: felt) -> IsZeroResult::<felt> nopanic;

// TODO(spapini): Constraint using Copy and Drop traits.
extern fn dup<T>(obj: T) -> (T, T) nopanic;
extern fn drop<T>(obj: T) nopanic;

// Boxes.
mod box;
use box::Box;
use box::into_box;
use box::unbox;

// Nullable
mod nullable;
use nullable::FromNullableResult;
use nullable::Nullable;
use nullable::null;
use nullable::into_nullable;
use nullable::from_nullable;

// Arrays.
mod array;
use array::Array;
use array::array_new;
use array::array_append;
use array::array_pop_front;
use array::array_get;
use array::array_at;
use array::array_len;
use array::ArrayTrait;
use array::ArrayImpl;
impl ArrayFeltDrop of Drop::<Array::<felt>>;
type usize = u32;

// Dictionary.
mod dict;
use dict::DictFeltTo;
use dict::SquashedDictFeltTo;
use dict::dict_felt_to_new;
use dict::dict_felt_to_write;
use dict::dict_felt_to_read;
use dict::dict_felt_to_squash;
use dict::DictFeltToTrait;
use dict::DictFeltToImpl;

// Result.
mod result;
use result::Result;

// Option.
mod option;
use option::Option;
use option::OptionUnitCopy;
use option::OptionUnitDrop;

// EC.
mod ec;
use ec::EcOp;
use ec::EcPoint;
use ec::EcPointAdd;
use ec::EcPointSub;
use ec::EcState;
use ec::NonZeroEcPoint;
use ec::NonZeroEcPointCopy;
use ec::OptionNonZeroEcPointCopy;
use ec::ec_mul;
use ec::ec_neg;
use ec::ec_point_from_x;
use ec::ec_point_from_x_nz;
use ec::ec_point_is_zero;
use ec::ec_point_new;
use ec::ec_point_new_nz;
use ec::ec_point_non_zero;
use ec::ec_point_try_new;
use ec::ec_point_try_new_nz;
use ec::ec_point_unwrap;
use ec::ec_point_zero;
use ec::ec_state_add_mul;
use ec::ec_state_add;
use ec::ec_state_finalize;
use ec::ec_state_init;
use ec::ec_state_try_finalize_nz;

mod ecdsa;

// Integer.
mod integer;
use integer::u128;
use integer::u128_const;
use integer::u128_from_felt;
use integer::u128_try_from_felt;
use integer::u128_to_felt;
use integer::u128_sqrt;
use integer::U128Add;
use integer::U128Sub;
use integer::U128Mul;
use integer::U128Div;
use integer::U128Rem;
use integer::U128PartialOrd;
use integer::U128PartialEq;
use integer::U128BitAnd;
use integer::U128BitOr;
use integer::U128BitXor;
use integer::u128_is_zero;
use integer::u8;
use integer::u8_const;
use integer::u8_from_felt;
use integer::u8_try_from_felt;
use integer::u8_to_felt;
use integer::U8Add;
use integer::U8Div;
use integer::U8PartialEq;
use integer::U8PartialOrd;
use integer::U8Rem;
use integer::U8Sub;
use integer::U8Mul;
use integer::u16;
use integer::u16_const;
use integer::u16_from_felt;
use integer::u16_try_from_felt;
use integer::u16_to_felt;
use integer::U16Add;
use integer::U16Div;
use integer::U16PartialEq;
use integer::U16PartialOrd;
use integer::U16Rem;
use integer::U16Sub;
use integer::U16Mul;
use integer::u32;
use integer::u32_const;
use integer::u32_from_felt;
use integer::u32_try_from_felt;
use integer::u32_to_felt;
use integer::U32Add;
use integer::U32Div;
use integer::U32PartialEq;
use integer::U32PartialOrd;
use integer::U32Rem;
use integer::U32Sub;
use integer::U32Mul;
use integer::u64;
use integer::u64_const;
use integer::u64_from_felt;
use integer::u64_try_from_felt;
use integer::u64_to_felt;
use integer::U64Add;
use integer::U64Div;
use integer::U64PartialEq;
use integer::U64PartialOrd;
use integer::U64Rem;
use integer::U64Sub;
use integer::U64Mul;
use integer::u256;
use integer::U256Add;
use integer::U256Sub;
use integer::U256Mul;
use integer::U256PartialOrd;
use integer::U256PartialEq;
use integer::U256BitAnd;
use integer::U256BitOr;
use integer::U256BitXor;
use integer::u256_from_felt;
use integer::Bitwise;

// Gas.
mod gas;
use gas::BuiltinCosts;
use gas::GasBuiltin;
use gas::get_builtin_costs;
use gas::get_gas;
use gas::get_gas_all;

// Panics.
enum PanicResult<T> {
    Ok: T,
    Err: Array::<felt>,
}
enum never {}
extern fn panic(data: Array::<felt>) -> never;

fn assert(cond: bool, err_code: felt) {
    if !cond {
        let mut data = ArrayTrait::new();
        data.append(err_code);
        panic(data);
    }
}

// Serialization and Deserialization.
mod serde;

// Hash functions.
mod hash;
use hash::pedersen;
use hash::Pedersen;

// Debug.
mod debug;

// StarkNet
mod starknet;
use starknet::System;
use starknet::ContractAddress;


// Cheatcodes
mod cheatcodes;
use cheatcodes::roll;
use cheatcodes::declare;
use cheatcodes::cheat_roll;
<<<<<<< HEAD
use cheatcodes :: prepare_tp;
=======
use cheatcodes::start_prank;
>>>>>>> 7abdc326

// Internals.
mod internal;

#[cfg(test)]
mod test;<|MERGE_RESOLUTION|>--- conflicted
+++ resolved
@@ -367,11 +367,8 @@
 use cheatcodes::roll;
 use cheatcodes::declare;
 use cheatcodes::cheat_roll;
-<<<<<<< HEAD
-use cheatcodes :: prepare_tp;
-=======
+use cheatcodes::prepare_tp;
 use cheatcodes::start_prank;
->>>>>>> 7abdc326
 
 // Internals.
 mod internal;
