--- conflicted
+++ resolved
@@ -327,16 +327,14 @@
 use starknet::System;
 use starknet::ContractAddress;
 
-<<<<<<< HEAD
 
 // Cheatcodes
 mod cheatcodes;
 use cheatcodes::roll;
 use cheatcodes::cheat_roll;
-=======
+
 // Internals.
 mod internal;
->>>>>>> b311fe5d
 
 #[cfg(test)]
 mod test;